<?php

// This file is part of Moodle - http://moodle.org/
//
// Moodle is free software: you can redistribute it and/or modify
// it under the terms of the GNU General Public License as published by
// the Free Software Foundation, either version 3 of the License, or
// (at your option) any later version.
//
// Moodle is distributed in the hope that it will be useful,
// but WITHOUT ANY WARRANTY; without even the implied warranty of
// MERCHANTABILITY or FITNESS FOR A PARTICULAR PURPOSE.  See the
// GNU General Public License for more details.
//
// You should have received a copy of the GNU General Public License
// along with Moodle.  If not, see <http://www.gnu.org/licenses/>.

/**
 * This script creates config.php file and prepares database.
 *
 * This script is not intended for beginners!
 * Potential problems:
 * - su to apache account or sudo before execution
 * - not compatible with Windows platform
 *
 * @package    core
 * @subpackage cli
 * @copyright  2009 Petr Skoda (http://skodak.org)
 * @license    http://www.gnu.org/copyleft/gpl.html GNU GPL v3 or later
 */

define('CLI_SCRIPT', true);

// extra execution prevention - we can not just require config.php here
if (isset($_SERVER['REMOTE_ADDR'])) {
    exit(1);
}

$help =
"Command line Moodle installer, creates config.php and initializes database.
Please note you must execute this script with the same uid as apache
or use chmod/chown after installation.

Site defaults may be changed via local/defaults.php.

Options:
--chmod=OCTAL-MODE    Permissions of new directories created within dataroot.
                      Default is 2777. You may want to change it to 2770
                      or 2750 or 750. See chmod man page for details.
--lang=CODE           Installation and default site language.
--wwwroot=URL         Web address for the Moodle site,
                      required in non-interactive mode.
--dataroot=DIR        Location of the moodle data folder,
                      must not be web accessible. Default is moodledata
                      in the parent directory.
--dbtype=TYPE         Database type. Default is mysqli
--dbhost=HOST         Database host. Default is localhost
--dbname=NAME         Database name. Default is moodle
--dbuser=USERNAME     Database user. Default is root
--dbpass=PASSWORD     Database password. Default is blank
--dbport=NUMBER       Use database port.
--dbsocket=PATH       Use database socket, 1 means default. Available for some databases only.
--prefix=STRING       Table prefix for above database tables. Default is mdl_
--fullname=STRING     The fullname of the site
--shortname=STRING    The shortname of the site
--adminuser=USERNAME  Username for the moodle admin account. Default is admin
--adminpass=PASSWORD  Password for the moodle admin account,
                      required in non-interactive mode.
--non-interactive     No interactive questions, installation fails if any
                      problem encountered.
--agree-license       Indicates agreement with software license,
                      required in non-interactive mode.
--allow-unstable      Install even if the version is not marked as stable yet,
                      required in non-interactive mode.
-h, --help            Print out this help

Example:
\$sudo -u www-data /usr/bin/php admin/cli/install.php --lang=cs
"; //TODO: localize, mark as needed in install - to be translated later when everything is finished


// distro specific customisation
$distrolibfile = dirname(dirname(dirname(__FILE__))).'/install/distrolib.php';
$distro = null;
if (file_exists($distrolibfile)) {
    require_once($distrolibfile);
    if (function_exists('distro_get_config')) {
        $distro = distro_get_config();
    }
}

// Nothing to do if config.php exists
$configfile = dirname(dirname(dirname(__FILE__))).'/config.php';
if (file_exists($configfile)) {
    require($configfile);
    require_once($CFG->libdir.'/clilib.php');
    list($options, $unrecognized) = cli_get_params(array('help'=>false), array('h'=>'help'));

    if ($options['help']) {
        echo $help;
        echo "\n\n";
    }

    if ($DB->get_manager()->table_exists('config')) {
        cli_error(get_string('clialreadyinstalled', 'install'));
    } else {
        cli_error(get_string('clialreadyconfigured', 'install'));
    }
}

$olddir = getcwd();

// change directory so that includes below work properly
chdir(dirname($_SERVER['argv'][0]));

// Servers should define a default timezone in php.ini, but if they don't then make sure something is defined.
// This is a quick hack.  Ideally we should ask the admin for a value.  See MDL-22625 for more on this.
if (function_exists('date_default_timezone_set') and function_exists('date_default_timezone_get')) {
    @date_default_timezone_set(@date_default_timezone_get());
}

// make sure PHP errors are displayed - helps with diagnosing of problems
@error_reporting(E_ALL);
@ini_set('display_errors', '1');
// we need a lot of memory
@ini_set('memory_limit', '128M');

/** Used by library scripts to check they are being called by Moodle */
define('MOODLE_INTERNAL', true);

// Disables all caching.
define('CACHE_DISABLE_ALL', true);

// Check that PHP is of a sufficient version
if (version_compare(phpversion(), "5.3.3") < 0) {
    $phpversion = phpversion();
    // do NOT localise - lang strings would not work here and we CAN NOT move it after installib
    fwrite(STDERR, "Moodle 2.5 or later requires at least PHP 5.3.3 (currently using version $phpversion).\n");
    fwrite(STDERR, "Please upgrade your server software or install older Moodle version.\n");
    exit(1);
}

// set up configuration
$CFG = new stdClass();
$CFG->lang                 = 'en';
$CFG->dirroot              = dirname(dirname(dirname(__FILE__)));
$CFG->libdir               = "$CFG->dirroot/lib";
$CFG->wwwroot              = "http://localhost";
$CFG->httpswwwroot         = $CFG->wwwroot;
$CFG->docroot              = 'http://docs.moodle.org';
$CFG->running_installer    = true;
$CFG->early_install_lang   = true;
$CFG->ostype               = (stristr(PHP_OS, 'win') && !stristr(PHP_OS, 'darwin')) ? 'WINDOWS' : 'UNIX';
<<<<<<< HEAD
$CFG->developerdebug       = true;
=======
$CFG->dboptions            = array();
>>>>>>> 1826d0ea

$parts = explode('/', str_replace('\\', '/', dirname(dirname(__FILE__))));
$CFG->admin                = array_pop($parts);

//point pear include path to moodles lib/pear so that includes and requires will search there for files before anywhere else
//the problem is that we need specific version of quickforms and hacked excel files :-(
ini_set('include_path', $CFG->libdir.'/pear' . PATH_SEPARATOR . ini_get('include_path'));

require_once($CFG->libdir.'/installlib.php');
require_once($CFG->libdir.'/clilib.php');
require_once($CFG->libdir.'/setuplib.php');
require_once($CFG->libdir.'/textlib.class.php');
require_once($CFG->libdir.'/weblib.php');
require_once($CFG->libdir.'/dmllib.php');
require_once($CFG->libdir.'/moodlelib.php');
require_once($CFG->libdir.'/deprecatedlib.php');
require_once($CFG->libdir.'/adminlib.php');
require_once($CFG->libdir.'/componentlib.class.php');
require_once($CFG->dirroot.'/cache/lib.php');

require($CFG->dirroot.'/version.php');
$CFG->target_release = $release;

//Database types
$databases = array('mysqli' => moodle_database::get_driver_instance('mysqli', 'native'),
                   'pgsql'  => moodle_database::get_driver_instance('pgsql',  'native'),
                   'oci'    => moodle_database::get_driver_instance('oci',    'native'),
                   'sqlsrv' => moodle_database::get_driver_instance('sqlsrv', 'native'), // MS SQL*Server PHP driver
                   'mssql'  => moodle_database::get_driver_instance('mssql',  'native'), // FreeTDS driver
                  );
foreach ($databases as $type=>$database) {
    if ($database->driver_installed() !== true) {
        unset($databases[$type]);
    }
}
if (empty($databases)) {
    $defaultdb = '';
} else {
    reset($databases);
    $defaultdb = key($databases);
}

// now get cli options
list($options, $unrecognized) = cli_get_params(
    array(
        'chmod'             => isset($distro->directorypermissions) ? sprintf('%04o',$distro->directorypermissions) : '2777', // let distros set dir permissions
        'lang'              => $CFG->lang,
        'wwwroot'           => '',
        'dataroot'          => empty($distro->dataroot) ? str_replace('\\', '/', dirname(dirname(dirname(dirname(__FILE__)))).'/moodledata'): $distro->dataroot, // initialised later after including libs or by distro
        'dbtype'            => empty($distro->dbtype) ? $defaultdb : $distro->dbtype, // let distro skip dbtype selection
        'dbhost'            => empty($distro->dbhost) ? 'localhost' : $distro->dbhost, // let distros set dbhost
        'dbname'            => 'moodle',
        'dbuser'            => empty($distro->dbuser) ? 'root' : $distro->dbuser, // let distros set dbuser
        'dbpass'            => '',
        'dbport'            => '',
        'dbsocket'          => '',
        'prefix'            => 'mdl_',
        'fullname'          => '',
        'shortname'         => '',
        'adminuser'         => 'admin',
        'adminpass'         => '',
        'non-interactive'   => false,
        'agree-license'     => false,
        'allow-unstable'    => false,
        'help'              => false
    ),
    array(
        'h' => 'help'
    )
);

$interactive = empty($options['non-interactive']);

// set up language
$lang = clean_param($options['lang'], PARAM_SAFEDIR);
if (file_exists($CFG->dirroot.'/install/lang/'.$lang)) {
    $CFG->lang = $lang;
}

if ($unrecognized) {
    $unrecognized = implode("\n  ", $unrecognized);
    cli_error(get_string('cliunknowoption', 'admin', $unrecognized));
}

if ($options['help']) {
    echo $help;
    die;
}

//Print header
echo get_string('cliinstallheader', 'install', $CFG->target_release)."\n";

//Fist select language
if ($interactive) {
    cli_separator();
    $languages = get_string_manager()->get_list_of_translations();
    // Do not put the langs into columns because it is not compatible with RTL.
    $langlist = implode("\n", $languages);
    $default = $CFG->lang;
    cli_heading(get_string('availablelangs', 'install'));
    echo $langlist."\n";
    $prompt = get_string('clitypevaluedefault', 'admin', $CFG->lang);
    $error = '';
    do {
        echo $error;
        $input = cli_input($prompt, $default);
        $input = clean_param($input, PARAM_SAFEDIR);

        if (!file_exists($CFG->dirroot.'/install/lang/'.$input)) {
            $error = get_string('cliincorrectvalueretry', 'admin')."\n";
        } else {
            $error = '';
        }
    } while ($error !== '');
    $CFG->lang = $input;
} else {
    // already selected and verified
}

// Set directorypermissions first
$chmod = octdec(clean_param($options['chmod'], PARAM_INT));
if ($interactive) {
    cli_separator();
    cli_heading(get_string('datarootpermission', 'install'));
    $prompt = get_string('clitypevaluedefault', 'admin', decoct($chmod));
    $error = '';
    do {
        echo $error;
        $input = cli_input($prompt, decoct($chmod));
        $input = octdec(clean_param($input, PARAM_INT));
        if (empty($input)) {
            $error = get_string('cliincorrectvalueretry', 'admin')."\n";
        } else {
            $error = '';
        }
    } while ($error !== '');
    $chmod = $input;

} else {
    if (empty($chmod)) {
        $a = (object)array('option' => 'chmod', 'value' => decoct($chmod));
        cli_error(get_string('cliincorrectvalueerror', 'admin', $a));
    }
}
$CFG->directorypermissions = $chmod;

//We need wwwroot before we test dataroot
$wwwroot = clean_param($options['wwwroot'], PARAM_URL);
$wwwroot = trim($wwwroot, '/');
if ($interactive) {
    cli_separator();
    cli_heading(get_string('wwwroot', 'install'));
    if (strpos($wwwroot, 'http') === 0) {
        $prompt = get_string('clitypevaluedefault', 'admin', $wwwroot);
    } else {
        $wwwroot = null;
        $prompt = get_string('clitypevalue', 'admin');
    }
    $error = '';
    do {
        echo $error;
        $input = cli_input($prompt, $wwwroot);
        $input = clean_param($input, PARAM_URL);
        $input = trim($input, '/');
        if (strpos($input, 'http') !== 0) {
            $error = get_string('cliincorrectvalueretry', 'admin')."\n";
        } else {
            $error = '';
        }
    } while ($error !== '');
    $wwwroot = $input;

} else {
    if (strpos($wwwroot, 'http') !== 0) {
        $a = (object)array('option'=>'wwwroot', 'value'=>$wwwroot);
        cli_error(get_string('cliincorrectvalueerror', 'admin', $a));
    }
}
$CFG->wwwroot       = $wwwroot;
$CFG->httpswwwroot  = $CFG->wwwroot;


//We need dataroot before lang download
$CFG->dataroot = $options['dataroot'];
if ($interactive) {
    cli_separator();
    $i=0;
    while(is_dataroot_insecure()) {
        $parrent = dirname($CFG->dataroot);
        $i++;
        if ($parrent == '/' or $parrent == '.' or preg_match('/^[a-z]:\\\?$/i', $parrent) or ($i > 100)) {
            $CFG->dataroot = ''; //can not find secure location for dataroot
            break;
        }
        $CFG->dataroot = dirname($parrent).'/moodledata';
    }
    cli_heading(get_string('dataroot', 'install'));
    $error = '';
    do {
        if ($CFG->dataroot !== '') {
            $prompt = get_string('clitypevaluedefault', 'admin', $CFG->dataroot);
        } else {
            $prompt = get_string('clitypevalue', 'admin');
        }
        echo $error;
        $CFG->dataroot = cli_input($prompt, $CFG->dataroot);
        if ($CFG->dataroot === '') {
            $error = get_string('cliincorrectvalueretry', 'admin')."\n";
        } else if (is_dataroot_insecure()) {
            $CFG->dataroot = '';
            $error = get_string('pathsunsecuredataroot', 'install')."\n";
        } else {
            if (install_init_dataroot($CFG->dataroot, $CFG->directorypermissions)) {
                $error = '';
            } else {
                $a = (object)array('dataroot' => $CFG->dataroot);
                $error = get_string('pathserrcreatedataroot', 'install', $a)."\n";
            }
        }

    } while ($error !== '');

} else {
    if (is_dataroot_insecure()) {
        cli_error(get_string('pathsunsecuredataroot', 'install'));
    }
    if (!install_init_dataroot($CFG->dataroot, $CFG->directorypermissions)) {
        $a = (object)array('dataroot' => $CFG->dataroot);
        cli_error(get_string('pathserrcreatedataroot', 'install', $a));
    }
}
$CFG->tempdir  = $CFG->dataroot.'/temp';
$CFG->cachedir = $CFG->dataroot.'/cache';

// download required lang packs
if ($CFG->lang !== 'en') {
    $installer = new lang_installer($CFG->lang);
    $results = $installer->run();
    foreach ($results as $langcode => $langstatus) {
        if ($langstatus === lang_installer::RESULT_DOWNLOADERROR) {
            $a       = new stdClass();
            $a->url  = $installer->lang_pack_url($langcode);
            $a->dest = $CFG->dataroot.'/lang';
            cli_problem(get_string('remotedownloaderror', 'error', $a));
        }
    }
}

// switch the string_manager instance to stop using install/lang/
$CFG->early_install_lang = false;
$CFG->langotherroot      = $CFG->dataroot.'/lang';
$CFG->langlocalroot      = $CFG->dataroot.'/lang';
get_string_manager(true);

// make sure we are installing stable release or require a confirmation
if (isset($maturity)) {
    if (($maturity < MATURITY_STABLE) and !$options['allow-unstable']) {
        $maturitylevel = get_string('maturity'.$maturity, 'admin');

        if ($interactive) {
            cli_separator();
            cli_heading(get_string('notice'));
            echo get_string('maturitycorewarning', 'admin', $maturitylevel) . PHP_EOL;
            echo get_string('morehelp') . ': ' . get_docs_url('admin/versions') . PHP_EOL;
            echo get_string('continue') . PHP_EOL;
            $prompt = get_string('cliyesnoprompt', 'admin');
            $input = cli_input($prompt, '', array(get_string('clianswerno', 'admin'), get_string('cliansweryes', 'admin')));
            if ($input == get_string('clianswerno', 'admin')) {
                exit(1);
            }
        } else {
            cli_problem(get_string('maturitycorewarning', 'admin', $maturitylevel));
            cli_error(get_string('maturityallowunstable', 'admin'));
        }
    }
}

// ask for db type - show only drivers available
if ($interactive) {
    $options['dbtype'] = strtolower($options['dbtype']);
    cli_separator();
    cli_heading(get_string('databasetypehead', 'install'));
    foreach ($databases as $type=>$database) {
        echo " $type \n";
    }
    if (!empty($databases[$options['dbtype']])) {
        $prompt = get_string('clitypevaluedefault', 'admin', $options['dbtype']);
    } else {
        $prompt = get_string('clitypevalue', 'admin');
    }
    $CFG->dbtype = cli_input($prompt, $options['dbtype'], array_keys($databases));

} else {
    if (empty($databases[$options['dbtype']])) {
        $a = (object)array('option'=>'dbtype', 'value'=>$options['dbtype']);
        cli_error(get_string('cliincorrectvalueerror', 'admin', $a));
    }
    $CFG->dbtype = $options['dbtype'];
}
$database = $databases[$CFG->dbtype];


// ask for db host
if ($interactive) {
    cli_separator();
    cli_heading(get_string('databasehost', 'install'));
    if ($options['dbhost'] !== '') {
        $prompt = get_string('clitypevaluedefault', 'admin', $options['dbhost']);
    } else {
        $prompt = get_string('clitypevalue', 'admin');
    }
    $CFG->dbhost = cli_input($prompt, $options['dbhost']);

} else {
    $CFG->dbhost = $options['dbhost'];
}

// ask for db name
if ($interactive) {
    cli_separator();
    cli_heading(get_string('databasename', 'install'));
    if ($options['dbname'] !== '') {
        $prompt = get_string('clitypevaluedefault', 'admin', $options['dbname']);
    } else {
        $prompt = get_string('clitypevalue', 'admin');
    }
    $CFG->dbname = cli_input($prompt, $options['dbname']);

} else {
    $CFG->dbname = $options['dbname'];
}

// ask for db prefix
if ($interactive) {
    cli_separator();
    cli_heading(get_string('dbprefix', 'install'));
    //TODO: solve somehow the prefix trouble for oci
    if ($options['prefix'] !== '') {
        $prompt = get_string('clitypevaluedefault', 'admin', $options['prefix']);
    } else {
        $prompt = get_string('clitypevalue', 'admin');
    }
    $CFG->prefix = cli_input($prompt, $options['prefix']);

} else {
    $CFG->prefix = $options['prefix'];
}

// ask for db port
if ($interactive) {
    cli_separator();
    cli_heading(get_string('databaseport', 'install'));
    $prompt = get_string('clitypevaluedefault', 'admin', $options['dbport']);
    $CFG->dboptions['dbport'] = (int)cli_input($prompt, $options['dbport']);

} else {
    $CFG->dboptions['dbport'] = (int)$options['dbport'];
}
if ($CFG->dboptions['dbport'] <= 0) {
    $CFG->dboptions['dbport'] = '';
}

// ask for db socket
if ($CFG->ostype === 'WINDOWS') {
    $CFG->dboptions['dbsocket'] = '';

} else if ($interactive and empty($CFG->dboptions['dbport'])) {
    cli_separator();
    cli_heading(get_string('databasesocket', 'install'));
    $prompt = get_string('clitypevaluedefault', 'admin', $options['dbsocket']);
    $CFG->dboptions['dbsocket'] = cli_input($prompt, $options['dbsocket']);

} else {
    $CFG->dboptions['dbsocket'] = $options['dbsocket'];
}

// ask for db user
if ($interactive) {
    cli_separator();
    cli_heading(get_string('databaseuser', 'install'));
    if ($options['dbuser'] !== '') {
        $prompt = get_string('clitypevaluedefault', 'admin', $options['dbuser']);
    } else {
        $prompt = get_string('clitypevalue', 'admin');
    }
    $CFG->dbuser = cli_input($prompt, $options['dbuser']);

} else {
    $CFG->dbuser = $options['dbuser'];
}

// ask for db password
if ($interactive) {
    cli_separator();
    cli_heading(get_string('databasepass', 'install'));
    do {
        if ($options['dbpass'] !== '') {
            $prompt = get_string('clitypevaluedefault', 'admin', $options['dbpass']);
        } else {
            $prompt = get_string('clitypevalue', 'admin');
        }

        $CFG->dbpass = cli_input($prompt, $options['dbpass']);
        if (function_exists('distro_pre_create_db')) { // Hook for distros needing to do something before DB creation
            $distro = distro_pre_create_db($database, $CFG->dbhost, $CFG->dbuser, $CFG->dbpass, $CFG->dbname, $CFG->prefix, array('dbpersist'=>0, 'dbport'=>$CFG->dboptions['dbport'], 'dbsocket'=>$CFG->dboptions['dbsocket']), $distro);
        }
        $hint_database = install_db_validate($database, $CFG->dbhost, $CFG->dbuser, $CFG->dbpass, $CFG->dbname, $CFG->prefix, array('dbpersist'=>0, 'dbport'=>$CFG->dboptions['dbport'], 'dbsocket'=>$CFG->dboptions['dbsocket']));
    } while ($hint_database !== '');

} else {
    $CFG->dbpass = $options['dbpass'];
    $hint_database = install_db_validate($database, $CFG->dbhost, $CFG->dbuser, $CFG->dbpass, $CFG->dbname, $CFG->prefix, array('dbpersist'=>0, 'dbport'=>$CFG->dboptions['dbport'], 'dbsocket'=>$CFG->dboptions['dbsocket']));
    if ($hint_database !== '') {
        cli_error(get_string('dbconnectionerror', 'install'));
    }
}

// ask for fullname
if ($interactive) {
    cli_separator();
    cli_heading(get_string('fullsitename', 'moodle'));

    if ($options['fullname'] !== '') {
        $prompt = get_string('clitypevaluedefault', 'admin', $options['fullname']);
    } else {
        $prompt = get_string('clitypevalue', 'admin');
    }

    do {
        $options['fullname'] = cli_input($prompt, $options['fullname']);
    } while (empty($options['fullname']));
} else {
    if (empty($options['fullname'])) {
        $a = (object)array('option'=>'fullname', 'value'=>$options['fullname']);
        cli_error(get_string('cliincorrectvalueerror', 'admin', $a));
    }
}

// ask for shortname
if ($interactive) {
    cli_separator();
    cli_heading(get_string('shortsitename', 'moodle'));

    if ($options['shortname'] !== '') {
        $prompt = get_string('clitypevaluedefault', 'admin', $options['shortname']);
    } else {
        $prompt = get_string('clitypevalue', 'admin');
    }

    do {
        $options['shortname'] = cli_input($prompt, $options['shortname']);
    } while (empty($options['shortname']));
} else {
    if (empty($options['shortname'])) {
        $a = (object)array('option'=>'shortname', 'value'=>$options['shortname']);
        cli_error(get_string('cliincorrectvalueerror', 'admin', $a));
    }
}

// ask for admin user name
if ($interactive) {
    cli_separator();
    cli_heading(get_string('cliadminusername', 'install'));
    if (!empty($options['adminuser'])) {
        $prompt = get_string('clitypevaluedefault', 'admin', $options['adminuser']);
    } else {
        $prompt = get_string('clitypevalue', 'admin');
    }
    do {
        $options['adminuser'] = cli_input($prompt, $options['adminuser']);
    } while (empty($options['adminuser']) or $options['adminuser'] === 'guest');
} else {
    if (empty($options['adminuser']) or $options['adminuser'] === 'guest') {
        $a = (object)array('option'=>'adminuser', 'value'=>$options['adminuser']);
        cli_error(get_string('cliincorrectvalueerror', 'admin', $a));
    }
}

// ask for admin user password
if ($interactive) {
    cli_separator();
    cli_heading(get_string('cliadminpassword', 'install'));
    $prompt = get_string('clitypevalue', 'admin');
    do {
        $options['adminpass'] = cli_input($prompt);
    } while (empty($options['adminpass']) or $options['adminpass'] === 'admin');
} else {
    if (empty($options['adminpass']) or $options['adminpass'] === 'admin') {
        $a = (object)array('option'=>'adminpass', 'value'=>$options['adminpass']);
        cli_error(get_string('cliincorrectvalueerror', 'admin', $a));
    }
}

if ($interactive) {
    if (!$options['agree-license']) {
        cli_separator();
        cli_heading(get_string('copyrightnotice'));
        echo "Moodle  - Modular Object-Oriented Dynamic Learning Environment\n";
        echo get_string('gpl3')."\n\n";
        echo get_string('doyouagree')."\n";
        $prompt = get_string('cliyesnoprompt', 'admin');
        $input = cli_input($prompt, '', array(get_string('clianswerno', 'admin'), get_string('cliansweryes', 'admin')));
        if ($input == get_string('clianswerno', 'admin')) {
            exit(1);
        }
    }
} else {
    if (!$options['agree-license']) {
        cli_error(get_string('climustagreelicense', 'install'));
    }
}

// Finally we have all info needed for config.php
$configphp = install_generate_configphp($database, $CFG);
umask(0137);
if (($fh = fopen($configfile, 'w')) !== false) {
    fwrite($fh, $configphp);
    fclose($fh);
}

if (!file_exists($configfile)) {
    cli_error('Can not create config file.');
}

// remember selected language
$installlang = $CFG->lang;
// return back to original dir before executing setup.php which changes the dir again
chdir($olddir);
// We have config.php, it is a real php script from now on :-)
require($configfile);

// use selected language
$CFG->lang = $installlang;
$SESSION->lang = $CFG->lang;

require("$CFG->dirroot/version.php");

// Test environment first.
require_once($CFG->libdir . '/environmentlib.php');
list($envstatus, $environment_results) = check_moodle_environment(normalize_version($release), ENV_SELECT_RELEASE);
if (!$envstatus) {
    $errors = environment_get_errors($environment_results);
    cli_heading(get_string('environment', 'admin'));
    foreach ($errors as $error) {
        list($info, $report) = $error;
        echo "!! $info !!\n$report\n\n";
    }
    exit(1);
}

// Test plugin dependencies.
require_once($CFG->libdir . '/pluginlib.php');
$failed = array();
if (!plugin_manager::instance()->all_plugins_ok($version, $failed)) {
    cli_problem(get_string('pluginscheckfailed', 'admin', array('pluginslist' => implode(', ', array_unique($failed)))));
    cli_error(get_string('pluginschecktodo', 'admin'));
}

install_cli_database($options, $interactive);

echo get_string('cliinstallfinished', 'install')."\n";
exit(0); // 0 means success<|MERGE_RESOLUTION|>--- conflicted
+++ resolved
@@ -151,11 +151,8 @@
 $CFG->running_installer    = true;
 $CFG->early_install_lang   = true;
 $CFG->ostype               = (stristr(PHP_OS, 'win') && !stristr(PHP_OS, 'darwin')) ? 'WINDOWS' : 'UNIX';
-<<<<<<< HEAD
 $CFG->developerdebug       = true;
-=======
 $CFG->dboptions            = array();
->>>>>>> 1826d0ea
 
 $parts = explode('/', str_replace('\\', '/', dirname(dirname(__FILE__))));
 $CFG->admin                = array_pop($parts);
