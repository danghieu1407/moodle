--- conflicted
+++ resolved
@@ -147,10 +147,7 @@
                 <td>{{typenameshort}}</td>
                 <td><a href="{{foruser.profileurl}}" title="{{#str}}viewprofile{{/str}}">{{foruser.fullname}}</a></td>
                 <td>{{#userdate}} {{timecreated}}, {{#str}} strftimedatetime {{/str}} {{/userdate}}</td>
-<<<<<<< HEAD
-=======
                 <td><a href="{{requestedbyuser.profileurl}}" title="{{#str}}viewprofile{{/str}}">{{requestedbyuser.fullname}}</a></td>
->>>>>>> 373a09a8
                 <td>
                     <span class="label {{statuslabelclass}}">{{statuslabel}}</span>
                 </td>
