--- conflicted
+++ resolved
@@ -2,12 +2,9 @@
 information provided here is intended especially for developers.
 
 === 4.3 ===
-<<<<<<< HEAD
 * A trait class, core_completion/form/form_trait has been added to reuse code for adding and validation completion settings to any
   form.
-=======
 * New method is_manual() has been added to `core_completion/cm_completion_details`
->>>>>>> 530691b1
 
 === 4.0 ===
 * New method mark_course_completions_activity_criteria() has been added to mark course completions instantly. It is
