--- conflicted
+++ resolved
@@ -998,7 +998,31 @@
     }
 
     /**
-<<<<<<< HEAD
+     * Test for the get_generic_section_name method.
+     *
+     * @covers ::get_generic_section_name
+     */
+    public function test_get_generic_section_name(): void {
+        $this->resetAfterTest();
+
+        $generator = $this->getDataGenerator();
+        $course1 = $generator->create_course(['format' => 'topics']);
+        $course2 = $generator->create_course(['format' => 'theunittest']);
+
+        $format = course_get_format($course1);
+        $this->assertEquals(
+            get_string('sectionname', 'format_topics'),
+            $format->get_generic_section_name()
+        );
+
+        $format = course_get_format($course2);
+        $this->assertEquals(
+            get_string('section'),
+            $format->get_generic_section_name()
+        );
+    }
+
+    /**
      * Test can_sections_be_removed_from_navigation().
      *
      * @covers ::session_cache
@@ -1074,30 +1098,6 @@
 
         $invalidate2cachekey = \core_courseformat\base::session_cache($course2);
         $this->assertEquals($course2cachekey, $invalidate2cachekey);
-=======
-     * Test for the get_generic_section_name method.
-     *
-     * @covers ::get_generic_section_name
-     */
-    public function test_get_generic_section_name(): void {
-        $this->resetAfterTest();
-
-        $generator = $this->getDataGenerator();
-        $course1 = $generator->create_course(['format' => 'topics']);
-        $course2 = $generator->create_course(['format' => 'theunittest']);
-
-        $format = course_get_format($course1);
-        $this->assertEquals(
-            get_string('sectionname', 'format_topics'),
-            $format->get_generic_section_name()
-        );
-
-        $format = course_get_format($course2);
-        $this->assertEquals(
-            get_string('section'),
-            $format->get_generic_section_name()
-        );
->>>>>>> b0683da8
     }
 }
 
