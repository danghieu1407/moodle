--- conflicted
+++ resolved
@@ -50,16 +50,12 @@
     redirect(new moodle_url('/'));
 }
 
-<<<<<<< HEAD
 // Do not allow any changes if plugin disabled.
 if (!enrol_is_enabled('self')) {
     redirect(new moodle_url('/course/view.php', array('id'=>$course->id)));
 }
 
-// Obvioulsy
-=======
 // Obviously.
->>>>>>> eef59b12
 require_login($course);
 // The user must be able to manage self enrolments within the course.
 require_capability("enrol/self:manage", context_course::instance($course->id, MUST_EXIST));
