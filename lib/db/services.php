--- conflicted
+++ resolved
@@ -1269,11 +1269,8 @@
             'mod_lti_view_lti',
             'mod_imscp_view_imscp',
             'mod_imscp_get_imscps_by_courses',
-<<<<<<< HEAD
             'mod_glossary_get_glossaries_by_courses',
-=======
             'mod_wiki_get_wikis_by_courses',
->>>>>>> 4a5acec2
             ),
         'enabled' => 0,
         'restrictedusers' => 0,
