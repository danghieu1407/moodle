<?php

// This file is part of Moodle - http://moodle.org/
//
// Moodle is free software: you can redistribute it and/or modify
// it under the terms of the GNU General Public License as published by
// the Free Software Foundation, either version 3 of the License, or
// (at your option) any later version.
//
// Moodle is distributed in the hope that it will be useful,
// but WITHOUT ANY WARRANTY; without even the implied warranty of
// MERCHANTABILITY or FITNESS FOR A PARTICULAR PURPOSE.  See the
// GNU General Public License for more details.
//
// You should have received a copy of the GNU General Public License
// along with Moodle.  If not, see <http://www.gnu.org/licenses/>.

/**
 * This file keeps track of upgrades to Moodle.
 *
 * Sometimes, changes between versions involve
 * alterations to database structures and other
 * major things that may break installations.
 *
 * The upgrade function in this file will attempt
 * to perform all the necessary actions to upgrade
 * your older installation to the current version.
 *
 * If there's something it cannot do itself, it
 * will tell you what you need to do.
 *
 * The commands in here will all be database-neutral,
 * using the methods of database_manager class
 *
 * Please do not forget to use upgrade_set_timeout()
 * before any action that may take longer time to finish.
 *
 * @package    core
 * @subpackage admin
 * @copyright  2006 onwards Martin Dougiamas  http://dougiamas.com
 * @license    http://www.gnu.org/copyleft/gpl.html GNU GPL v3 or later
 */

defined('MOODLE_INTERNAL') || die();

/**
 *
 * @global stdClass $CFG
 * @global stdClass $USER
 * @global moodle_database $DB
 * @global core_renderer $OUTPUT
 * @param int $oldversion
 * @return bool always true
 */
function xmldb_main_upgrade($oldversion) {
    global $CFG, $USER, $DB, $OUTPUT;

    require_once($CFG->libdir.'/db/upgradelib.php'); // Core Upgrade-related functions

    $dbman = $DB->get_manager(); // loads ddl manager and xmldb classes

    ////////////////////////////////////////
    ///upgrade supported only from 1.9.x ///
    ////////////////////////////////////////

    if ($oldversion < 2008030600) {
        //NOTE: this table was added much later later in dev cycle, but we need it here, upgrades from pre PR1 not supported

    /// Define table upgrade_log to be created
        $table = new xmldb_table('upgrade_log');

    /// Adding fields to table upgrade_log
        $table->add_field('id', XMLDB_TYPE_INTEGER, '10', XMLDB_UNSIGNED, XMLDB_NOTNULL, XMLDB_SEQUENCE, null);
        $table->add_field('type', XMLDB_TYPE_INTEGER, '10', null, XMLDB_NOTNULL, null, null);
        $table->add_field('plugin', XMLDB_TYPE_CHAR, '100', null, null, null, null);
        $table->add_field('version', XMLDB_TYPE_CHAR, '100', null, null, null, null);
        $table->add_field('targetversion', XMLDB_TYPE_CHAR, '100', null, null, null, null);
        $table->add_field('info', XMLDB_TYPE_CHAR, '255', null, XMLDB_NOTNULL, null, null);
        $table->add_field('details', XMLDB_TYPE_TEXT, 'small', null, null, null, null);
        $table->add_field('backtrace', XMLDB_TYPE_TEXT, 'small', null, null, null, null);
        $table->add_field('userid', XMLDB_TYPE_INTEGER, '10', XMLDB_UNSIGNED, XMLDB_NOTNULL, null, null);
        $table->add_field('timemodified', XMLDB_TYPE_INTEGER, '10', XMLDB_UNSIGNED, XMLDB_NOTNULL, null, null);

    /// Adding keys to table upgrade_log
        $table->add_key('primary', XMLDB_KEY_PRIMARY, array('id'));
        $table->add_key('userid', XMLDB_KEY_FOREIGN, array('userid'), 'user', array('id'));

    /// Adding indexes to table upgrade_log
        $table->add_index('timemodified', XMLDB_INDEX_NOTUNIQUE, array('timemodified'));
        $table->add_index('type-timemodified', XMLDB_INDEX_NOTUNIQUE, array('type', 'timemodified'));

    /// Create table for upgrade_log
        $dbman->create_table($table);

    /// Main savepoint reached
        upgrade_main_savepoint(true, 2008030600);
    }

    if ($oldversion < 2008030601) {
        //NOTE: this table was added much later later in dev cycle, but we need it here, upgrades from pre PR1 not supported

    /// Define table log_queries to be created
        $table = new xmldb_table('log_queries');

    /// Adding fields to table log_queries
        $table->add_field('id', XMLDB_TYPE_INTEGER, '10', XMLDB_UNSIGNED, XMLDB_NOTNULL, XMLDB_SEQUENCE, null);
        $table->add_field('qtype', XMLDB_TYPE_INTEGER, '5', XMLDB_UNSIGNED, XMLDB_NOTNULL, null, null);
        $table->add_field('sqltext', XMLDB_TYPE_TEXT, 'medium', null, XMLDB_NOTNULL, null, null);
        $table->add_field('sqlparams', XMLDB_TYPE_TEXT, 'big', null, null, null, null);
        $table->add_field('error', XMLDB_TYPE_INTEGER, '5', XMLDB_UNSIGNED, XMLDB_NOTNULL, null, '0');
        $table->add_field('info', XMLDB_TYPE_TEXT, 'small', null, null, null, null);
        $table->add_field('backtrace', XMLDB_TYPE_TEXT, 'small', null, null, null, null);
        $table->add_field('exectime', XMLDB_TYPE_NUMBER, '10, 5', null, XMLDB_NOTNULL, null, null);
        $table->add_field('timelogged', XMLDB_TYPE_INTEGER, '10', XMLDB_UNSIGNED, XMLDB_NOTNULL, null, null);

    /// Adding keys to table log_queries
        $table->add_key('primary', XMLDB_KEY_PRIMARY, array('id'));

    /// Conditionally launch create table for log_queries
        $dbman->create_table($table);

    /// Main savepoint reached
        upgrade_main_savepoint(true, 2008030601);
    }

    if ($oldversion < 2008030602) {
        @unlink($CFG->cachedir.'/languages');

        if (file_exists("$CFG->dataroot/lang")) {
            // rename old lang directory so that the new and old langs do not mix
            if (rename("$CFG->dataroot/lang", "$CFG->dataroot/oldlang")) {
                $oldlang = "$CFG->dataroot/oldlang";
            } else {
                $oldlang = "$CFG->dataroot/lang";
            }
        } else {
            $oldlang = '';
        }
        // TODO: fetch previously installed languages ("*_utf8") found in $oldlang from moodle.org
        upgrade_set_timeout(60*20); // this may take a while


        // TODO: add some info file to $oldlang describing what to do with "$oldlang/*_utf8_local" dirs


        // Main savepoint reached
        upgrade_main_savepoint(true, 2008030602);
    }

    if ($oldversion < 2008030700) {
        upgrade_set_timeout(60*20); // this may take a while

    /// Define index contextid-lowerboundary (not unique) to be dropped form grade_letters
        $table = new xmldb_table('grade_letters');
        $index = new xmldb_index('contextid-lowerboundary', XMLDB_INDEX_NOTUNIQUE, array('contextid', 'lowerboundary'));

    /// Launch drop index contextid-lowerboundary
        if ($dbman->index_exists($table, $index)) {
            $dbman->drop_index($table, $index);
        }

    /// Define index contextid-lowerboundary-letter (unique) to be added to grade_letters
        $table = new xmldb_table('grade_letters');
        $index = new xmldb_index('contextid-lowerboundary-letter', XMLDB_INDEX_UNIQUE, array('contextid', 'lowerboundary', 'letter'));

    /// Launch add index contextid-lowerboundary-letter
        $dbman->add_index($table, $index);

    /// Main savepoint reached
        upgrade_main_savepoint(true, 2008030700);
    }

    if ($oldversion < 2008050100) {
        // Update courses that used weekscss to weeks
        $DB->set_field('course', 'format', 'weeks', array('format' => 'weekscss'));
        upgrade_main_savepoint(true, 2008050100);
    }

    if ($oldversion < 2008050200) {
        // remove unused config options
        unset_config('statsrolesupgraded');
        upgrade_main_savepoint(true, 2008050200);
    }

    if ($oldversion < 2008050700) {
        upgrade_set_timeout(60*20); // this may take a while

    /// Fix minor problem caused by MDL-5482.
        require_once($CFG->dirroot . '/question/upgrade.php');
        question_fix_random_question_parents();
        upgrade_main_savepoint(true, 2008050700);
    }

    if ($oldversion < 2008051201) {
        echo $OUTPUT->notification('Increasing size of user idnumber field, this may take a while...', 'notifysuccess');
        upgrade_set_timeout(60*20); // this may take a while

    /// Under MySQL and Postgres... detect old NULL contents and change them by correct empty string. MDL-14859
        $dbfamily = $DB->get_dbfamily();
        if ($dbfamily === 'mysql' || $dbfamily === 'postgres') {
            $DB->execute("UPDATE {user} SET idnumber = '' WHERE idnumber IS NULL");
        }

    /// Define index idnumber (not unique) to be dropped form user
        $table = new xmldb_table('user');
        $index = new xmldb_index('idnumber', XMLDB_INDEX_NOTUNIQUE, array('idnumber'));

    /// Launch drop index idnumber
        if ($dbman->index_exists($table, $index)) {
            $dbman->drop_index($table, $index);
        }

    /// Changing precision of field idnumber on table user to (255)
        $table = new xmldb_table('user');
        $field = new xmldb_field('idnumber', XMLDB_TYPE_CHAR, '255', null, XMLDB_NOTNULL, null, null, 'password');

    /// Launch change of precision for field idnumber
        $dbman->change_field_precision($table, $field);

    /// Launch add index idnumber again
        $index = new xmldb_index('idnumber', XMLDB_INDEX_NOTUNIQUE, array('idnumber'));
        $dbman->add_index($table, $index);

    /// Main savepoint reached
        upgrade_main_savepoint(true, 2008051201);
    }

    if ($oldversion < 2008051203) {
        $table = new xmldb_table('mnet_enrol_course');
        $field = new xmldb_field('sortorder', XMLDB_TYPE_INTEGER, '10', XMLDB_UNSIGNED, XMLDB_NOTNULL, null, 0);
        $dbman->change_field_precision($table, $field);
        upgrade_main_savepoint(true, 2008051203);
    }

    if ($oldversion < 2008063001) {
        upgrade_set_timeout(60*20); // this may take a while

        // table to be modified
        $table = new xmldb_table('tag_instance');
        // add field
        $field = new xmldb_field('tiuserid');
        if (!$dbman->field_exists($table, $field)) {
            $field->set_attributes(XMLDB_TYPE_INTEGER, '10', XMLDB_UNSIGNED, XMLDB_NOTNULL, null, 0, 'itemid');
            $dbman->add_field($table, $field);
        }
        // modify index
        $index = new xmldb_index('itemtype-itemid-tagid');
        $index->set_attributes(XMLDB_INDEX_UNIQUE, array('itemtype', 'itemid', 'tagid'));
        if ($dbman->index_exists($table, $index)) {
            $dbman->drop_index($table, $index);
        }
        $index = new xmldb_index('itemtype-itemid-tagid-tiuserid');
        $index->set_attributes(XMLDB_INDEX_UNIQUE, array('itemtype', 'itemid', 'tagid', 'tiuserid'));
        if (!$dbman->index_exists($table, $index)) {
            $dbman->add_index($table, $index);
        }

        /// Main savepoint reached
        upgrade_main_savepoint(true, 2008063001);
    }

    if ($oldversion < 2008070300) {
        $DB->delete_records_select('role_names', $DB->sql_isempty('role_names', 'name', false, false));
        upgrade_main_savepoint(true, 2008070300);
    }

    if ($oldversion < 2008070701) {

    /// Define table portfolio_instance to be created
        $table = new xmldb_table('portfolio_instance');

    /// Adding fields to table portfolio_instance
        $table->add_field('id', XMLDB_TYPE_INTEGER, '10', XMLDB_UNSIGNED, XMLDB_NOTNULL, XMLDB_SEQUENCE, null);
        $table->add_field('plugin', XMLDB_TYPE_CHAR, '50', null, XMLDB_NOTNULL, null, null);
        $table->add_field('name', XMLDB_TYPE_CHAR, '255', null, XMLDB_NOTNULL, null, null);
        $table->add_field('visible', XMLDB_TYPE_INTEGER, '1', XMLDB_UNSIGNED, XMLDB_NOTNULL, null, '1');

    /// Adding keys to table portfolio_instance
        $table->add_key('primary', XMLDB_KEY_PRIMARY, array('id'));

    /// Conditionally launch create table for portfolio_instance
        if (!$dbman->table_exists($table)) {
            $dbman->create_table($table);
        }
  /// Define table portfolio_instance_config to be created
        $table = new xmldb_table('portfolio_instance_config');

    /// Adding fields to table portfolio_instance_config
        $table->add_field('id', XMLDB_TYPE_INTEGER, '10', XMLDB_UNSIGNED, XMLDB_NOTNULL, XMLDB_SEQUENCE, null);
        $table->add_field('instance', XMLDB_TYPE_INTEGER, '10', XMLDB_UNSIGNED, XMLDB_NOTNULL, null, null);
        $table->add_field('name', XMLDB_TYPE_CHAR, '255', null, XMLDB_NOTNULL, null, null);
        $table->add_field('value', XMLDB_TYPE_TEXT, 'big', null, null, null, null);

    /// Adding keys to table portfolio_instance_config
        $table->add_key('primary', XMLDB_KEY_PRIMARY, array('id'));
        $table->add_key('instance', XMLDB_KEY_FOREIGN, array('instance'), 'portfolio_instance', array('id'));

    /// Adding indexes to table portfolio_instance_config
        $table->add_index('name', XMLDB_INDEX_NOTUNIQUE, array('name'));

    /// Conditionally launch create table for portfolio_instance_config
        if (!$dbman->table_exists($table)) {
            $dbman->create_table($table);
        }

   /// Define table portfolio_instance_user to be created
        $table = new xmldb_table('portfolio_instance_user');

    /// Adding fields to table portfolio_instance_user
        $table->add_field('id', XMLDB_TYPE_INTEGER, '10', XMLDB_UNSIGNED, XMLDB_NOTNULL, XMLDB_SEQUENCE, null, null);
        $table->add_field('instance', XMLDB_TYPE_INTEGER, '10', XMLDB_UNSIGNED, XMLDB_NOTNULL, null, null);
        $table->add_field('userid', XMLDB_TYPE_INTEGER, '10', XMLDB_UNSIGNED, XMLDB_NOTNULL, null, null);
        $table->add_field('name', XMLDB_TYPE_CHAR, '255', null, XMLDB_NOTNULL, null, null);
        $table->add_field('value', XMLDB_TYPE_TEXT, 'big', null, null, null, null);

    /// Adding keys to table portfolio_instance_user
        $table->add_key('primary', XMLDB_KEY_PRIMARY, array('id'));
        $table->add_key('instancefk', XMLDB_KEY_FOREIGN, array('instance'), 'portfolio_instance', array('id'));
        $table->add_key('userfk', XMLDB_KEY_FOREIGN, array('userid'), 'user', array('id'));

    /// Conditionally launch create table for portfolio_instance_user
        if (!$dbman->table_exists($table)) {
            $dbman->create_table($table);
        }

    /// Main savepoint reached
        upgrade_main_savepoint(true, 2008070701);
    }

    if ($oldversion < 2008072400) {
    /// Create the database tables for message_processors
        $table = new xmldb_table('message_processors');
        $table->add_field('id', XMLDB_TYPE_INTEGER, '10', null, XMLDB_NOTNULL, XMLDB_SEQUENCE, null);
        $table->add_field('name', XMLDB_TYPE_CHAR, '166', null, XMLDB_NOTNULL, null, null);
        $table->add_key('primary', XMLDB_KEY_PRIMARY, array('id'));
        $dbman->create_table($table);

    /// delete old and create new fields
        $table = new xmldb_table('message');
        $field = new xmldb_field('messagetype');
        $dbman->drop_field($table, $field);

    /// fields to rename
        $field = new xmldb_field('message');
        $field->set_attributes(XMLDB_TYPE_TEXT, 'small', null, null, null, null, null);
        $dbman->rename_field($table, $field, 'fullmessage');
        $field = new xmldb_field('format');
        $field->set_attributes(XMLDB_TYPE_INTEGER, '4', XMLDB_UNSIGNED, null, null, '0', null);
        $dbman->rename_field($table, $field, 'fullmessageformat');

    /// new message fields
        $field = new xmldb_field('subject');
        $field->set_attributes(XMLDB_TYPE_TEXT, 'small', null, null, null, null, null);
        $dbman->add_field($table, $field);
        $field = new xmldb_field('fullmessagehtml');
        $field->set_attributes(XMLDB_TYPE_TEXT, 'medium', null, null, null, null, null);
        $dbman->add_field($table, $field);
        $field = new xmldb_field('smallmessage');
        $field->set_attributes(XMLDB_TYPE_TEXT, 'small', null, null, null, null, null);
        $dbman->add_field($table, $field);


        $table = new xmldb_table('message_read');
        $field = new xmldb_field('messagetype');
        $dbman->drop_field($table, $field);
        $field = new xmldb_field('mailed');
        $dbman->drop_field($table, $field);

    /// fields to rename
        $field = new xmldb_field('message');
        $field->set_attributes(XMLDB_TYPE_TEXT, 'small', null, null, null, null, null);
        $dbman->rename_field($table, $field, 'fullmessage');
        $field = new xmldb_field('format');
        $field->set_attributes(XMLDB_TYPE_INTEGER, '4', XMLDB_UNSIGNED, null, null, '0', null);
        $dbman->rename_field($table, $field, 'fullmessageformat');


    /// new message fields
        $field = new xmldb_field('subject');
        $field->set_attributes(XMLDB_TYPE_TEXT, 'small', null, null, null, null, null);
        $dbman->add_field($table, $field);
        $field = new xmldb_field('fullmessagehtml');
        $field->set_attributes(XMLDB_TYPE_TEXT, 'medium', null, null, null, null, null);
        $dbman->add_field($table, $field);
        $field = new xmldb_field('smallmessage');
        $field->set_attributes(XMLDB_TYPE_TEXT, 'small', null, null, null, null, null);
        $dbman->add_field($table, $field);

    /// new table
        $table = new xmldb_table('message_working');
        $table->add_field('id', XMLDB_TYPE_INTEGER, '10', null, XMLDB_NOTNULL, XMLDB_SEQUENCE, null);
        $table->add_field('unreadmessageid', XMLDB_TYPE_INTEGER, '10', XMLDB_UNSIGNED, XMLDB_NOTNULL, null, null);
        $table->add_field('processorid', XMLDB_TYPE_INTEGER, '10', XMLDB_UNSIGNED, XMLDB_NOTNULL, null, null);
        $table->add_key('primary', XMLDB_KEY_PRIMARY, array('id'));
        $dbman->create_table($table);


        upgrade_main_savepoint(true, 2008072400);
    }

    if ($oldversion < 2008072800) {

    /// Define field enablecompletion to be added to course
        $table = new xmldb_table('course');
        $field = new xmldb_field('enablecompletion');
        $field->set_attributes(XMLDB_TYPE_INTEGER, '1', XMLDB_UNSIGNED, XMLDB_NOTNULL, null, '0', 'defaultrole');

    /// Launch add field enablecompletion
        if (!$dbman->field_exists($table,$field)) {
            $dbman->add_field($table, $field);
        }

    /// Define field completion to be added to course_modules
        $table = new xmldb_table('course_modules');
        $field = new xmldb_field('completion');
        $field->set_attributes(XMLDB_TYPE_INTEGER, '1', XMLDB_UNSIGNED, XMLDB_NOTNULL, null, '0', 'groupmembersonly');

    /// Launch add field completion
        if (!$dbman->field_exists($table,$field)) {
            $dbman->add_field($table, $field);
        }

    /// Define field completiongradeitemnumber to be added to course_modules
        $field = new xmldb_field('completiongradeitemnumber');
        $field->set_attributes(XMLDB_TYPE_INTEGER, '10', XMLDB_UNSIGNED, null, null, null, 'completion');

    /// Launch add field completiongradeitemnumber
        if (!$dbman->field_exists($table,$field)) {
            $dbman->add_field($table, $field);
        }

    /// Define field completionview to be added to course_modules
        $field = new xmldb_field('completionview');
        $field->set_attributes(XMLDB_TYPE_INTEGER, '1', XMLDB_UNSIGNED, XMLDB_NOTNULL, null, '0', 'completiongradeitemnumber');

    /// Launch add field completionview
        if (!$dbman->field_exists($table,$field)) {
            $dbman->add_field($table, $field);
        }

    /// Define field completionexpected to be added to course_modules
        $field = new xmldb_field('completionexpected');
        $field->set_attributes(XMLDB_TYPE_INTEGER, '10', XMLDB_UNSIGNED, XMLDB_NOTNULL, null, '0', 'completionview');

    /// Launch add field completionexpected
        if (!$dbman->field_exists($table,$field)) {
            $dbman->add_field($table, $field);
        }

   /// Define table course_modules_completion to be created
        $table = new xmldb_table('course_modules_completion');
        if (!$dbman->table_exists($table)) {

        /// Adding fields to table course_modules_completion
            $table->add_field('id', XMLDB_TYPE_INTEGER, '10', XMLDB_UNSIGNED, XMLDB_NOTNULL, XMLDB_SEQUENCE, null);
            $table->add_field('coursemoduleid', XMLDB_TYPE_INTEGER, '10', XMLDB_UNSIGNED, XMLDB_NOTNULL, null, null);
            $table->add_field('userid', XMLDB_TYPE_INTEGER, '10', XMLDB_UNSIGNED, XMLDB_NOTNULL, null, null);
            $table->add_field('completionstate', XMLDB_TYPE_INTEGER, '1', XMLDB_UNSIGNED, XMLDB_NOTNULL, null, null);
            $table->add_field('viewed', XMLDB_TYPE_INTEGER, '1', XMLDB_UNSIGNED, null, null, null);
            $table->add_field('timemodified', XMLDB_TYPE_INTEGER, '10', XMLDB_UNSIGNED, XMLDB_NOTNULL, null, null);

        /// Adding keys to table course_modules_completion
            $table->add_key('primary', XMLDB_KEY_PRIMARY, array('id'));

        /// Adding indexes to table course_modules_completion
            $table->add_index('coursemoduleid', XMLDB_INDEX_NOTUNIQUE, array('coursemoduleid'));
            $table->add_index('userid', XMLDB_INDEX_NOTUNIQUE, array('userid'));

        /// Launch create table for course_modules_completion
            $dbman->create_table($table);
        }

        /// Main savepoint reached
        upgrade_main_savepoint(true, 2008072800);
    }

    if ($oldversion < 2008073000) {

    /// Define table portfolio_log to be created
        $table = new xmldb_table('portfolio_log');

    /// Adding fields to table portfolio_log
        $table->add_field('id', XMLDB_TYPE_INTEGER, '10', XMLDB_UNSIGNED, XMLDB_NOTNULL, XMLDB_SEQUENCE, null);
        $table->add_field('userid', XMLDB_TYPE_INTEGER, '10', XMLDB_UNSIGNED, XMLDB_NOTNULL, null, null);
        $table->add_field('time', XMLDB_TYPE_INTEGER, '10', XMLDB_UNSIGNED, XMLDB_NOTNULL, null, null);
        $table->add_field('portfolio', XMLDB_TYPE_INTEGER, '10', XMLDB_UNSIGNED, XMLDB_NOTNULL, null, null);
        $table->add_field('caller_class', XMLDB_TYPE_CHAR, '150', null, XMLDB_NOTNULL, null, null);
        $table->add_field('caller_file', XMLDB_TYPE_CHAR, '255', null, XMLDB_NOTNULL, null, null);
        $table->add_field('caller_sha1', XMLDB_TYPE_CHAR, '255', null, XMLDB_NOTNULL, null, null);
        $table->add_field('tempdataid', XMLDB_TYPE_INTEGER, '10', null, XMLDB_NOTNULL, null, '0');
        $table->add_field('returnurl', XMLDB_TYPE_CHAR, '255', null, XMLDB_NOTNULL, null, null);
        $table->add_field('continueurl', XMLDB_TYPE_CHAR, '255', null, XMLDB_NOTNULL, null, null);

    /// Adding keys to table portfolio_log
        $table->add_key('primary', XMLDB_KEY_PRIMARY, array('id'));
        $table->add_key('userfk', XMLDB_KEY_FOREIGN, array('userid'), 'user', array('id'));
        $table->add_key('portfoliofk', XMLDB_KEY_FOREIGN, array('portfolio'), 'portfolio_instance', array('id'));

    /// Conditionally launch create table for portfolio_log
        if (!$dbman->table_exists($table)) {
            $dbman->create_table($table);
        }

    /// Main savepoint reached
        upgrade_main_savepoint(true, 2008073000);
    }

    if ($oldversion < 2008073104) {
    /// Drop old table that might exist for some people
        $table = new xmldb_table('message_providers');
        if ($dbman->table_exists($table)) {
            $dbman->drop_table($table);
        }

    /// Define table message_providers to be created
        $table = new xmldb_table('message_providers');

    /// Adding fields to table message_providers
        $table->add_field('id', XMLDB_TYPE_INTEGER, '10', null, XMLDB_NOTNULL, XMLDB_SEQUENCE, null);
        $table->add_field('name', XMLDB_TYPE_CHAR, '100', null, XMLDB_NOTNULL, null, null);
        $table->add_field('component', XMLDB_TYPE_CHAR, '200', null, XMLDB_NOTNULL, null, null);
        $table->add_field('capability', XMLDB_TYPE_CHAR, '255', null, null, null, null);

    /// Adding keys to table message_providers
        $table->add_key('primary', XMLDB_KEY_PRIMARY, array('id'));

    /// Adding indexes to table message_providers
        $table->add_index('componentname', XMLDB_INDEX_UNIQUE, array('component', 'name'));

    /// Create table for message_providers
        $dbman->create_table($table);

        upgrade_main_savepoint(true, 2008073104);
    }

    if ($oldversion < 2008073111) {
    /// Define table files to be created
        $table = new xmldb_table('files');

    /// Adding fields to table files
        $table->add_field('id', XMLDB_TYPE_INTEGER, '10', XMLDB_UNSIGNED, XMLDB_NOTNULL, XMLDB_SEQUENCE, null);
        $table->add_field('contenthash', XMLDB_TYPE_CHAR, '40', null, XMLDB_NOTNULL, null, null);
        $table->add_field('pathnamehash', XMLDB_TYPE_CHAR, '40', null, XMLDB_NOTNULL, null, null);
        $table->add_field('contextid', XMLDB_TYPE_INTEGER, '10', XMLDB_UNSIGNED, XMLDB_NOTNULL, null, null);
        $table->add_field('component', XMLDB_TYPE_CHAR, '100', null, XMLDB_NOTNULL, null, null);
        $table->add_field('filearea', XMLDB_TYPE_CHAR, '50', null, XMLDB_NOTNULL, null, null);
        $table->add_field('itemid', XMLDB_TYPE_INTEGER, '10', XMLDB_UNSIGNED, XMLDB_NOTNULL, null, null);
        $table->add_field('filepath', XMLDB_TYPE_CHAR, '255', null, XMLDB_NOTNULL, null, null);
        $table->add_field('filename', XMLDB_TYPE_CHAR, '255', null, XMLDB_NOTNULL, null, null);
        $table->add_field('userid', XMLDB_TYPE_INTEGER, '10', XMLDB_UNSIGNED, null, null, null);
        $table->add_field('filesize', XMLDB_TYPE_INTEGER, '10', XMLDB_UNSIGNED, XMLDB_NOTNULL, null, null);
        $table->add_field('mimetype', XMLDB_TYPE_CHAR, '100', null, null, null, null);
        $table->add_field('status', XMLDB_TYPE_INTEGER, '10', XMLDB_UNSIGNED, XMLDB_NOTNULL, null, '0');
        $table->add_field('source', XMLDB_TYPE_TEXT, 'small', null, null, null, null);
        $table->add_field('author', XMLDB_TYPE_CHAR, '255', null, null, null, null);
        $table->add_field('license', XMLDB_TYPE_CHAR, '255', null, null, null, null);
        $table->add_field('timecreated', XMLDB_TYPE_INTEGER, '10', XMLDB_UNSIGNED, XMLDB_NOTNULL, null, null);
        $table->add_field('timemodified', XMLDB_TYPE_INTEGER, '10', XMLDB_UNSIGNED, XMLDB_NOTNULL, null, null);

    /// Adding keys to table files
        $table->add_key('primary', XMLDB_KEY_PRIMARY, array('id'));
        $table->add_key('contextid', XMLDB_KEY_FOREIGN, array('contextid'), 'context', array('id'));
        $table->add_key('userid', XMLDB_KEY_FOREIGN, array('userid'), 'user', array('id'));

    /// Adding indexes to table files
        $table->add_index('component-filearea-contextid-itemid', XMLDB_INDEX_NOTUNIQUE, array('component', 'filearea', 'contextid', 'itemid'));
        $table->add_index('contenthash', XMLDB_INDEX_NOTUNIQUE, array('contenthash'));
        $table->add_index('pathnamehash', XMLDB_INDEX_UNIQUE, array('pathnamehash'));

    /// Conditionally launch create table for files
        $dbman->create_table($table);

    /// Main savepoint reached
        upgrade_main_savepoint(true, 2008073111);
    }

    if ($oldversion < 2008073112) {
        // Define field legacyfiles to be added to course
        $table = new xmldb_table('course');
        $field = new xmldb_field('legacyfiles', XMLDB_TYPE_INTEGER, '4', XMLDB_UNSIGNED, XMLDB_NOTNULL, null, '0', 'maxbytes');

        // Launch add field legacyfiles
        $dbman->add_field($table, $field);
        // enable legacy files in all courses
        $DB->execute("UPDATE {course} SET legacyfiles = 2");

        // Main savepoint reached
        upgrade_main_savepoint(true, 2008073112);
    }

    if ($oldversion < 2008073113) {
    /// move all course, backup and other files to new filepool based storage
        upgrade_migrate_files_courses();
    /// Main savepoint reached
        upgrade_main_savepoint(true, 2008073113);
    }

    if ($oldversion < 2008073114) {
    /// move all course, backup and other files to new filepool based storage
        upgrade_migrate_files_blog();
    /// Main savepoint reached
        upgrade_main_savepoint(true, 2008073114);
    }

    if ($oldversion < 2008080400) {
        // Add field ssl_jump_url to mnet application, and populate existing default applications
        $table = new xmldb_table('mnet_application');
        $field = new xmldb_field('sso_jump_url');
        if (!$dbman->field_exists($table, $field)) {
            $field->set_attributes(XMLDB_TYPE_CHAR, '255', null, XMLDB_NOTNULL, null, null);
            $dbman->add_field($table, $field);
            $DB->set_field('mnet_application', 'sso_jump_url', '/auth/mnet/jump.php', array('name' => 'moodle'));
            $DB->set_field('mnet_application', 'sso_jump_url', '/auth/xmlrpc/jump.php', array('name' => 'mahara'));
        }

        /// Main savepoint reached
        upgrade_main_savepoint(true, 2008080400);
    }

    if ($oldversion < 2008080500) {

    /// Define table portfolio_tempdata to be created
        $table = new xmldb_table('portfolio_tempdata');

    /// Adding fields to table portfolio_tempdata
        $table->add_field('id', XMLDB_TYPE_INTEGER, '10', XMLDB_UNSIGNED, XMLDB_NOTNULL, XMLDB_SEQUENCE, null);
        $table->add_field('data', XMLDB_TYPE_TEXT, 'big', null, null, null, null);
        $table->add_field('expirytime', XMLDB_TYPE_INTEGER, '10', XMLDB_UNSIGNED, XMLDB_NOTNULL, null, null);
        $table->add_field('userid', XMLDB_TYPE_INTEGER, '10', XMLDB_UNSIGNED, XMLDB_NOTNULL, null, null);
        $table->add_field('instance', XMLDB_TYPE_INTEGER, '10', null, null, null, '0');

    /// Adding keys to table portfolio_tempdata
        $table->add_key('primary', XMLDB_KEY_PRIMARY, array('id'));
        $table->add_key('userfk', XMLDB_KEY_FOREIGN, array('userid'), 'user', array('id'));
        $table->add_key('instance', XMLDB_KEY_FOREIGN, array('instance'), 'portfolio_instance', array('id'));

    /// Conditionally launch create table for portfolio_tempdata
        if (!$dbman->table_exists($table)) {
            $dbman->create_table($table);
        }

    /// Main savepoint reached
        upgrade_main_savepoint(true, 2008080500);
    }

    if ($oldversion < 2008081500) {
    /// Changing the type of all the columns that the question bank uses to store grades to be NUMBER(12, 7).
        $table = new xmldb_table('question');
        $field = new xmldb_field('defaultgrade', XMLDB_TYPE_NUMBER, '12, 7', XMLDB_UNSIGNED, XMLDB_NOTNULL, null, '1.0000000', 'generalfeedback');
        $dbman->change_field_type($table, $field);
        upgrade_main_savepoint(true, 2008081500);
    }

    if ($oldversion < 2008081501) {
        $table = new xmldb_table('question');
        $field = new xmldb_field('penalty', XMLDB_TYPE_NUMBER, '12, 7', null, XMLDB_NOTNULL, null, '0.1000000', 'defaultgrade');
        $dbman->change_field_type($table, $field);
        upgrade_main_savepoint(true, 2008081501);
    }

    if ($oldversion < 2008081502) {
        $table = new xmldb_table('question_answers');
        $field = new xmldb_field('fraction', XMLDB_TYPE_NUMBER, '12, 7', null, XMLDB_NOTNULL, null, '0', 'answer');
        $dbman->change_field_type($table, $field);
        upgrade_main_savepoint(true, 2008081502);
    }

    if ($oldversion < 2008081503) {
        $table = new xmldb_table('question_sessions');
        $field = new xmldb_field('sumpenalty', XMLDB_TYPE_NUMBER, '12, 7', null, XMLDB_NOTNULL, null, '0', 'newgraded');
        $dbman->change_field_type($table, $field);
        upgrade_main_savepoint(true, 2008081503);
    }

    if ($oldversion < 2008081504) {
        $table = new xmldb_table('question_states');
        $field = new xmldb_field('grade', XMLDB_TYPE_NUMBER, '12, 7', null, XMLDB_NOTNULL, null, '0', 'event');
        $dbman->change_field_type($table, $field);
        upgrade_main_savepoint(true, 2008081504);
    }

    if ($oldversion < 2008081505) {
        $table = new xmldb_table('question_states');
        $field = new xmldb_field('raw_grade', XMLDB_TYPE_NUMBER, '12, 7', null, XMLDB_NOTNULL, null, '0', 'grade');
        $dbman->change_field_type($table, $field);
        upgrade_main_savepoint(true, 2008081505);
    }

    if ($oldversion < 2008081506) {
        $table = new xmldb_table('question_states');
        $field = new xmldb_field('penalty', XMLDB_TYPE_NUMBER, '12, 7', null, XMLDB_NOTNULL, null, '0', 'raw_grade');
        $dbman->change_field_type($table, $field);
        upgrade_main_savepoint(true, 2008081506);
    }

    if ($oldversion < 2008081600) {

    /// all 1.9 sites and fresh installs must already be unicode, not needed anymore
        unset_config('unicodedb');

    /// Main savepoint reached
        upgrade_main_savepoint(true, 2008081600);
    }

    if ($oldversion < 2008082602) {

    /// Define table repository to be dropped
        $table = new xmldb_table('repository');

    /// Conditionally launch drop table for repository
        if ($dbman->table_exists($table)) {
            $dbman->drop_table($table);
        }

    /// Define table repository to be created
        $table = new xmldb_table('repository');

    /// Adding fields to table repository
        $table->add_field('id', XMLDB_TYPE_INTEGER, '10', XMLDB_UNSIGNED, XMLDB_NOTNULL, XMLDB_SEQUENCE, null);
        $table->add_field('type', XMLDB_TYPE_CHAR, '255', null, XMLDB_NOTNULL, null, null);
        $table->add_field('visible', XMLDB_TYPE_INTEGER, '1', XMLDB_UNSIGNED, null, null, '1');
        $table->add_field('sortorder', XMLDB_TYPE_INTEGER, '10', XMLDB_UNSIGNED, XMLDB_NOTNULL, null, '0');

    /// Adding keys to table repository
        $table->add_key('primary', XMLDB_KEY_PRIMARY, array('id'));

    /// Conditionally launch create table for repository
        if (!$dbman->table_exists($table)) {
            $dbman->create_table($table);
        }

    /// Define table repository_instances to be created
        $table = new xmldb_table('repository_instances');

    /// Adding fields to table repository_instances
        $table->add_field('id', XMLDB_TYPE_INTEGER, '10', XMLDB_UNSIGNED, XMLDB_NOTNULL, XMLDB_SEQUENCE, null);
        $table->add_field('name', XMLDB_TYPE_CHAR, '255', null, XMLDB_NOTNULL, null, null);
        $table->add_field('typeid', XMLDB_TYPE_INTEGER, '10', XMLDB_UNSIGNED, XMLDB_NOTNULL, null, null);
        $table->add_field('userid', XMLDB_TYPE_INTEGER, '10', XMLDB_UNSIGNED, XMLDB_NOTNULL, null, '0');
        $table->add_field('contextid', XMLDB_TYPE_INTEGER, '10', XMLDB_UNSIGNED, XMLDB_NOTNULL, null, null);
        $table->add_field('username', XMLDB_TYPE_CHAR, '255', null, null, null, null);
        $table->add_field('password', XMLDB_TYPE_CHAR, '255', null, null, null, null);
        $table->add_field('timecreated', XMLDB_TYPE_INTEGER, '10', XMLDB_UNSIGNED, null, null, null);
        $table->add_field('timemodified', XMLDB_TYPE_INTEGER, '10', XMLDB_UNSIGNED, null, null, null);
        $table->add_field('readonly', XMLDB_TYPE_INTEGER, '1', XMLDB_UNSIGNED, XMLDB_NOTNULL, null, '0');

    /// Adding keys to table repository_instances
        $table->add_key('primary', XMLDB_KEY_PRIMARY, array('id'));

    /// Conditionally launch create table for repository_instances
        if (!$dbman->table_exists($table)) {
            $dbman->create_table($table);
        }

    /// Define table repository_instance_config to be created
        $table = new xmldb_table('repository_instance_config');

    /// Adding fields to table repository_instance_config
        $table->add_field('id', XMLDB_TYPE_INTEGER, '10', XMLDB_UNSIGNED, XMLDB_NOTNULL, XMLDB_SEQUENCE, null);
        $table->add_field('instanceid', XMLDB_TYPE_INTEGER, '10', XMLDB_UNSIGNED, XMLDB_NOTNULL, null, null);
        $table->add_field('name', XMLDB_TYPE_CHAR, '255', null, XMLDB_NOTNULL, null, null);
        $table->add_field('value', XMLDB_TYPE_TEXT, 'big', null, null, null, null);

    /// Adding keys to table repository_instance_config
        $table->add_key('primary', XMLDB_KEY_PRIMARY, array('id'));

    /// Conditionally launch create table for repository_instance_config
        if (!$dbman->table_exists($table)) {
            $dbman->create_table($table);
        }

    /// Main savepoint reached
        upgrade_main_savepoint(true, 2008082602);
    }

    if ($oldversion < 2008082700) {
    /// Add a new column to the question sessions table to record whether a
    /// question has been flagged.

    /// Define field flagged to be added to question_sessions
        $table = new xmldb_table('question_sessions');
        $field = new xmldb_field('flagged', XMLDB_TYPE_INTEGER, '2', null, XMLDB_NOTNULL, null, '0', 'manualcomment');

    /// Conditionally launch add field flagged
        if (!$dbman->field_exists($table, $field)) {
            $dbman->add_field($table, $field);
        }

    /// Main savepoint reached
        upgrade_main_savepoint(true, 2008082700);
    }

    if ($oldversion < 2008082900) {

    /// Changing precision of field parent_type on table mnet_rpc to (20)
        $table = new xmldb_table('mnet_rpc');
        $field = new xmldb_field('parent_type', XMLDB_TYPE_CHAR, '20', null, XMLDB_NOTNULL, null, null, 'xmlrpc_path');

    /// Launch change of precision for field parent_type
        $dbman->change_field_precision($table, $field);

    /// Main savepoint reached
        upgrade_main_savepoint(true, 2008082900);
    }

    // MDL-16411 Move all plugintype_pluginname_version values from config to config_plugins.
    if ($oldversion < 2008091000) {
        foreach (get_object_vars($CFG) as $name => $value) {
            if (substr($name, strlen($name) - 8) !== '_version') {
                continue;
            }
            $pluginname = substr($name, 0, strlen($name) - 8);
            if (!strpos($pluginname, '_')) {
                // Skip things like backup_version that don't contain an extra _
                continue;
            }
            if ($pluginname == 'enrol_ldap_version') {
                // Special case - this is something different from a plugin version number.
                continue;
            }
            if (!preg_match('/^\d{10}$/', $value)) {
                // Extra safety check, skip anything that does not look like a Moodle
                // version number (10 digits).
                continue;
            }
            set_config('version', $value, $pluginname);
            unset_config($name);
        }
        upgrade_main_savepoint(true, 2008091000);
    }

    if ($oldversion < 2008092300) {
        unset_config('editorspelling');
        unset_config('editordictionary');
    /// Main savepoint reached
        upgrade_main_savepoint(true, 2008092300);
    }

    if ($oldversion < 2008101300) {

        if (!get_config(NULL, 'statsruntimedays')) {
            set_config('statsruntimedays', '31');
        }

    /// Main savepoint reached
        upgrade_main_savepoint(true, 2008101300);
    }

    /// Drop the deprecated teacher, teachers, student and students columns from the course table.
    if ($oldversion < 2008111200) {
        $table = new xmldb_table('course');

    /// Conditionally launch drop field teacher
        $field = new xmldb_field('teacher');
        if ($dbman->field_exists($table, $field)) {
            $dbman->drop_field($table, $field);
        }

    /// Conditionally launch drop field teacher
        $field = new xmldb_field('teachers');
        if ($dbman->field_exists($table, $field)) {
            $dbman->drop_field($table, $field);
        }

    /// Conditionally launch drop field teacher
        $field = new xmldb_field('student');
        if ($dbman->field_exists($table, $field)) {
            $dbman->drop_field($table, $field);
        }

    /// Conditionally launch drop field teacher
        $field = new xmldb_field('students');
        if ($dbman->field_exists($table, $field)) {
            $dbman->drop_field($table, $field);
        }

    /// Main savepoint reached
        upgrade_main_savepoint(true, 2008111200);
    }

/// Add a unique index to the role.name column.
    if ($oldversion < 2008111800) {

    /// Define index name (unique) to be added to role
        $table = new xmldb_table('role');
        $index = new xmldb_index('name', XMLDB_INDEX_UNIQUE, array('name'));

    /// Conditionally launch add index name
        if (!$dbman->index_exists($table, $index)) {
            $dbman->add_index($table, $index);
        }

    /// Main savepoint reached
        upgrade_main_savepoint(true, 2008111800);
    }

/// Add a unique index to the role.shortname column.
    if ($oldversion < 2008111801) {

    /// Define index shortname (unique) to be added to role
        $table = new xmldb_table('role');
        $index = new xmldb_index('shortname', XMLDB_INDEX_UNIQUE, array('shortname'));

    /// Conditionally launch add index shortname
        if (!$dbman->index_exists($table, $index)) {
            $dbman->add_index($table, $index);
        }

    /// Main savepoint reached
        upgrade_main_savepoint(true, 2008111801);
    }

    if ($oldversion < 2008120700) {

    /// Changing precision of field shortname on table course_request to (100)
        $table = new xmldb_table('course_request');
        $field = new xmldb_field('shortname', XMLDB_TYPE_CHAR, '100', null, XMLDB_NOTNULL, null, null, 'fullname');

    /// Before changing the field, drop dependent indexes
    /// Define index shortname (not unique) to be dropped form course_request
        $index = new xmldb_index('shortname', XMLDB_INDEX_NOTUNIQUE, array('shortname'));
    /// Conditionally launch drop index shortname
        if ($dbman->index_exists($table, $index)) {
            $dbman->drop_index($table, $index);
        }

    /// Launch change of precision for field shortname
        $dbman->change_field_precision($table, $field);

    /// After changing the field, recreate dependent indexes
    /// Define index shortname (not unique) to be added to course_request
        $index = new xmldb_index('shortname', XMLDB_INDEX_NOTUNIQUE, array('shortname'));
    /// Conditionally launch add index shortname
        if (!$dbman->index_exists($table, $index)) {
            $dbman->add_index($table, $index);
        }

    /// Main savepoint reached
        upgrade_main_savepoint(true, 2008120700);
    }

    if ($oldversion < 2008120801) {

    /// Changing precision of field shortname on table mnet_enrol_course to (100)
        $table = new xmldb_table('mnet_enrol_course');
        $field = new xmldb_field('shortname', XMLDB_TYPE_CHAR, '100', null, XMLDB_NOTNULL, null, null, 'fullname');

    /// Launch change of precision for field shortname
        $dbman->change_field_precision($table, $field);

    /// Main savepoint reached
        upgrade_main_savepoint(true, 2008120801);
    }

    if ($oldversion < 2008121701) {

    /// Define field availablefrom to be added to course_modules
        $table = new xmldb_table('course_modules');
        $field = new xmldb_field('availablefrom', XMLDB_TYPE_INTEGER, '10', XMLDB_UNSIGNED, XMLDB_NOTNULL, null, '0', 'completionexpected');

    /// Conditionally launch add field availablefrom
        if (!$dbman->field_exists($table, $field)) {
            $dbman->add_field($table, $field);
        }

    /// Define field availableuntil to be added to course_modules
        $field = new xmldb_field('availableuntil', XMLDB_TYPE_INTEGER, '10', XMLDB_UNSIGNED, XMLDB_NOTNULL, null, '0', 'availablefrom');

    /// Conditionally launch add field availableuntil
        if (!$dbman->field_exists($table, $field)) {
            $dbman->add_field($table, $field);
        }

    /// Define field showavailability to be added to course_modules
        $field = new xmldb_field('showavailability', XMLDB_TYPE_INTEGER, '1', XMLDB_UNSIGNED, XMLDB_NOTNULL, null, '0', 'availableuntil');

    /// Conditionally launch add field showavailability
        if (!$dbman->field_exists($table, $field)) {
            $dbman->add_field($table, $field);
        }

    /// Define table course_modules_availability to be created
        $table = new xmldb_table('course_modules_availability');

    /// Adding fields to table course_modules_availability
        $table->add_field('id', XMLDB_TYPE_INTEGER, '10', XMLDB_UNSIGNED, XMLDB_NOTNULL, XMLDB_SEQUENCE, null);
        $table->add_field('coursemoduleid', XMLDB_TYPE_INTEGER, '10', XMLDB_UNSIGNED, XMLDB_NOTNULL, null, null);
        $table->add_field('sourcecmid', XMLDB_TYPE_INTEGER, '10', XMLDB_UNSIGNED, null, null, null);
        $table->add_field('requiredcompletion', XMLDB_TYPE_INTEGER, '1', XMLDB_UNSIGNED, null, null, null);
        $table->add_field('gradeitemid', XMLDB_TYPE_INTEGER, '10', XMLDB_UNSIGNED, null, null, null);
        $table->add_field('grademin', XMLDB_TYPE_NUMBER, '10, 5', null, null, null, null);
        $table->add_field('grademax', XMLDB_TYPE_NUMBER, '10, 5', null, null, null, null);

    /// Adding keys to table course_modules_availability
        $table->add_key('primary', XMLDB_KEY_PRIMARY, array('id'));
        $table->add_key('coursemoduleid', XMLDB_KEY_FOREIGN, array('coursemoduleid'), 'course_modules', array('id'));
        $table->add_key('sourcecmid', XMLDB_KEY_FOREIGN, array('sourcecmid'), 'course_modules', array('id'));
        $table->add_key('gradeitemid', XMLDB_KEY_FOREIGN, array('gradeitemid'), 'grade_items', array('id'));

    /// Conditionally launch create table for course_modules_availability
        if (!$dbman->table_exists($table)) {
            $dbman->create_table($table);
        }

    /// Changes to modinfo mean we need to rebuild course cache
        require_once($CFG->dirroot . '/course/lib.php');
        rebuild_course_cache(0, true);

    /// Main savepoint reached
        upgrade_main_savepoint(true, 2008121701);
    }

    if ($oldversion < 2009010500) {
    /// clean up config table a bit
        unset_config('session_error_counter');

    /// Main savepoint reached
        upgrade_main_savepoint(true, 2009010500);
    }

    if ($oldversion < 2009010600) {

    /// Define field originalquestion to be dropped from question_states
        $table = new xmldb_table('question_states');
        $field = new xmldb_field('originalquestion');

    /// Conditionally launch drop field originalquestion
        if ($dbman->field_exists($table, $field)) {
            $dbman->drop_field($table, $field);
        }

    /// Main savepoint reached
        upgrade_main_savepoint(true, 2009010600);
    }

    if ($oldversion < 2009010601) {

    /// Changing precision of field ip on table log to (45)
        $table = new xmldb_table('log');
        $field = new xmldb_field('ip', XMLDB_TYPE_CHAR, '45', null, XMLDB_NOTNULL, null, null, 'userid');

    /// Launch change of precision for field ip
        $dbman->change_field_precision($table, $field);

    /// Main savepoint reached
        upgrade_main_savepoint(true, 2009010601);
    }

    if ($oldversion < 2009010602) {

    /// Changing precision of field lastip on table user to (45)
        $table = new xmldb_table('user');
        $field = new xmldb_field('lastip', XMLDB_TYPE_CHAR, '45', null, XMLDB_NOTNULL, null, null, 'currentlogin');

    /// Launch change of precision for field lastip
        $dbman->change_field_precision($table, $field);

    /// Main savepoint reached
        upgrade_main_savepoint(true, 2009010602);
    }

    if ($oldversion < 2009010603) {

    /// Changing precision of field ip_address on table mnet_host to (45)
        $table = new xmldb_table('mnet_host');
        $field = new xmldb_field('ip_address', XMLDB_TYPE_CHAR, '45', null, XMLDB_NOTNULL, null, null, 'wwwroot');

    /// Launch change of precision for field ip_address
        $dbman->change_field_precision($table, $field);

    /// Main savepoint reached
        upgrade_main_savepoint(true, 2009010603);
    }

    if ($oldversion < 2009010604) {

    /// Changing precision of field ip on table mnet_log to (45)
        $table = new xmldb_table('mnet_log');
        $field = new xmldb_field('ip', XMLDB_TYPE_CHAR, '45', null, XMLDB_NOTNULL, null, null, 'userid');

    /// Launch change of precision for field ip
        $dbman->change_field_precision($table, $field);

    /// Main savepoint reached
        upgrade_main_savepoint(true, 2009010604);
    }

    if ($oldversion < 2009011000) {

    /// Changing nullability of field configdata on table block_instance to null
        $table = new xmldb_table('block_instance');
        $field = new xmldb_field('configdata');
        $field->set_attributes(XMLDB_TYPE_TEXT, 'small', null, null, null, null, 'visible');

    /// Launch change of nullability for field configdata
        $dbman->change_field_notnull($table, $field);

    /// Main savepoint reached
        upgrade_main_savepoint(true, 2009011000);
    }

    if ($oldversion < 2009011100) {
    /// Remove unused settings
        unset_config('zip');
        unset_config('unzip');
        unset_config('adminblocks_initialised');

    /// Main savepoint reached
        upgrade_main_savepoint(true, 2009011100);
    }

    if ($oldversion < 2009011101) {
    /// Migrate backup settings to core plugin config table
        $configs = $DB->get_records('backup_config');
        foreach ($configs as $config) {
            set_config($config->name, $config->value, 'backup');
        }

    /// Define table to be dropped
        $table = new xmldb_table('backup_config');

    /// Launch drop table for old backup config
        $dbman->drop_table($table);

    /// Main savepoint reached
        upgrade_main_savepoint(true, 2009011101);
    }

    if ($oldversion < 2009011303) {

    /// Define table config_log to be created
        $table = new xmldb_table('config_log');

    /// Adding fields to table config_log
        $table->add_field('id', XMLDB_TYPE_INTEGER, '10', XMLDB_UNSIGNED, XMLDB_NOTNULL, XMLDB_SEQUENCE, null);
        $table->add_field('userid', XMLDB_TYPE_INTEGER, '10', XMLDB_UNSIGNED, XMLDB_NOTNULL, null, null);
        $table->add_field('timemodified', XMLDB_TYPE_INTEGER, '10', XMLDB_UNSIGNED, XMLDB_NOTNULL, null, null);
        $table->add_field('plugin', XMLDB_TYPE_CHAR, '100', null, null, null, null);
        $table->add_field('name', XMLDB_TYPE_CHAR, '100', null, XMLDB_NOTNULL, null, null);
        $table->add_field('value', XMLDB_TYPE_TEXT, 'small', null, null, null, null);
        $table->add_field('oldvalue', XMLDB_TYPE_TEXT, 'small', null, null, null, null);

    /// Adding keys to table config_log
        $table->add_key('primary', XMLDB_KEY_PRIMARY, array('id'));
        $table->add_key('userid', XMLDB_KEY_FOREIGN, array('userid'), 'user', array('id'));

    /// Adding indexes to table config_log
        $table->add_index('timemodified', XMLDB_INDEX_NOTUNIQUE, array('timemodified'));

    /// Launch create table for config_log
        $dbman->create_table($table);

    /// Main savepoint reached
        upgrade_main_savepoint(true, 2009011303);
    }

    if ($oldversion < 2009011900) {

    /// Define table sessions2 to be dropped
        $table = new xmldb_table('sessions2');

    /// Conditionally launch drop table for sessions
        if ($dbman->table_exists($table)) {
            $dbman->drop_table($table);
        }

    /// Define table sessions to be dropped
        $table = new xmldb_table('sessions');

    /// Conditionally launch drop table for sessions
        if ($dbman->table_exists($table)) {
            $dbman->drop_table($table);
        }

    /// Define table sessions to be created
        $table = new xmldb_table('sessions');

    /// Adding fields to table sessions
        $table->add_field('id', XMLDB_TYPE_INTEGER, '10', XMLDB_UNSIGNED, XMLDB_NOTNULL, XMLDB_SEQUENCE, null);
        $table->add_field('state', XMLDB_TYPE_INTEGER, '10', XMLDB_UNSIGNED, XMLDB_NOTNULL, null, '0');
        $table->add_field('sid', XMLDB_TYPE_CHAR, '128', null, XMLDB_NOTNULL, null, null);
        $table->add_field('userid', XMLDB_TYPE_INTEGER, '10', XMLDB_UNSIGNED, XMLDB_NOTNULL, null, null);
        $table->add_field('sessdata', XMLDB_TYPE_TEXT, 'big', null, null, null, null);
        $table->add_field('timecreated', XMLDB_TYPE_INTEGER, '10', XMLDB_UNSIGNED, XMLDB_NOTNULL, null, null);
        $table->add_field('timemodified', XMLDB_TYPE_INTEGER, '10', XMLDB_UNSIGNED, XMLDB_NOTNULL, null, null);
        $table->add_field('firstip', XMLDB_TYPE_CHAR, '45', null, null, null, null);
        $table->add_field('lastip', XMLDB_TYPE_CHAR, '45', null, null, null, null);

    /// Adding keys to table sessions
        $table->add_key('primary', XMLDB_KEY_PRIMARY, array('id'));
        $table->add_key('userid', XMLDB_KEY_FOREIGN, array('userid'), 'user', array('id'));

    /// Adding indexes to table sessions
        $table->add_index('state', XMLDB_INDEX_NOTUNIQUE, array('state'));
        $table->add_index('sid', XMLDB_INDEX_UNIQUE, array('sid'));
        $table->add_index('timecreated', XMLDB_INDEX_NOTUNIQUE, array('timecreated'));
        $table->add_index('timemodified', XMLDB_INDEX_NOTUNIQUE, array('timemodified'));

    /// Launch create table for sessions
        $dbman->create_table($table);

    /// Main savepoint reached
        upgrade_main_savepoint(true, 2009011900);
    }

    if ($oldversion < 2009021800) {
        // Converting format of grade conditions, if any exist, to percentages.
        $DB->execute("
UPDATE {course_modules_availability} SET grademin=(
    SELECT 100.0*({course_modules_availability}.grademin-gi.grademin)
        /(gi.grademax-gi.grademin)
    FROM {grade_items} gi
    WHERE gi.id={course_modules_availability}.gradeitemid)
WHERE gradeitemid IS NOT NULL AND grademin IS NOT NULL");
        $DB->execute("
UPDATE {course_modules_availability} SET grademax=(
    SELECT 100.0*({course_modules_availability}.grademax-gi.grademin)
        /(gi.grademax-gi.grademin)
    FROM {grade_items} gi
    WHERE gi.id={course_modules_availability}.gradeitemid)
WHERE gradeitemid IS NOT NULL AND grademax IS NOT NULL");

    /// Main savepoint reached
        upgrade_main_savepoint(true, 2009021800);
    }

    /// Add default sort order for question types.
    if ($oldversion < 2009030300) {
        set_config('multichoice_sortorder', 1, 'question');
        set_config('truefalse_sortorder', 2, 'question');
        set_config('shortanswer_sortorder', 3, 'question');
        set_config('numerical_sortorder', 4, 'question');
        set_config('calculated_sortorder', 5, 'question');
        set_config('essay_sortorder', 6, 'question');
        set_config('match_sortorder', 7, 'question');
        set_config('randomsamatch_sortorder', 8, 'question');
        set_config('multianswer_sortorder', 9, 'question');
        set_config('description_sortorder', 10, 'question');
        set_config('random_sortorder', 11, 'question');
        set_config('missingtype_sortorder', 12, 'question');

        upgrade_main_savepoint(true, 2009030300);
    }

    /// MDL-18132 replace the use a new Role allow switch settings page, instead of
    /// $CFG->allowuserswitchrolestheycantassign
    if ($oldversion < 2009032000) {
    /// First create the new table.
            $table = new xmldb_table('role_allow_switch');

    /// Adding fields to table role_allow_switch
        $table->add_field('id', XMLDB_TYPE_INTEGER, '10', XMLDB_UNSIGNED, XMLDB_NOTNULL, XMLDB_SEQUENCE, null);
        $table->add_field('roleid', XMLDB_TYPE_INTEGER, '10', XMLDB_UNSIGNED, XMLDB_NOTNULL, null, null);
        $table->add_field('allowswitch', XMLDB_TYPE_INTEGER, '10', XMLDB_UNSIGNED, XMLDB_NOTNULL, null, null);

    /// Adding keys to table role_allow_switch
        $table->add_key('primary', XMLDB_KEY_PRIMARY, array('id'));
        $table->add_key('roleid', XMLDB_KEY_FOREIGN, array('roleid'), 'role', array('id'));
        $table->add_key('allowswitch', XMLDB_KEY_FOREIGN, array('allowswitch'), 'role', array('id'));

    /// Adding indexes to table role_allow_switch
        $table->add_index('roleid-allowoverride', XMLDB_INDEX_UNIQUE, array('roleid', 'allowswitch'));

    /// Conditionally launch create table for role_allow_switch
        if (!$dbman->table_exists($table)) {
            $dbman->create_table($table);
        }

    /// Main savepoint reached
        upgrade_main_savepoint(true, 2009032000);
    }

    if ($oldversion < 2009032001) {
    /// Copy from role_allow_assign into the new table.
        $DB->execute('INSERT INTO {role_allow_switch} (roleid, allowswitch)
                SELECT roleid, allowassign FROM {role_allow_assign}');

    /// Unset the config variable used in 1.9.
        unset_config('allowuserswitchrolestheycantassign');

    /// Main savepoint reached
        upgrade_main_savepoint(true, 2009032001);
    }

    if ($oldversion < 2009040300) {

    /// Define table filter_active to be created
        $table = new xmldb_table('filter_active');

    /// Adding fields to table filter_active
        $table->add_field('id', XMLDB_TYPE_INTEGER, '10', XMLDB_UNSIGNED, XMLDB_NOTNULL, XMLDB_SEQUENCE, null);
        $table->add_field('filter', XMLDB_TYPE_CHAR, '32', null, XMLDB_NOTNULL, null, null);
        $table->add_field('contextid', XMLDB_TYPE_INTEGER, '10', XMLDB_UNSIGNED, XMLDB_NOTNULL, null, null);
        $table->add_field('active', XMLDB_TYPE_INTEGER, '4', null, XMLDB_NOTNULL, null, null);
        $table->add_field('sortorder', XMLDB_TYPE_INTEGER, '10', null, XMLDB_NOTNULL, null, '0');

    /// Adding keys to table filter_active
        $table->add_key('primary', XMLDB_KEY_PRIMARY, array('id'));
        $table->add_key('contextid', XMLDB_KEY_FOREIGN, array('contextid'), 'context', array('id'));

    /// Adding indexes to table filter_active
        $table->add_index('contextid-filter', XMLDB_INDEX_UNIQUE, array('contextid', 'filter'));

    /// Conditionally launch create table for filter_active
        if (!$dbman->table_exists($table)) {
            $dbman->create_table($table);
        }

    /// Main savepoint reached
        upgrade_main_savepoint(true, 2009040300);
    }

    if ($oldversion < 2009040301) {

    /// Define table filter_config to be created
        $table = new xmldb_table('filter_config');

    /// Adding fields to table filter_config
        $table->add_field('id', XMLDB_TYPE_INTEGER, '10', XMLDB_UNSIGNED, XMLDB_NOTNULL, XMLDB_SEQUENCE, null);
        $table->add_field('filter', XMLDB_TYPE_CHAR, '32', null, XMLDB_NOTNULL, null, null);
        $table->add_field('contextid', XMLDB_TYPE_INTEGER, '10', XMLDB_UNSIGNED, XMLDB_NOTNULL, null, null);
        $table->add_field('name', XMLDB_TYPE_CHAR, '255', null, XMLDB_NOTNULL, null, null);
        $table->add_field('value', XMLDB_TYPE_TEXT, 'small', null, null, null, null);

    /// Adding keys to table filter_config
        $table->add_key('primary', XMLDB_KEY_PRIMARY, array('id'));
        $table->add_key('contextid', XMLDB_KEY_FOREIGN, array('contextid'), 'context', array('id'));

    /// Adding indexes to table filter_config
        $table->add_index('contextid-filter-name', XMLDB_INDEX_UNIQUE, array('contextid', 'filter', 'name'));

    /// Conditionally launch create table for filter_config
        if (!$dbman->table_exists($table)) {
            $dbman->create_table($table);
        }

    /// Main savepoint reached
        upgrade_main_savepoint(true, 2009040301);
    }

    if ($oldversion < 2009040302) {
    /// Transfer current settings from $CFG->textfilters
        $disabledfilters = filter_get_all_installed();
        if (empty($CFG->textfilters)) {
            $activefilters = array();
        } else {
            $activefilters = explode(',', $CFG->textfilters);
        }
        $syscontext = get_context_instance(CONTEXT_SYSTEM);
        $sortorder = 1;
        foreach ($activefilters as $filter) {
            filter_set_global_state($filter, TEXTFILTER_ON, $sortorder);
            $sortorder += 1;
            unset($disabledfilters[$filter]);
        }
        foreach ($disabledfilters as $filter => $notused) {
            filter_set_global_state($filter, TEXTFILTER_DISABLED, $sortorder);
            $sortorder += 1;
        }

    /// Main savepoint reached
        upgrade_main_savepoint(true, 2009040302);
    }

    if ($oldversion < 2009040600) {
    /// Ensure that $CFG->stringfilters is set.
        if (empty($CFG->stringfilters)) {
            if (!empty($CFG->filterall)) {
                set_config('stringfilters', $CFG->textfilters);
            } else {
                set_config('stringfilters', '');
            }
        }

        set_config('filterall', !empty($CFG->stringfilters));
        unset_config('textfilters');

    /// Main savepoint reached
        upgrade_main_savepoint(true, 2009040600);
    }

    if ($oldversion < 2009041700) {
    /// To ensure the UI remains consistent with no behaviour change, any
    /// 'until' date in an activity condition should have 1 second subtracted
    /// (to go from 0:00 on the following day to 23:59 on the previous one).
        $DB->execute('UPDATE {course_modules} SET availableuntil = availableuntil - 1 WHERE availableuntil <> 0');
        require_once($CFG->dirroot . '/course/lib.php');
        rebuild_course_cache(0, true);

    /// Main savepoint reached
        upgrade_main_savepoint(true, 2009041700);
    }

    if ($oldversion < 2009042600) {
    /// Deleting orphaned messages from deleted users.
        require_once($CFG->dirroot.'/message/lib.php');
    /// Detect deleted users with messages sent(useridfrom) and not read
        if ($deletedusers = $DB->get_records_sql('SELECT DISTINCT u.id
                                                    FROM {user} u
                                                    JOIN {message} m ON m.useridfrom = u.id
                                                   WHERE u.deleted = ?', array(1))) {
            foreach ($deletedusers as $deleteduser) {
                message_move_userfrom_unread2read($deleteduser->id); // move messages
            }
        }
    /// Main savepoint reached
        upgrade_main_savepoint(true, 2009042600);
    }

    /// Dropping all enums/check contraints from core. MDL-18577
    if ($oldversion < 2009042700) {

    /// Changing list of values (enum) of field stattype on table stats_daily to none
        $table = new xmldb_table('stats_daily');
        $field = new xmldb_field('stattype', XMLDB_TYPE_CHAR, '20', null, XMLDB_NOTNULL, null, 'activity', 'roleid');

    /// Launch change of list of values for field stattype
        $dbman->drop_enum_from_field($table, $field);

    /// Changing list of values (enum) of field stattype on table stats_weekly to none
        $table = new xmldb_table('stats_weekly');
        $field = new xmldb_field('stattype', XMLDB_TYPE_CHAR, '20', null, XMLDB_NOTNULL, null, 'activity', 'roleid');

    /// Launch change of list of values for field stattype
        $dbman->drop_enum_from_field($table, $field);

    /// Changing list of values (enum) of field stattype on table stats_monthly to none
        $table = new xmldb_table('stats_monthly');
        $field = new xmldb_field('stattype', XMLDB_TYPE_CHAR, '20', null, XMLDB_NOTNULL, null, 'activity', 'roleid');

    /// Launch change of list of values for field stattype
        $dbman->drop_enum_from_field($table, $field);

    /// Changing list of values (enum) of field publishstate on table post to none
        $table = new xmldb_table('post');
        $field = new xmldb_field('publishstate', XMLDB_TYPE_CHAR, '20', null, XMLDB_NOTNULL, null, 'draft', 'attachment');

    /// Launch change of list of values for field publishstate
        $dbman->drop_enum_from_field($table, $field);

    /// Main savepoint reached
        upgrade_main_savepoint(true, 2009042700);
    }

    if ($oldversion < 2009043000) {
        unset_config('grade_report_showgroups');
        upgrade_main_savepoint(true, 2009043000);
    }

    if ($oldversion < 2009050600) {
    /// Site front page blocks need to be moved due to page name change.
        $DB->set_field('block_instance', 'pagetype', 'site-index', array('pagetype' => 'course-view', 'pageid' => SITEID));

    /// Main savepoint reached
        upgrade_main_savepoint(true, 2009050600);
    }

    if ($oldversion < 2009050601) {

    /// Define table block_instance to be renamed to block_instances
        $table = new xmldb_table('block_instance');

    /// Launch rename table for block_instance
        $dbman->rename_table($table, 'block_instances');

    /// Main savepoint reached
        upgrade_main_savepoint(true, 2009050601);
    }

    if ($oldversion < 2009050602) {

    /// Define table block_instance to be renamed to block_instance_old
        $table = new xmldb_table('block_pinned');

    /// Launch rename table for block_instance
        $dbman->rename_table($table, 'block_pinned_old');

    /// Main savepoint reached
        upgrade_main_savepoint(true, 2009050602);
    }

    if ($oldversion < 2009050603) {

    /// Define table block_instance_old to be created
        $table = new xmldb_table('block_instance_old');

    /// Adding fields to table block_instance_old
        $table->add_field('id', XMLDB_TYPE_INTEGER, '10', XMLDB_UNSIGNED, XMLDB_NOTNULL, XMLDB_SEQUENCE, null);
        $table->add_field('oldid', XMLDB_TYPE_INTEGER, '10', XMLDB_UNSIGNED, XMLDB_NOTNULL, null, null);
        $table->add_field('blockid', XMLDB_TYPE_INTEGER, '10', XMLDB_UNSIGNED, XMLDB_NOTNULL, null, '0');
        $table->add_field('pageid', XMLDB_TYPE_INTEGER, '10', XMLDB_UNSIGNED, XMLDB_NOTNULL, null, '0');
        $table->add_field('pagetype', XMLDB_TYPE_CHAR, '20', null, XMLDB_NOTNULL, null, null);
        $table->add_field('position', XMLDB_TYPE_CHAR, '10', null, XMLDB_NOTNULL, null, null);
        $table->add_field('weight', XMLDB_TYPE_INTEGER, '3', null, XMLDB_NOTNULL, null, '0');
        $table->add_field('visible', XMLDB_TYPE_INTEGER, '1', null, XMLDB_NOTNULL, null, '0');
        $table->add_field('configdata', XMLDB_TYPE_TEXT, 'small', null, null, null, null);

    /// Adding keys to table block_instance_old
        $table->add_key('primary', XMLDB_KEY_PRIMARY, array('id'));
        $table->add_key('blockid', XMLDB_KEY_FOREIGN, array('blockid'), 'block', array('id'));

    /// Adding indexes to table block_instance_old
        $table->add_index('pageid', XMLDB_INDEX_NOTUNIQUE, array('pageid'));
        $table->add_index('pagetype', XMLDB_INDEX_NOTUNIQUE, array('pagetype'));

    /// Conditionally launch create table for block_instance_old
        if (!$dbman->table_exists($table)) {
            $dbman->create_table($table);
        }

    /// Main savepoint reached
        upgrade_main_savepoint(true, 2009050603);
    }

    if ($oldversion < 2009050604) {
    /// Copy current blocks data from block_instances to block_instance_old
        $DB->execute('INSERT INTO {block_instance_old} (oldid, blockid, pageid, pagetype, position, weight, visible, configdata)
            SELECT id, blockid, pageid, pagetype, position, weight, visible, configdata FROM {block_instances} ORDER BY id');

        upgrade_main_savepoint(true, 2009050604);
    }

    if ($oldversion < 2009050605) {

    /// Define field multiple to be dropped from block
        $table = new xmldb_table('block');
        $field = new xmldb_field('multiple');

    /// Conditionally launch drop field multiple
        if ($dbman->field_exists($table, $field)) {
            $dbman->drop_field($table, $field);
        }

    /// Main savepoint reached
        upgrade_main_savepoint(true, 2009050605);
    }

    if ($oldversion < 2009050606) {
        $table = new xmldb_table('block_instances');

    /// Rename field weight on table block_instances to defaultweight
        $field = new xmldb_field('weight', XMLDB_TYPE_INTEGER, 10, null, XMLDB_NOTNULL, null, null, 'position');
        $dbman->rename_field($table, $field, 'defaultweight');

    /// Rename field position on table block_instances to defaultregion
        $field = new xmldb_field('position', XMLDB_TYPE_CHAR, '10', null, XMLDB_NOTNULL, null, null, 'pagetype');
        $dbman->rename_field($table, $field, 'defaultregion');

        /// Main savepoint reached
        upgrade_main_savepoint(true, 2009050606);
    }

    if ($oldversion < 2009050607) {
    /// Changing precision of field defaultregion on table block_instances to (16)
        $table = new xmldb_table('block_instances');
        $field = new xmldb_field('defaultregion', XMLDB_TYPE_CHAR, '16', null, XMLDB_NOTNULL, null, null, 'pagetype');

    /// Launch change of precision for field defaultregion
        $dbman->change_field_precision($table, $field);

    /// Main savepoint reached
        upgrade_main_savepoint(true, 2009050607);
    }

    if ($oldversion < 2009050608) {
    /// Change regions to the new notation
        $DB->set_field('block_instances', 'defaultregion', 'side-pre', array('defaultregion' => 'l'));
        $DB->set_field('block_instances', 'defaultregion', 'side-post', array('defaultregion' => 'r'));
        $DB->set_field('block_instances', 'defaultregion', 'course-view-top', array('defaultregion' => 'c'));
        // This third one is a custom value from contrib/patches/center_blocks_position_patch and the
        // flex page course format. Hopefully this new value is an adequate alternative.

    /// Main savepoint reached
        upgrade_main_savepoint(true, 2009050608);
    }

    if ($oldversion < 2009050609) {

    /// Define key blockname (unique) to be added to block
        $table = new xmldb_table('block');
        $key = new xmldb_key('blockname', XMLDB_KEY_UNIQUE, array('name'));

    /// Launch add key blockname
        $dbman->add_key($table, $key);

    /// Main savepoint reached
        upgrade_main_savepoint(true, 2009050609);
    }

    if ($oldversion < 2009050610) {
        $table = new xmldb_table('block_instances');

    /// Define field blockname to be added to block_instances
        $field = new xmldb_field('blockname', XMLDB_TYPE_CHAR, '40', null, null, null, null, 'blockid');
        if (!$dbman->field_exists($table, $field)) {
            $dbman->add_field($table, $field);
        }

    /// Define field contextid to be added to block_instances
        $field = new xmldb_field('contextid', XMLDB_TYPE_INTEGER, '10', XMLDB_UNSIGNED, null, null, null, 'blockname');
        if (!$dbman->field_exists($table, $field)) {
            $dbman->add_field($table, $field);
        }

    /// Define field showinsubcontexts to be added to block_instances
        $field = new xmldb_field('showinsubcontexts', XMLDB_TYPE_INTEGER, '4', null, null, null, null, 'contextid');
        if (!$dbman->field_exists($table, $field)) {
            $dbman->add_field($table, $field);
        }

    /// Define field subpagepattern to be added to block_instances
        $field = new xmldb_field('subpagepattern', XMLDB_TYPE_CHAR, '16', null, null, null, null, 'pagetype');
        if (!$dbman->field_exists($table, $field)) {
            $dbman->add_field($table, $field);
        }

    /// Main savepoint reached
        upgrade_main_savepoint(true, 2009050610);
    }

    if ($oldversion < 2009050611) {
        $table = new xmldb_table('block_instances');

    /// Fill in blockname from blockid
        $DB->execute("UPDATE {block_instances} SET blockname = (SELECT name FROM {block} WHERE id = blockid)");

    /// Set showinsubcontexts = 0 for all rows.
        $DB->execute("UPDATE {block_instances} SET showinsubcontexts = 0");

    /// Main savepoint reached
        upgrade_main_savepoint(true, 2009050611);
    }

    if ($oldversion < 2009050612) {

    /// Rename field pagetype on table block_instances to pagetypepattern
        $table = new xmldb_table('block_instances');
        $field = new xmldb_field('pagetype', XMLDB_TYPE_CHAR, '20', null, XMLDB_NOTNULL, null, null, 'pageid');

    /// Launch rename field pagetype
        $dbman->rename_field($table, $field, 'pagetypepattern');

    /// Main savepoint reached
        upgrade_main_savepoint(true, 2009050612);
    }

    if ($oldversion < 2009050613) {
    /// fill in contextid and subpage, and update pagetypepattern from pagetype and pageid

    /// site-index
        $frontpagecontext = get_context_instance(CONTEXT_COURSE, SITEID);
        $DB->execute("UPDATE {block_instances} SET contextid = " . $frontpagecontext->id . ",
                                                   pagetypepattern = 'site-index',
                                                   subpagepattern = NULL
                      WHERE pagetypepattern = 'site-index'");

    /// course-view
        $DB->execute("UPDATE {block_instances} SET
                        contextid = (
                            SELECT {context}.id
                            FROM {context}
                            JOIN {course} ON instanceid = {course}.id AND contextlevel = " . CONTEXT_COURSE . "
                            WHERE {course}.id = pageid
                        ),
                       pagetypepattern = 'course-view-*',
                       subpagepattern = NULL
                      WHERE pagetypepattern = 'course-view'");

    /// admin
        $syscontext = get_context_instance(CONTEXT_SYSTEM);
        $DB->execute("UPDATE {block_instances} SET
                        contextid = " . $syscontext->id . ",
                        pagetypepattern = 'admin-*',
                        subpagepattern = NULL
                      WHERE pagetypepattern = 'admin'");

    /// my-index
        $DB->execute("UPDATE {block_instances} SET
                        contextid = (
                            SELECT {context}.id
                            FROM {context}
                            JOIN {user} ON instanceid = {user}.id AND contextlevel = " . CONTEXT_USER . "
                            WHERE {user}.id = pageid
                        ),
                        pagetypepattern = 'my-index',
                        subpagepattern = NULL
                      WHERE pagetypepattern = 'my-index'");

    /// tag-index
        $DB->execute("UPDATE {block_instances} SET
                        contextid = " . $syscontext->id . ",
                        pagetypepattern = 'tag-index',
                        subpagepattern = pageid
                      WHERE pagetypepattern = 'tag-index'");

    /// blog-view
        $DB->execute("UPDATE {block_instances} SET
                        contextid = (
                            SELECT {context}.id
                            FROM {context}
                            JOIN {user} ON instanceid = {user}.id AND contextlevel = " . CONTEXT_USER . "
                            WHERE {user}.id = pageid
                        ),
                        pagetypepattern = 'blog-index',
                        subpagepattern = NULL
                      WHERE pagetypepattern = 'blog-view'");

    /// mod-xxx-view
        $moduleswithblocks = array('chat', 'data', 'lesson', 'quiz', 'dimdim', 'game', 'wiki', 'oublog');
        foreach ($moduleswithblocks as $modname) {
            if (!$dbman->table_exists($modname)) {
                continue;
            }
            $DB->execute("UPDATE {block_instances} SET
                            contextid = (
                                SELECT {context}.id
                                FROM {context}
                                JOIN {course_modules} ON instanceid = {course_modules}.id AND contextlevel = " . CONTEXT_MODULE . "
                                JOIN {modules} ON {modules}.id = {course_modules}.module AND {modules}.name = '$modname'
                                JOIN {{$modname}} ON {course_modules}.instance = {{$modname}}.id
                                WHERE {{$modname}}.id = pageid
                            ),
                            pagetypepattern = 'blog-index',
                            subpagepattern = NULL
                          WHERE pagetypepattern = 'blog-view'");
        }

    /// Main savepoint reached
        upgrade_main_savepoint(true, 2009050613);
    }

    if ($oldversion < 2009050614) {
    /// fill in any missing contextids with a dummy value, so we can add the not-null constraint.
        $DB->execute("UPDATE {block_instances} SET contextid = 0 WHERE contextid IS NULL");

    /// Main savepoint reached
        upgrade_main_savepoint(true, 2009050614);
    }

    if ($oldversion < 2009050615) {
        $table = new xmldb_table('block_instances');

    /// Arrived here, any block_instances record without blockname is one
    /// orphan block coming from 1.9. Just delete them. MDL-22503
        $DB->delete_records_select('block_instances', 'blockname IS NULL');

    /// Changing nullability of field blockname on table block_instances to not null
        $field = new xmldb_field('blockname', XMLDB_TYPE_CHAR, '40', null, XMLDB_NOTNULL, null, null, 'id');
        $dbman->change_field_notnull($table, $field);

    /// Changing nullability of field contextid on table block_instances to not null
        $field = new xmldb_field('contextid', XMLDB_TYPE_INTEGER, '10', XMLDB_UNSIGNED, XMLDB_NOTNULL, null, null, 'blockname');
        $dbman->change_field_notnull($table, $field);

    /// Changing nullability of field showinsubcontexts on table block_instances to not null
        $field = new xmldb_field('showinsubcontexts', XMLDB_TYPE_INTEGER, '4', null, XMLDB_NOTNULL, null, null, 'contextid');
        $dbman->change_field_notnull($table, $field);

    /// Main savepoint reached
        upgrade_main_savepoint(true, 2009050615);
    }

    if ($oldversion < 2009050616) {
    /// Add exiting sticky blocks.
        $blocks = $DB->get_records('block');
        $syscontext = get_context_instance(CONTEXT_SYSTEM);
        $newregions = array(
            'l' => 'side-pre',
            'r' => 'side-post',
            'c' => 'course-view-top',
        );
        $stickyblocks = $DB->get_recordset('block_pinned_old');
        foreach ($stickyblocks as $stickyblock) {
            // Only if the block exists (avoid orphaned sticky blocks)
            if (!isset($blocks[$stickyblock->blockid]) || empty($blocks[$stickyblock->blockid]->name)) {
                continue;
            }
            $newblock = new stdClass();
            $newblock->blockname = $blocks[$stickyblock->blockid]->name;
            $newblock->contextid = $syscontext->id;
            $newblock->showinsubcontexts = 1;
            switch ($stickyblock->pagetype) {
                case 'course-view':
                    $newblock->pagetypepattern = 'course-view-*';
                    break;
                default:
                    $newblock->pagetypepattern = $stickyblock->pagetype;
            }
            $newblock->defaultregion = $newregions[$stickyblock->position];
            $newblock->defaultweight = $stickyblock->weight;
            $newblock->configdata = $stickyblock->configdata;
            $newblock->visible = 1;
            $DB->insert_record('block_instances', $newblock);
        }

    /// Main savepoint reached
        upgrade_main_savepoint(true, 2009050616);
    }

    if ($oldversion < 2009050617) {

    /// Define table block_positions to be created
        $table = new xmldb_table('block_positions');

    /// Adding fields to table block_positions
        $table->add_field('id', XMLDB_TYPE_INTEGER, '10', XMLDB_UNSIGNED, XMLDB_NOTNULL, XMLDB_SEQUENCE, null);
        $table->add_field('blockinstanceid', XMLDB_TYPE_INTEGER, '10', XMLDB_UNSIGNED, XMLDB_NOTNULL, null, null);
        $table->add_field('contextid', XMLDB_TYPE_INTEGER, '10', XMLDB_UNSIGNED, XMLDB_NOTNULL, null, null);
        $table->add_field('pagetype', XMLDB_TYPE_CHAR, '64', null, XMLDB_NOTNULL, null, null);
        $table->add_field('subpage', XMLDB_TYPE_CHAR, '16', null, XMLDB_NOTNULL, null, null);
        $table->add_field('visible', XMLDB_TYPE_INTEGER, '4', null, XMLDB_NOTNULL, null, null);
        $table->add_field('region', XMLDB_TYPE_CHAR, '16', null, XMLDB_NOTNULL, null, null);
        $table->add_field('weight', XMLDB_TYPE_INTEGER, '10', null, XMLDB_NOTNULL, null, null);

    /// Adding keys to table block_positions
        $table->add_key('primary', XMLDB_KEY_PRIMARY, array('id'));
        $table->add_key('blockinstanceid', XMLDB_KEY_FOREIGN, array('blockinstanceid'), 'block_instances', array('id'));
        $table->add_key('contextid', XMLDB_KEY_FOREIGN, array('contextid'), 'context', array('id'));

    /// Adding indexes to table block_positions
        $table->add_index('blockinstanceid-contextid-pagetype-subpage', XMLDB_INDEX_UNIQUE, array('blockinstanceid', 'contextid', 'pagetype', 'subpage'));

    /// Conditionally launch create table for block_positions
        if (!$dbman->table_exists($table)) {
            $dbman->create_table($table);
        }

    /// Main savepoint reached
        upgrade_main_savepoint(true, 2009050617);
    }

    if ($oldversion < 2009050618) {
    /// And block instances with visible = 0, copy that information to block_positions
        $DB->execute("INSERT INTO {block_positions} (blockinstanceid, contextid, pagetype, subpage, visible, region, weight)
                SELECT bi.id, bi.contextid,
                       CASE WHEN bi.pagetypepattern = 'course-view-*'
                           THEN (SELECT " . $DB->sql_concat("'course-view-'", 'c.format') . "
                                   FROM {course} c
                                   JOIN {context} ctx ON c.id = ctx.instanceid
                                  WHERE ctx.id = bi.contextid)
                           ELSE bi.pagetypepattern END,
                       CASE WHEN bi.subpagepattern IS NULL
                           THEN '" . $DB->sql_empty() . "'
                           ELSE bi.subpagepattern END,
                       0, bi.defaultregion, bi.defaultweight
                  FROM {block_instances} bi
                 WHERE bi.visible = 0 AND bi.pagetypepattern <> 'admin-*' AND bi.pagetypepattern IS NOT NULL");
        // note: MDL-25031 all block instances should have a pagetype pattern, NULL is not allowed,
        //       if we manage to find out how NULLs get there we should fix them before this step

    /// Main savepoint reached
        upgrade_main_savepoint(true, 2009050618);
    }

    if ($oldversion < 2009050619) {
        $table = new xmldb_table('block_instances');

    /// Define field blockid to be dropped from block_instances
        $field = new xmldb_field('blockid');
        if ($dbman->field_exists($table, $field)) {
        /// Before dropping the field, drop dependent indexes
            $index = new xmldb_index('blockid', XMLDB_INDEX_NOTUNIQUE, array('blockid'));
            if ($dbman->index_exists($table, $index)) {
            /// Launch drop index blockid
                $dbman->drop_index($table, $index);
            }
            $dbman->drop_field($table, $field);
        }

    /// Define field pageid to be dropped from block_instances
        $field = new xmldb_field('pageid');
        if ($dbman->field_exists($table, $field)) {
        /// Before dropping the field, drop dependent indexes
            $index = new xmldb_index('pageid', XMLDB_INDEX_NOTUNIQUE, array('pageid'));
            if ($dbman->index_exists($table, $index)) {
            /// Launch drop index pageid
                $dbman->drop_index($table, $index);
            }
            $dbman->drop_field($table, $field);
        }

    /// Define field visible to be dropped from block_instances
        $field = new xmldb_field('visible');
        if ($dbman->field_exists($table, $field)) {
            $dbman->drop_field($table, $field);
        }

    /// Main savepoint reached
        upgrade_main_savepoint(true, 2009050619);
    }

    if ($oldversion < 2009051200) {
    /// Let's check the status of mandatory mnet_host records, fixing them
    /// and moving "orphan" users to default localhost record. MDL-16879
        echo $OUTPUT->notification('Fixing mnet records, this may take a while...', 'notifysuccess');
        upgrade_fix_incorrect_mnethostids();

    /// Main savepoint reached
        upgrade_main_savepoint(true, 2009051200);
    }


    if ($oldversion < 2009051700) {
    /// migrate editor settings
        if (empty($CFG->htmleditor)) {
            set_config('texteditors', 'textarea');
        } else {
            set_config('texteditors', 'tinymce,textarea');
        }

        unset_config('htmleditor');
        unset_config('defaulthtmleditor');

    /// Main savepoint reached
        upgrade_main_savepoint(true, 2009051700);
    }

    /// Repeat 2009050607 upgrade step, which Petr commented out because of XMLDB
    /// stupidity, so lots of people will have missed.
    if ($oldversion < 2009061600) {
    /// Changing precision of field defaultregion on table block_instances to (16)
        $table = new xmldb_table('block_instances');
        $field = new xmldb_field('defaultregion', XMLDB_TYPE_CHAR, '16', null, XMLDB_NOTNULL, null, null, 'configdata');

    /// Launch change of precision for field defaultregion
        $dbman->change_field_precision($table, $field);

    /// Main savepoint reached
        upgrade_main_savepoint(true, 2009061600);
    }

    if ($oldversion < 2009061702) {
        // standardizing plugin names
        if ($configs = $DB->get_records_select('config_plugins', "plugin LIKE 'quizreport_%'")) {
            foreach ($configs as $config) {
                unset_config($config->name, $config->plugin); /// unset old config
                $config->plugin = str_replace('quizreport_', 'quiz_', $config->plugin);
                set_config($config->name, $config->value, $config->plugin); /// set new config
            }
        }
        unset($configs);
        upgrade_main_savepoint(true, 2009061702);
    }

    if ($oldversion < 2009061703) {
        // standardizing plugin names
        if ($configs = $DB->get_records_select('config_plugins', "plugin LIKE 'assignment_type_%'")) {
            foreach ($configs as $config) {
                unset_config($config->name, $config->plugin); /// unset old config
                $config->plugin = str_replace('assignment_type_', 'assignment_', $config->plugin);
                set_config($config->name, $config->value, $config->plugin); /// set new config
            }
        }
        unset($configs);
        upgrade_main_savepoint(true, 2009061703);
    }

    if ($oldversion < 2009061704) {
        // change component string in capability records to new "_" format
        if ($caps = $DB->get_records('capabilities')) {
            foreach ($caps as $cap) {
                $cap->component = str_replace('/', '_', $cap->component);
                $DB->update_record('capabilities', $cap);
            }
        }
        unset($caps);
        upgrade_main_savepoint(true, 2009061704);
    }

    if ($oldversion < 2009063000) {
        // upgrade format of _with_advanced settings - quiz only
        // note: this can be removed later, not needed for upgrades from 1.9.x
        if ($quiz = get_config('quiz')) {
            foreach ($quiz as $name=>$value) {
                if (strpos($name, 'fix_') !== 0) {
                    continue;
                }
                $newname = substr($name,4).'_adv';
                set_config($newname, $value, 'quiz');
                unset_config($name, 'quiz');
            }
        }
        upgrade_main_savepoint(true, 2009063000);
    }

    if ($oldversion < 2009071000) {

    /// Rename field contextid on table block_instances to parentcontextid
        $table = new xmldb_table('block_instances');
        $field = new xmldb_field('contextid', XMLDB_TYPE_INTEGER, '10', XMLDB_UNSIGNED, XMLDB_NOTNULL, null, null, 'blockname');

    /// Launch rename field parentcontextid
        $dbman->rename_field($table, $field, 'parentcontextid');

    /// Main savepoint reached
        upgrade_main_savepoint(true, 2009071000);
    }

    if ($oldversion < 2009071600) {

    /// Define field summaryformat to be added to post
        $table = new xmldb_table('post');
        $field = new xmldb_field('summaryformat', XMLDB_TYPE_INTEGER, '2', XMLDB_UNSIGNED, XMLDB_NOTNULL, null, '0', 'format');

    /// Conditionally launch add field summaryformat
        if (!$dbman->field_exists($table, $field)) {
            $dbman->add_field($table, $field);
        }

    /// Main savepoint reached
        upgrade_main_savepoint(true, 2009071600);
    }

    if ($oldversion < 2009072400) {

    /// Define table comments to be created
        $table = new xmldb_table('comments');

    /// Adding fields to table comments
        $table->add_field('id', XMLDB_TYPE_INTEGER, '10', XMLDB_UNSIGNED, XMLDB_NOTNULL, XMLDB_SEQUENCE, null);
        $table->add_field('contextid', XMLDB_TYPE_INTEGER, '10', XMLDB_UNSIGNED, XMLDB_NOTNULL, null, null);
        $table->add_field('commentarea', XMLDB_TYPE_CHAR, '255', null, XMLDB_NOTNULL, null, null);
        $table->add_field('itemid', XMLDB_TYPE_INTEGER, '10', XMLDB_UNSIGNED, XMLDB_NOTNULL, null, null);
        $table->add_field('content', XMLDB_TYPE_TEXT, 'small', null, XMLDB_NOTNULL, null, null);
        $table->add_field('format', XMLDB_TYPE_INTEGER, '2', XMLDB_UNSIGNED, XMLDB_NOTNULL, null, '0');
        $table->add_field('userid', XMLDB_TYPE_INTEGER, '10', XMLDB_UNSIGNED, XMLDB_NOTNULL, null, null);
        $table->add_field('timecreated', XMLDB_TYPE_INTEGER, '10', XMLDB_UNSIGNED, XMLDB_NOTNULL, null, null);

    /// Adding keys to table comments
        $table->add_key('primary', XMLDB_KEY_PRIMARY, array('id'));

    /// Conditionally launch create table for comments
        if (!$dbman->table_exists($table)) {
            $dbman->create_table($table);
        }

    /// Main savepoint reached
        upgrade_main_savepoint(true, 2009072400);
    }

    /**
     * This upgrade is to set up the new navigation blocks that have been developed
     * as part of Moodle 2.0
     * Now I [Sam Hemelryk] hit a conundrum while exploring how to go about this
     * as not only do we want to install the new blocks but we also want to set up
     * default instances of them, and at the same time remove instances of the blocks
     * that were/will-be outmoded by the two new navigation blocks.
     * After talking it through with Tim Hunt {@link http://moodle.org/mod/cvsadmin/view.php?conversationid=3112}
     * we decided that the best way to go about this was to put the bulk of the
     * upgrade operation into core upgrade `here` but to let the plugins block
     * still install the blocks.
     * This leaves one hairy end in that we will create block_instances within the
     * DB before the blocks themselves are created within the DB
     */
    if ($oldversion < 2009082800) {

        echo $OUTPUT->notification(get_string('navigationupgrade', 'admin'));

        // Get the system context so we can set the block instances to it
        $syscontext = get_context_instance(CONTEXT_SYSTEM);

        // An array to contain the new block instances we will create
        $newblockinstances = array('globalnavigation'=>new stdClass,'settingsnavigation'=>new stdClass);
        // The new global navigation block instance as a stdClass
        $newblockinstances['globalnavigation']->blockname = 'global_navigation_tree';
        $newblockinstances['globalnavigation']->parentcontextid = $syscontext->id; // System context
        $newblockinstances['globalnavigation']->showinsubcontexts = true; // Show absolutely everywhere
        $newblockinstances['globalnavigation']->pagetypepattern = '*'; // Thats right everywhere
        $newblockinstances['globalnavigation']->subpagetypepattern = null;
        $newblockinstances['globalnavigation']->defaultregion = BLOCK_POS_LEFT;
        $newblockinstances['globalnavigation']->defaultweight = -10; // Try make this first
        $newblockinstances['globalnavigation']->configdata = '';
        // The new settings navigation block instance as a stdClass
        $newblockinstances['settingsnavigation']->blockname = 'settings_navigation_tree';
        $newblockinstances['settingsnavigation']->parentcontextid = $syscontext->id;
        $newblockinstances['settingsnavigation']->showinsubcontexts = true;
        $newblockinstances['settingsnavigation']->pagetypepattern = '*';
        $newblockinstances['settingsnavigation']->subpagetypepattern = null;
        $newblockinstances['settingsnavigation']->defaultregion = BLOCK_POS_LEFT;
        $newblockinstances['settingsnavigation']->defaultweight = -9; // Try make this second
        $newblockinstances['settingsnavigation']->configdata = '';

        // Blocks that are outmoded and for whom the bells will toll... by which I
        // mean we will delete all instances of
        $outmodedblocks = array('participants','admin_tree','activity_modules','admin','course_list');
        $outmodedblocksstring = '\''.join('\',\'',$outmodedblocks).'\'';
        unset($outmodedblocks);
        // Retrieve the block instance id's and parent contexts, so we can join them an GREATLY
        // cut down the number of delete queries we will need to run
        $allblockinstances = $DB->get_recordset_select('block_instances', 'blockname IN ('.$outmodedblocksstring.')', array(), '', 'id, parentcontextid');

        $contextids = array();
        $instanceids = array();
        // Iterate through all block instances
        foreach ($allblockinstances as $blockinstance) {
            if (!in_array($blockinstance->parentcontextid, $contextids)) {
                $contextids[] = $blockinstance->parentcontextid;

                // If we have over 1000 contexts clean them up and reset the array
                // this ensures we don't hit any nasty memory limits or such
                if (count($contextids) > 1000) {
                    upgrade_cleanup_unwanted_block_contexts($contextids);
                    $contextids = array();
                }
            }
            if (!in_array($blockinstance->id, $instanceids)) {
                $instanceids[] = $blockinstance->id;
                // If we have more than 1000 block instances now remove all block positions
                // and empty the array
                if (count($instanceids) > 1000) {
                    $instanceidstring = join(',',$instanceids);
                    $DB->delete_records_select('block_positions', 'blockinstanceid IN ('.$instanceidstring.')');
                    $instanceids = array();
                }
            }
        }

        upgrade_cleanup_unwanted_block_contexts($contextids);

        if ($instanceids) {
            $instanceidstring = join(',',$instanceids);
            $DB->delete_records_select('block_positions', 'blockinstanceid IN ('.$instanceidstring.')');
        }

        unset($allblockinstances);
        unset($contextids);
        unset($instanceids);
        unset($instanceidstring);

        // Now remove the actual block instance
        $DB->delete_records_select('block_instances', 'blockname IN ('.$outmodedblocksstring.')');
        unset($outmodedblocksstring);

        // Insert the new block instances. Remember they have not been installed yet
        // however this should not be a problem
        foreach ($newblockinstances as $blockinstance) {
            $blockinstance->id= $DB->insert_record('block_instances', $blockinstance);
            // Ensure the block context is created.
            get_context_instance(CONTEXT_BLOCK, $blockinstance->id);
        }
        unset($newblockinstances);

        upgrade_main_savepoint(true, 2009082800);
        // The end of the navigation upgrade
    }

    if ($oldversion < 2009100602) {
    /// Define table external_functions to be created
        $table = new xmldb_table('external_functions');

    /// Adding fields to table external_functions
        $table->add_field('id', XMLDB_TYPE_INTEGER, '10', XMLDB_UNSIGNED, XMLDB_NOTNULL, XMLDB_SEQUENCE, null);
        $table->add_field('name', XMLDB_TYPE_CHAR, '200', null, XMLDB_NOTNULL, null, null);
        $table->add_field('classname', XMLDB_TYPE_CHAR, '100', null, XMLDB_NOTNULL, null, null);
        $table->add_field('methodname', XMLDB_TYPE_CHAR, '100', null, XMLDB_NOTNULL, null, null);
        $table->add_field('classpath', XMLDB_TYPE_CHAR, '255', null, null, null, null);
        $table->add_field('component', XMLDB_TYPE_CHAR, '100', null, XMLDB_NOTNULL, null, null);

    /// Adding keys to table external_functions
        $table->add_key('primary', XMLDB_KEY_PRIMARY, array('id'));

    /// Adding indexes to table external_functions
        $table->add_index('name', XMLDB_INDEX_UNIQUE, array('name'));

    /// Launch create table for external_functions
        $dbman->create_table($table);

    /// Main savepoint reached
        upgrade_main_savepoint(true, 2009100602);
    }

    if ($oldversion < 2009100603) {
        /// Define table external_services to be created
        $table = new xmldb_table('external_services');

    /// Adding fields to table external_services
        $table->add_field('id', XMLDB_TYPE_INTEGER, '10', XMLDB_UNSIGNED, XMLDB_NOTNULL, XMLDB_SEQUENCE, null);
        $table->add_field('name', XMLDB_TYPE_CHAR, '200', null, XMLDB_NOTNULL, null, null);
        $table->add_field('enabled', XMLDB_TYPE_INTEGER, '1', XMLDB_UNSIGNED, XMLDB_NOTNULL, null, null);
        $table->add_field('requiredcapability', XMLDB_TYPE_CHAR, '150', null, null, null, null);
        $table->add_field('restrictedusers', XMLDB_TYPE_INTEGER, '1', XMLDB_UNSIGNED, XMLDB_NOTNULL, null, null);
        $table->add_field('component', XMLDB_TYPE_CHAR, '100', null, null, null, null);
        $table->add_field('timecreated', XMLDB_TYPE_INTEGER, '10', XMLDB_UNSIGNED, XMLDB_NOTNULL, null, null);
        $table->add_field('timemodified', XMLDB_TYPE_INTEGER, '10', XMLDB_UNSIGNED, null, null, null);

    /// Adding keys to table external_services
        $table->add_key('primary', XMLDB_KEY_PRIMARY, array('id'));

    /// Adding indexes to table external_services
        $table->add_index('name', XMLDB_INDEX_UNIQUE, array('name'));

    /// Launch create table for external_services
        $dbman->create_table($table);

    /// Main savepoint reached
        upgrade_main_savepoint(true, 2009100603);
    }

    if ($oldversion < 2009100604) {
    /// Define table external_services_functions to be created
        $table = new xmldb_table('external_services_functions');

    /// Adding fields to table external_services_functions
        $table->add_field('id', XMLDB_TYPE_INTEGER, '10', XMLDB_UNSIGNED, XMLDB_NOTNULL, XMLDB_SEQUENCE, null);
        $table->add_field('externalserviceid', XMLDB_TYPE_INTEGER, '10', XMLDB_UNSIGNED, XMLDB_NOTNULL, null, null);
        $table->add_field('functionname', XMLDB_TYPE_CHAR, '200', null, XMLDB_NOTNULL, null, null);

    /// Adding keys to table external_services_functions
        $table->add_key('primary', XMLDB_KEY_PRIMARY, array('id'));
        $table->add_key('externalserviceid', XMLDB_KEY_FOREIGN, array('externalserviceid'), 'external_services', array('id'));

    /// Launch create table for external_services_functions
        $dbman->create_table($table);

    /// Main savepoint reached
        upgrade_main_savepoint(true, 2009100604);
    }

    if ($oldversion < 2009100605) {
    /// Define table external_services_users to be created
        $table = new xmldb_table('external_services_users');

    /// Adding fields to table external_services_users
        $table->add_field('id', XMLDB_TYPE_INTEGER, '10', XMLDB_UNSIGNED, XMLDB_NOTNULL, XMLDB_SEQUENCE, null);
        $table->add_field('externalserviceid', XMLDB_TYPE_INTEGER, '10', XMLDB_UNSIGNED, XMLDB_NOTNULL, null, null);
        $table->add_field('userid', XMLDB_TYPE_INTEGER, '10', XMLDB_UNSIGNED, XMLDB_NOTNULL, null, null);
        $table->add_field('iprestriction', XMLDB_TYPE_CHAR, '255', null, null, null, null);
        $table->add_field('validuntil', XMLDB_TYPE_INTEGER, '10', XMLDB_UNSIGNED, null, null, null);
        $table->add_field('timecreated', XMLDB_TYPE_INTEGER, '10', XMLDB_UNSIGNED, null, null, null);

    /// Adding keys to table external_services_users
        $table->add_key('primary', XMLDB_KEY_PRIMARY, array('id'));
        $table->add_key('externalserviceid', XMLDB_KEY_FOREIGN, array('externalserviceid'), 'external_services', array('id'));
        $table->add_key('userid', XMLDB_KEY_FOREIGN, array('userid'), 'user', array('id'));

    /// Launch create table for external_services_users
        $dbman->create_table($table);

    /// Main savepoint reached
        upgrade_main_savepoint(true, 2009100605);
    }

    if ($oldversion < 2009102600) {

    /// Define table external_tokens to be created
        $table = new xmldb_table('external_tokens');

    /// Adding fields to table external_tokens
        $table->add_field('id', XMLDB_TYPE_INTEGER, '10', XMLDB_UNSIGNED, XMLDB_NOTNULL, XMLDB_SEQUENCE, null);
        $table->add_field('token', XMLDB_TYPE_CHAR, '128', null, XMLDB_NOTNULL, null, null);
        $table->add_field('tokentype', XMLDB_TYPE_INTEGER, '4', XMLDB_UNSIGNED, XMLDB_NOTNULL, null, null);
        $table->add_field('userid', XMLDB_TYPE_INTEGER, '10', XMLDB_UNSIGNED, XMLDB_NOTNULL, null, null);
        $table->add_field('externalserviceid', XMLDB_TYPE_INTEGER, '10', XMLDB_UNSIGNED, XMLDB_NOTNULL, null, null);
        $table->add_field('sid', XMLDB_TYPE_CHAR, '128', null, null, null, null);
        $table->add_field('contextid', XMLDB_TYPE_INTEGER, '10', XMLDB_UNSIGNED, XMLDB_NOTNULL, null, null);
        $table->add_field('creatorid', XMLDB_TYPE_INTEGER, '20', XMLDB_UNSIGNED, XMLDB_NOTNULL, null, '1');
        $table->add_field('iprestriction', XMLDB_TYPE_CHAR, '255', null, null, null, null);
        $table->add_field('validuntil', XMLDB_TYPE_INTEGER, '10', XMLDB_UNSIGNED, null, null, null);
        $table->add_field('timecreated', XMLDB_TYPE_INTEGER, '10', XMLDB_UNSIGNED, XMLDB_NOTNULL, null, null);
        $table->add_field('lastaccess', XMLDB_TYPE_INTEGER, '10', XMLDB_UNSIGNED, null, null, null);

    /// Adding keys to table external_tokens
        $table->add_key('primary', XMLDB_KEY_PRIMARY, array('id'));
        $table->add_key('userid', XMLDB_KEY_FOREIGN, array('userid'), 'user', array('id'));
        $table->add_key('externalserviceid', XMLDB_KEY_FOREIGN, array('externalserviceid'), 'external_services', array('id'));
        $table->add_key('contextid', XMLDB_KEY_FOREIGN, array('contextid'), 'context', array('id'));
        $table->add_key('creatorid', XMLDB_KEY_FOREIGN, array('creatorid'), 'user', array('id'));

    /// Launch create table for external_tokens
        $dbman->create_table($table);

    /// Main savepoint reached
        upgrade_main_savepoint(true, 2009102600);
    }

   if ($oldversion < 2009103000) {

    /// Define table blog_association to be created
        $table = new xmldb_table('blog_association');

    /// Adding fields to table blog_association
        $table->add_field('id', XMLDB_TYPE_INTEGER, '10', XMLDB_UNSIGNED, XMLDB_NOTNULL, XMLDB_SEQUENCE, null);
        $table->add_field('contextid', XMLDB_TYPE_INTEGER, '10', XMLDB_UNSIGNED, XMLDB_NOTNULL, null, null);
        $table->add_field('blogid', XMLDB_TYPE_INTEGER, '10', XMLDB_UNSIGNED, XMLDB_NOTNULL, null, null);

    /// Adding keys to table blog_association
        $table->add_key('primary', XMLDB_KEY_PRIMARY, array('id'));
        $table->add_key('contextid', XMLDB_KEY_FOREIGN, array('contextid'), 'context', array('id'));
        $table->add_key('blogid', XMLDB_KEY_FOREIGN, array('blogid'), 'post', array('id'));

    /// Conditionally launch create table for blog_association
        if (!$dbman->table_exists($table)) {
            $dbman->create_table($table);
        }

/// Define table blog_external to be created
        $table = new xmldb_table('blog_external');

    /// Adding fields to table blog_external
        $table->add_field('id', XMLDB_TYPE_INTEGER, '10', XMLDB_UNSIGNED, XMLDB_NOTNULL, XMLDB_SEQUENCE, null);
        $table->add_field('userid', XMLDB_TYPE_INTEGER, '10', XMLDB_UNSIGNED, XMLDB_NOTNULL, null, null);
        $table->add_field('name', XMLDB_TYPE_CHAR, '255', null, XMLDB_NOTNULL, null, null);
        $table->add_field('description', XMLDB_TYPE_TEXT, 'small', null, null, null, null);
        $table->add_field('url', XMLDB_TYPE_TEXT, 'small', null, XMLDB_NOTNULL, null, null);
        $table->add_field('filtertags', XMLDB_TYPE_CHAR, '255', null, null, null, null);
        $table->add_field('failedlastsync', XMLDB_TYPE_INTEGER, '1', XMLDB_UNSIGNED, XMLDB_NOTNULL, null, '0');
        $table->add_field('timemodified', XMLDB_TYPE_INTEGER, '10', XMLDB_UNSIGNED, null, null, null);
        $table->add_field('timefetched', XMLDB_TYPE_INTEGER, '10', XMLDB_UNSIGNED, XMLDB_NOTNULL, null, '0');

    /// Adding keys to table blog_external
        $table->add_key('primary', XMLDB_KEY_PRIMARY, array('id'));
        $table->add_key('userid', XMLDB_KEY_FOREIGN, array('userid'), 'user', array('id'));

    /// Conditionally launch create table for blog_external
        if ($dbman->table_exists($table)) {
            // Delete the existing one first (comes from early dev version)
            $dbman->drop_table($table);
        }
        $dbman->create_table($table);

       // upgrade notice is now in admin/tool/bloglevelupgrade/

    /// Main savepoint reached
        upgrade_main_savepoint(true, 2009103000);
    }

    if ($oldversion < 2009110400) {
        // list of tables where we need to add new format field and convert texts
        $extendtables = array('course'              => 'summary',
                              'course_categories'   => 'description',
                              'course_categories'   => 'description',
                              'course_request'      => 'summary',
                              'grade_outcomes'      => 'description',
                              'groups'              => 'description',
                              'groupings'           => 'description',
                              'scale'               => 'description',
                              'user_info_field'     => 'description',
                              'user_info_field'     => 'defaultdata',
                              'user_info_data'      => 'data');

        foreach ($extendtables as $tablestr => $fieldstr) {
            $formatfieldstr = $fieldstr.'format';

            $table = new xmldb_table($tablestr);
            $field = new xmldb_field($formatfieldstr, XMLDB_TYPE_INTEGER, '2', XMLDB_UNSIGNED, XMLDB_NOTNULL, null, '0', $fieldstr);
            // Check that the field doesn't already exists
            if (!$dbman->field_exists($table, $field)) {
                // Add the new field
                $dbman->add_field($table, $field);
            }
            if ($CFG->texteditors !== 'textarea') {
                $rs = $DB->get_recordset($tablestr, array($formatfieldstr => FORMAT_MOODLE), '', "id,$fieldstr,$formatfieldstr");
                foreach ($rs as $rec) {
                    $rec->$fieldstr       = text_to_html($rec->$fieldstr, false, false, true);
                    $rec->$formatfieldstr = FORMAT_HTML;
                    $DB->update_record($tablestr, $rec);
                    upgrade_set_timeout();
                }
                $rs->close();
                unset($rs);
            }
        }

        unset($rec);
        unset($extendtables);

        upgrade_main_savepoint(true, 2009110400);
    }

    if ($oldversion < 2009110401) {
        $table = new xmldb_table('user');

        // Change the precision of the description field first up.
        // This may grow!
        $field = new xmldb_field('description', XMLDB_TYPE_TEXT, 'big', null, null, null, null, 'url');
        $dbman->change_field_precision($table, $field);

        $field = new xmldb_field('descriptionformat', XMLDB_TYPE_INTEGER, '2', XMLDB_UNSIGNED, XMLDB_NOTNULL, null, '0', 'description');
        // Check that the field doesn't already exists
        if (!$dbman->field_exists($table, $field)) {
            // Add the new field
            $dbman->add_field($table, $field);
        }
        if ($CFG->texteditors !== 'textarea') {
            $rs = $DB->get_recordset('user', array('descriptionformat'=>FORMAT_MOODLE, 'deleted'=>0, 'htmleditor'=>1), '', "id,description,descriptionformat");
            foreach ($rs as $rec) {
                $rec->description       = text_to_html($rec->description, false, false, true);
                $rec->descriptionformat = FORMAT_HTML;
                $DB->update_record('user', $rec);
                upgrade_set_timeout();
            }
            $rs->close();
        }

        upgrade_main_savepoint(true, 2009110401);
    }

    if ($oldversion < 2009112400) {
        if (empty($CFG->passwordsaltmain)) {
            $subject = get_string('check_passwordsaltmain_name', 'report_security');
            $description = get_string('check_passwordsaltmain_warning', 'report_security');;
            upgrade_log(UPGRADE_LOG_NOTICE, null, $subject, $description);
        }
        upgrade_main_savepoint(true, 2009112400);
    }

    if ($oldversion < 2010011200) {
        $table = new xmldb_table('grade_categories');
        $field = new xmldb_field('hidden', XMLDB_TYPE_INTEGER, '1', XMLDB_UNSIGNED, XMLDB_NOTNULL, null, 0, 'timemodified');

        if (!$dbman->field_exists($table, $field)) {
            $dbman->add_field($table, $field);
        }

        upgrade_main_savepoint(true, 2010011200);
    }

    if ($oldversion < 2010012500) {
        upgrade_fix_incorrect_mnethostids();
        upgrade_main_savepoint(true, 2010012500);
    }

    if ($oldversion < 2010012600) {
        // do stuff to the mnet table
        $table = new xmldb_table('mnet_rpc');

        $field = new xmldb_field('parent_type', XMLDB_TYPE_CHAR, '20', null, XMLDB_NOTNULL, null, null, 'xmlrpc_path');
        $dbman->rename_field($table, $field, 'plugintype');

        $field = new xmldb_field('parent', XMLDB_TYPE_CHAR, '20', null, XMLDB_NOTNULL, null, null, 'xmlrpc_path');
        $dbman->rename_field($table, $field, 'pluginname');

        $field = new xmldb_field('filename', XMLDB_TYPE_CHAR, '100', null, XMLDB_NOTNULL, null, null, 'profile');
        if (!$dbman->field_exists($table, $field)) {
            $dbman->add_field($table, $field);
        }

        $field = new xmldb_field('classname', XMLDB_TYPE_CHAR, '150', null, null, null, null, 'filename');
        if (!$dbman->field_exists($table, $field)) {
            $dbman->add_field($table, $field);
        }

        $field = new xmldb_field('static', XMLDB_TYPE_INTEGER, '1', null, null, null, null, 'classname');
        if (!$dbman->field_exists($table, $field)) {
            $dbman->add_field($table, $field);
        }

    /// Main savepoint reached
        upgrade_main_savepoint(true, 2010012600);
    }

    if ($oldversion < 2010012900) {

    /// Define table mnet_remote_rpc to be created
        $table = new xmldb_table('mnet_remote_rpc');

    /// Adding fields to table mnet_remote_rpc
        $table->add_field('id', XMLDB_TYPE_INTEGER, '10', XMLDB_UNSIGNED, XMLDB_NOTNULL, XMLDB_SEQUENCE, null);
        $table->add_field('functionname', XMLDB_TYPE_CHAR, '40', null, XMLDB_NOTNULL, null, null);
        $table->add_field('xmlrpcpath', XMLDB_TYPE_CHAR, '80', null, XMLDB_NOTNULL, null, null);

    /// Adding keys to table mnet_remote_rpc
        $table->add_key('primary', XMLDB_KEY_PRIMARY, array('id'));

    /// Conditionally launch create table for mnet_remote_rpc
        if (!$dbman->table_exists($table)) {
            $dbman->create_table($table);
        }


    /// Define table mnet_remote_service2rpc to be created
        $table = new xmldb_table('mnet_remote_service2rpc');

    /// Adding fields to table mnet_remote_service2rpc
        $table->add_field('id', XMLDB_TYPE_INTEGER, '10', XMLDB_UNSIGNED, XMLDB_NOTNULL, XMLDB_SEQUENCE, null);
        $table->add_field('serviceid', XMLDB_TYPE_INTEGER, '10', XMLDB_UNSIGNED, XMLDB_NOTNULL, null, '0');
        $table->add_field('rpcid', XMLDB_TYPE_INTEGER, '10', XMLDB_UNSIGNED, XMLDB_NOTNULL, null, '0');

    /// Adding keys to table mnet_remote_service2rpc
        $table->add_key('primary', XMLDB_KEY_PRIMARY, array('id'));

    /// Adding indexes to table mnet_remote_service2rpc
        $table->add_index('rpcid_serviceid', XMLDB_INDEX_UNIQUE, array('rpcid', 'serviceid'));

    /// Conditionally launch create table for mnet_remote_service2rpc
        if (!$dbman->table_exists($table)) {
            $dbman->create_table($table);
        }


    /// Rename field function_name on table mnet_rpc to functionname
        $table = new xmldb_table('mnet_rpc');
        $field = new xmldb_field('function_name', XMLDB_TYPE_CHAR, '40', null, XMLDB_NOTNULL, null, null, 'id');

    /// Launch rename field function_name
        $dbman->rename_field($table, $field, 'functionname');


    /// Rename field xmlrpc_path on table mnet_rpc to xmlrpcpath
        $table = new xmldb_table('mnet_rpc');
        $field = new xmldb_field('xmlrpc_path', XMLDB_TYPE_CHAR, '80', null, XMLDB_NOTNULL, null, null, 'function_name');

    /// Launch rename field xmlrpc_path
        $dbman->rename_field($table, $field, 'xmlrpcpath');


    /// Main savepoint reached
        upgrade_main_savepoint(true, 2010012900);
    }

    if ($oldversion < 2010012901) {

        /// Define field plugintype to be added to mnet_remote_rpc
        $table = new xmldb_table('mnet_remote_rpc');
        $field = new xmldb_field('plugintype', XMLDB_TYPE_CHAR, '20', null, XMLDB_NOTNULL, null, null, 'xmlrpcpath');

        /// Conditionally launch add field plugintype
        if (!$dbman->field_exists($table, $field)) {
            $dbman->add_field($table, $field);
        }

    /// Define field pluginname to be added to mnet_remote_rpc
        $field = new xmldb_field('pluginname', XMLDB_TYPE_CHAR, '20', null, XMLDB_NOTNULL, null, null, 'plugintype');

    /// Conditionally launch add field pluginname
        if (!$dbman->field_exists($table, $field)) {
            $dbman->add_field($table, $field);
        }

        /// Main savepoint reached
        upgrade_main_savepoint(true, 2010012901);
    }

    if ($oldversion < 2010012902) {

    /// Define field enabled to be added to mnet_remote_rpc
        $table = new xmldb_table('mnet_remote_rpc');
        $field = new xmldb_field('enabled', XMLDB_TYPE_INTEGER, '1', null, XMLDB_NOTNULL, null, null, 'pluginname');

    /// Conditionally launch add field enabled
        if (!$dbman->field_exists($table, $field)) {
            $dbman->add_field($table, $field);
        }

        /// Main savepoint reached
        upgrade_main_savepoint(true, 2010012902);
    }

    /// MDL-17863. Increase the portno column length on mnet_host to handle any port number
    if ($oldversion < 2010020100) {
    /// Changing precision of field portno on table mnet_host to (5)
        $table = new xmldb_table('mnet_host');
        $field = new xmldb_field('portno', XMLDB_TYPE_INTEGER, '5', XMLDB_UNSIGNED, XMLDB_NOTNULL, null, '0', 'transport');

    /// Launch change of precision for field portno
        $dbman->change_field_precision($table, $field);

        upgrade_main_savepoint(true, 2010020100);
    }

    if ($oldversion < 2010020300) {

    /// Define field timecreated to be added to user
        $table = new xmldb_table('user');
        $field = new xmldb_field('timecreated', XMLDB_TYPE_INTEGER, '10', XMLDB_UNSIGNED, XMLDB_NOTNULL, null, '0', 'trackforums');

        if (!$dbman->field_exists($table, $field)) {
        /// Launch add field timecreated
            $dbman->add_field($table, $field);

            $DB->execute("UPDATE {user} SET timecreated = firstaccess");

            $sql = "UPDATE {user} SET timecreated = " . time() ." where timecreated = 0";
            $DB->execute($sql);
        }
        upgrade_main_savepoint(true, 2010020300);
    }

    // MDL-21407. Trim leading spaces from default tex latexpreamble causing problems under some confs
    if ($oldversion < 2010020301) {
        if ($preamble = $CFG->filter_tex_latexpreamble) {
            $preamble = preg_replace('/^ +/m', '', $preamble);
            set_config('filter_tex_latexpreamble', $preamble);
        }
        upgrade_main_savepoint(true, 2010020301);
    }

    if ($oldversion < 2010021400) {
    /// Changes to modinfo mean we need to rebuild course cache
        require_once($CFG->dirroot . '/course/lib.php');
        rebuild_course_cache(0, true);
        upgrade_main_savepoint(true, 2010021400);
    }

    if ($oldversion < 2010021800) {
        $DB->set_field('mnet_application', 'sso_jump_url', '/auth/mnet/jump.php', array('name' => 'moodle'));
        upgrade_main_savepoint(true, 2010021800);
    }

    if ($oldversion < 2010031900) {
        // regeneration of sessions is always enabled, no need for this setting any more
        unset_config('regenloginsession');
        upgrade_main_savepoint(true, 2010031900);
    }

    if ($oldversion < 2010033101.02) {

    /// Define table license to be created
        $table = new xmldb_table('license');

    /// Adding fields to table license
        $table->add_field('id', XMLDB_TYPE_INTEGER, '10', XMLDB_UNSIGNED, XMLDB_NOTNULL, XMLDB_SEQUENCE, null);
        $table->add_field('shortname', XMLDB_TYPE_CHAR, '255', null, null, null, null);
        $table->add_field('fullname', XMLDB_TYPE_TEXT, 'small', null, null, null, null);
        $table->add_field('source', XMLDB_TYPE_CHAR, '255', null, null, null, null);
        $table->add_field('enabled', XMLDB_TYPE_INTEGER, '1', XMLDB_UNSIGNED, XMLDB_NOTNULL, null, '1');
        $table->add_field('version', XMLDB_TYPE_INTEGER, '10', null, XMLDB_NOTNULL, null, '0');

    /// Adding keys to table license
        $table->add_key('primary', XMLDB_KEY_PRIMARY, array('id'));

    /// Conditionally launch create table for license
        if (!$dbman->table_exists($table)) {
            $dbman->create_table($table);
        }
        $active_licenses = array();

        $license = new stdClass();

        // add unknown license
        $license->shortname = 'unknown';
        $license->fullname = 'Unknown license';
        $license->source = '';
        $license->enabled = 1;
        $license->version = '2010033100';
        $active_licenses[] = $license->shortname;
        if ($record = $DB->get_record('license', array('shortname'=>$license->shortname))) {
            if ($record->version < $license->version) {
                // update license record
                $license->enabled = $record->enabled;
                $license->id = $record->id;
                $DB->update_record('license', $license);
            }
        } else {
            $DB->insert_record('license', $license);
        }

        // add all rights reserved license
        $license->shortname = 'allrightsreserved';
        $license->fullname = 'All rights reserved';
        $license->source = 'http://en.wikipedia.org/wiki/All_rights_reserved';
        $license->enabled = 1;
        $license->version = '2010033100';
        $active_licenses[] = $license->shortname;
        if ($record = $DB->get_record('license', array('shortname'=>$license->shortname))) {
            if ($record->version < $license->version) {
                // update license record
                $license->id = $record->id;
                $license->enabled = $record->enabled;
                $DB->update_record('license', $license);
            }
        } else {
            $DB->insert_record('license', $license);
        }

        // add public domain license
        $license->shortname = 'public';
        $license->fullname = 'Public Domain';
        $license->source = 'http://creativecommons.org/licenses/publicdomain/';
        $license->enabled = 1;
        $license->version = '2010033100';
        $active_licenses[] = $license->shortname;
        if ($record = $DB->get_record('license', array('shortname'=>$license->shortname))) {
            if ($record->version < $license->version) {
                // update license record
                $license->enabled = $record->enabled;
                $license->id = $record->id;
                $DB->update_record('license', $license);
            }
        } else {
            $DB->insert_record('license', $license);
        }

        // add creative commons license
        $license->shortname = 'cc';
        $license->fullname = 'Creative Commons';
        $license->source = 'http://creativecommons.org/licenses/by/3.0/';
        $license->enabled = 1;
        $license->version = '2010033100';
        $active_licenses[] = $license->shortname;
        if ($record = $DB->get_record('license', array('shortname'=>$license->shortname))) {
            if ($record->version < $license->version) {
                // update license record
                $license->enabled = $record->enabled;
                $license->id = $record->id;
                $DB->update_record('license', $license);
            }
        } else {
            $DB->insert_record('license', $license);
        }

        // add creative commons no derivs license
        $license->shortname = 'cc-nd';
        $license->fullname = 'Creative Commons - NoDerivs';
        $license->source = 'http://creativecommons.org/licenses/by-nd/3.0/';
        $license->enabled = 1;
        $license->version = '2010033100';
        $active_licenses[] = $license->shortname;
        if ($record = $DB->get_record('license', array('shortname'=>$license->shortname))) {
            if ($record->version < $license->version) {
                // update license record
                $license->enabled = $record->enabled;
                $license->id = $record->id;
                $DB->update_record('license', $license);
            }
        } else {
            $DB->insert_record('license', $license);
        }

        // add creative commons no commercial no derivs license
        $license->shortname = 'cc-nc-nd';
        $license->fullname = 'Creative Commons - No Commercial NoDerivs';
        $license->source = 'http://creativecommons.org/licenses/by-nc-nd/3.0/';
        $license->enabled = 1;
        $license->version = '2010033100';
        $active_licenses[] = $license->shortname;
        if ($record = $DB->get_record('license', array('shortname'=>$license->shortname))) {
            if ($record->version < $license->version) {
                // update license record
                $license->enabled = $record->enabled;
                $license->id = $record->id;
                $DB->update_record('license', $license);
            }
        } else {
            $DB->insert_record('license', $license);
        }

        // add creative commons no commercial
        $license->shortname = 'cc-nc-nd';
        $license->shortname = 'cc-nc';
        $license->fullname = 'Creative Commons - No Commercial';
        $license->source = 'http://creativecommons.org/licenses/by-nd/3.0/';
        $license->enabled = 1;
        $license->version = '2010033100';
        $active_licenses[] = $license->shortname;
        if ($record = $DB->get_record('license', array('shortname'=>$license->shortname))) {
            if ($record->version < $license->version) {
                // update license record
                $license->enabled = $record->enabled;
                $license->id = $record->id;
                $DB->update_record('license', $license);
            }
        } else {
            $DB->insert_record('license', $license);
        }

        // add creative commons no commercial sharealike
        $license->shortname = 'cc-nc-sa';
        $license->fullname = 'Creative Commons - No Commercial ShareAlike';
        $license->source = 'http://creativecommons.org/licenses/by-nc-sa/3.0/';
        $license->enabled = 1;
        $license->version = '2010033100';
        $active_licenses[] = $license->shortname;
        if ($record = $DB->get_record('license', array('shortname'=>$license->shortname))) {
            if ($record->version < $license->version) {
                // update license record
                $license->enabled = $record->enabled;
                $license->id = $record->id;
                $DB->update_record('license', $license);
            }
        } else {
            $DB->insert_record('license', $license);
        }

        // add creative commons sharealike
        $license->shortname = 'cc-sa';
        $license->fullname = 'Creative Commons - ShareAlike';
        $license->source = 'http://creativecommons.org/licenses/by-sa/3.0/';
        $license->enabled = 1;
        $license->version = '2010033100';
        $active_licenses[] = $license->shortname;
        if ($record = $DB->get_record('license', array('shortname'=>$license->shortname))) {
            if ($record->version < $license->version) {
                // update license record
                $license->enabled = $record->enabled;
                $license->id = $record->id;
                $DB->update_record('license', $license);
            }
        } else {
            $DB->insert_record('license', $license);
        }

        set_config('licenses', implode(',', $active_licenses));
    /// set site default license
        set_config('sitedefaultlicense', 'allrightsreserved');

    /// Main savepoint reached
        upgrade_main_savepoint(true, 2010033101.02);
    }

    if ($oldversion < 2010033102.00) {
        // rename course view capability to participate
        $params = array('viewcap'=>'moodle/course:view', 'participatecap'=>'moodle/course:participate');
        $sql = "UPDATE {role_capabilities} SET capability = :participatecap WHERE capability = :viewcap";
        $DB->execute($sql, $params);
        $sql = "UPDATE {capabilities} SET name = :participatecap WHERE name = :viewcap";
        $DB->execute($sql, $params);
        // note: the view capability is readded again at the end of upgrade, but with different meaning
        upgrade_main_savepoint(true, 2010033102.00);
    }

    if ($oldversion < 2010033102.01) {
        // Define field archetype to be added to role table
        $table = new xmldb_table('role');
        $field = new xmldb_field('archetype', XMLDB_TYPE_CHAR, '30', null, XMLDB_NOTNULL, null, null, 'sortorder');
        $dbman->add_field($table, $field);
        upgrade_main_savepoint(true, 2010033102.01);
    }

    if ($oldversion < 2010033102.02) {
        // Set archetype for existing roles and change admin role to manager role
        $sql = "SELECT r.*, rc.capability
                  FROM {role} r
                  JOIN {role_capabilities} rc ON rc.roleid = r.id
                 WHERE rc.contextid = :syscontextid AND rc.capability LIKE :legacycaps
              ORDER BY r.id";
        $params = array('syscontextid'=>SYSCONTEXTID, 'legacycaps'=>'moodle/legacy:%');
        $substart = strlen('moodle/legacy:');
        $roles = $DB->get_recordset_sql($sql, $params); // in theory could be multiple legacy flags in one role
        foreach ($roles as $role) {
            $role->archetype = substr($role->capability, $substart);
            unset($role->capability);
            if ($role->archetype === 'admin') {
                $i = '';
                if ($DB->record_exists('role', array('shortname'=>'manager')) or $DB->record_exists('role', array('name'=>get_string('manager', 'role')))) {
                    $i = 2;
                    while($DB->record_exists('role', array('shortname'=>'manager'.$i)) or $DB->record_exists('role', array('name'=>get_string('manager', 'role').$i))) {
                        $i++;
                    }
                }
                $role->archetype = 'manager';
                if ($role->shortname === 'admin') {
                    $role->shortname   = 'manager'.$i;
                    $role->name        = get_string('manager', 'role').$i;
                    $role->description = get_string('managerdescription', 'role');
                }
            }
            $DB->update_record('role', $role);
        }
        $roles->close();

        upgrade_main_savepoint(true, 2010033102.02);
    }

    if ($oldversion < 2010033102.03) {
        // Now pick site admins (===have manager role assigned at the system context)
        // and store them in the new $CFG->siteadmins setting as comma separated list
        $sql = "SELECT ra.id, ra.userid
                  FROM {role_assignments} ra
                  JOIN {role} r ON r.id = ra.roleid
                  JOIN {user} u ON u.id = ra.userid
                 WHERE ra.contextid = :syscontext AND r.archetype = 'manager' AND u.deleted = 0
              ORDER BY ra.id";
        $ras = $DB->get_records_sql($sql, array('syscontext'=>SYSCONTEXTID));
        $admins = array();
        foreach ($ras as $ra) {
            $admins[$ra->userid] = $ra->userid;
            set_config('siteadmins', implode(',', $admins)); // better to save it repeatedly, we do need at least one admin
            $DB->delete_records('role_assignments', array('id'=>$ra->id));
        }

        upgrade_main_savepoint(true, 2010033102.03);
    }

    if ($oldversion < 2010033102.04) {
        // clean up the manager roles
        $managers = $DB->get_records('role', array('archetype'=>'manager'));
        foreach ($managers as $manager) {
            // now sanitize the capabilities and overrides
            $DB->delete_records('role_capabilities', array('capability'=>'moodle/site:config', 'roleid'=>$manager->id)); // only site admins may configure servers
            // note: doanything and legacy caps are deleted automatically, they get moodle/course:view later at the end of the upgrade

            // remove manager role assignments bellow the course context level - admin role was never intended for activities and blocks,
            // the problem is that those assignments would not be visible after upgrade and old style admins in activities make no sense anyway
            $DB->delete_records_select('role_assignments', "roleid = :manager AND contextid IN (SELECT id FROM {context} WHERE contextlevel > 50)", array('manager'=>$manager->id));

            // allow them to assign all roles except default user, guest and frontpage - users get these roles automatically on the fly when needed
            $DB->delete_records('role_allow_assign', array('roleid'=>$manager->id));
            $roles = $DB->get_records_sql("SELECT * FROM {role} WHERE archetype <> 'user' AND archetype <> 'guest' AND archetype <> 'frontpage'");
            foreach ($roles as $role) {
                $record = (object)array('roleid'=>$manager->id, 'allowassign'=>$role->id);
                $DB->insert_record('role_allow_assign', $record);
            }

            // allow them to override all roles
            $DB->delete_records('role_allow_override', array('roleid'=>$manager->id));
            $roles = $DB->get_records_sql("SELECT * FROM {role}");
            foreach ($roles as $role) {
                $record = (object)array('roleid'=>$manager->id, 'allowoverride'=>$role->id);
                $DB->insert_record('role_allow_override', $record);
            }

            // allow them to switch to all following roles
            $DB->delete_records('role_allow_switch', array('roleid'=>$manager->id));
            $roles = $DB->get_records_sql("SELECT * FROM {role} WHERE archetype IN ('student', 'teacher', 'editingteacher')");
            foreach ($roles as $role) {
                $record = (object)array('roleid'=>$manager->id, 'allowswitch'=>$role->id);
                $DB->insert_record('role_allow_switch', $record);
            }
        }

        upgrade_main_savepoint(true, 2010033102.04);
    }

    if ($oldversion < 2010033102.05) {
        // remove course:view from all roles that are not used for enrolment, it does NOT belong there because it really means user is enrolled!
        $noenrolroles = $DB->get_records_select('role', "archetype IN ('guest', 'user', 'manager', 'coursecreator', 'frontpage')");
        foreach ($noenrolroles as $role) {
            $DB->delete_records('role_capabilities', array('roleid'=>$role->id, 'capability'=>'moodle/course:participate'));
        }
        upgrade_main_savepoint(true, 2010033102.05);
    }

    if ($oldversion < 2010033102.06) {
        // make sure there is nothing weird in default user role
        if (!empty($CFG->defaultuserroleid)) {
            if ($role = $DB->get_record('role', array('id'=>$CFG->defaultuserroleid))) {
                if ($role->archetype !== '' and $role->archetype !== 'user') {
                    upgrade_log(UPGRADE_LOG_NOTICE, null, 'Default authenticated user role (defaultuserroleid) value is invalid, setting cleared.');
                    unset_config('defaultuserroleid');
                }
            } else {
                unset_config('defaultuserroleid');
            }
        }
        upgrade_main_savepoint(true, 2010033102.06);
    }

    if ($oldversion < 2010033102.07) {
        if (!empty($CFG->displayloginfailures) and $CFG->displayloginfailures === 'teacher') {
            upgrade_log(UPGRADE_LOG_NOTICE, null, 'Displaying of login failuters to teachers is not supported any more.');
            unset_config('displayloginfailures');
        }
        upgrade_main_savepoint(true, 2010033102.07);
    }

    if ($oldversion < 2010033102.08) {
        // make sure there are no problems in default guest role settings
        if (!empty($CFG->guestroleid)) {
            if ($role = $DB->get_record('role', array('id'=>$CFG->guestroleid))) {
                if ($role->archetype !== '' and $role->archetype !== 'guest') {
                    upgrade_log(UPGRADE_LOG_NOTICE, null, 'Default guest role (guestroleid) value is invalid, setting cleared.');
                    unset_config('guestroleid');
                }
            } else {
                upgrade_log(UPGRADE_LOG_NOTICE, null, 'Role specified in Default guest role (guestroleid) does not exist, setting cleared.');
                unset_config('guestroleid');
            }
        }
        // remove all roles of the guest account - the only way to change it is to override the guest role, sorry
        // the guest account gets all the role assignments on the fly which works fine in has_capability(),
        $DB->delete_records_select('role_assignments', "userid IN (SELECT id FROM {user} WHERE username = 'guest')");

        upgrade_main_savepoint(true, 2010033102.08);
    }

    /// New table for storing which roles can be assigned in which contexts.
    if ($oldversion < 2010033102.09) {

    /// Define table role_context_levels to be created
        $table = new xmldb_table('role_context_levels');

    /// Adding fields to table role_context_levels
        $table->add_field('id', XMLDB_TYPE_INTEGER, '10', XMLDB_UNSIGNED, XMLDB_NOTNULL, XMLDB_SEQUENCE, null);
        $table->add_field('roleid', XMLDB_TYPE_INTEGER, '10', XMLDB_UNSIGNED, XMLDB_NOTNULL, null, null);
        $table->add_field('contextlevel', XMLDB_TYPE_INTEGER, '10', XMLDB_UNSIGNED, XMLDB_NOTNULL, null, null);

    /// Adding keys to table role_context_levels
        $table->add_key('primary', XMLDB_KEY_PRIMARY, array('id'));
        $table->add_key('contextlevel-roleid', XMLDB_KEY_UNIQUE, array('contextlevel', 'roleid'));
        $table->add_key('roleid', XMLDB_KEY_FOREIGN, array('roleid'), 'role', array('id'));

    /// Conditionally launch create table for role_context_levels
        if (!$dbman->table_exists($table)) {
            $dbman->create_table($table);
        }

    /// Main savepoint reached
        upgrade_main_savepoint(true, 2010033102.09);
    }

    if ($oldversion < 2010033102.10) {
        // Now populate the role_context_levels table with the default values
        // NOTE: do not use accesslib methods here

        $rolecontextlevels = array();
        $defaults = array('manager'        => array(CONTEXT_SYSTEM, CONTEXT_COURSECAT, CONTEXT_COURSE),
                          'coursecreator'  => array(CONTEXT_SYSTEM, CONTEXT_COURSECAT),
                          'editingteacher' => array(CONTEXT_COURSE, CONTEXT_MODULE),
                          'teacher'        => array(CONTEXT_COURSE, CONTEXT_MODULE),
                          'student'        => array(CONTEXT_COURSE, CONTEXT_MODULE),
                          'guest'          => array(),
                          'user'           => array(),
                          'frontpage'      => array());

        $roles = $DB->get_records('role', array(), '', 'id, archetype');
        foreach ($roles as $role) {
            if (isset($defaults[$role->archetype])) {
                $rolecontextlevels[$role->id] = $defaults[$role->archetype];
            }
        }

        // add roles without archetypes, it may contain weird things, but we can not fix them
        list($narsql, $params) = $DB->get_in_or_equal(array_keys($defaults), SQL_PARAMS_NAMED, 'ar', false);
        $sql = "SELECT DISTINCT ra.roleid, con.contextlevel
                  FROM {role_assignments} ra
                  JOIN {context} con ON ra.contextid = con.id
                  JOIN {role} r ON r.id = ra.roleid
                 WHERE r.archetype $narsql";
        $existingrolecontextlevels = $DB->get_recordset_sql($sql, $params);
        foreach ($existingrolecontextlevels as $rcl) {
            if (!isset($rolecontextlevels[$rcl->roleid])) {
                $rolecontextlevels[$rcl->roleid] = array();
            }
            $rolecontextlevels[$rcl->roleid][] = $rcl->contextlevel;
        }
        $existingrolecontextlevels->close();

        // Put the data into the database.
        $rcl = new stdClass();
        foreach ($rolecontextlevels as $roleid => $contextlevels) {
            $rcl->roleid = $roleid;
            foreach ($contextlevels as $level) {
                $rcl->contextlevel = $level;
                $DB->insert_record('role_context_levels', $rcl, false);
            }
        }

        // release memory!!
        unset($roles);
        unset($defaults);
        unset($rcl);
        unset($existingrolecontextlevels);
        unset($rolecontextlevels);

        // Main savepoint reached
        upgrade_main_savepoint(true, 2010033102.10);
    }

    if ($oldversion < 2010040700) {
        // migrate old groupings --> groupmembersonly setting
        if (isset($CFG->enablegroupings)) {
            set_config('enablegroupmembersonly', $CFG->enablegroupings);
            unset_config('enablegroupings');
        }

        // Main savepoint reached
        upgrade_main_savepoint(true, 2010040700);
    }

    if ($oldversion < 2010040900) {

        // Changing the default of field lang on table user to good old "en"
        $table = new xmldb_table('user');
        $field = new xmldb_field('lang', XMLDB_TYPE_CHAR, '30', null, XMLDB_NOTNULL, null, 'en', 'country');

        // Launch change of default for field lang
        $dbman->change_field_default($table, $field);

        // update main site lang
        if (strpos($CFG->lang, '_utf8') !== false) {
            $lang = str_replace('_utf8', '', $CFG->lang);
            set_config('lang', $lang);
        }

        // tweak langlist
        if (!empty($CFG->langlist)) {
            $langs = explode(',', $CFG->langlist);
            foreach ($langs as $key=>$lang) {
                $lang = str_replace('_utf8', '', $lang);
                $langs[$key] = $lang;
            }
            set_config('langlist', implode(',', $langs));
        }

        // Main savepoint reached
        upgrade_main_savepoint(true, 2010040900);
    }

    if ($oldversion < 2010040901) {

        // Remove "_utf8" suffix from all langs in user table
        $langs = $DB->get_records_sql("SELECT DISTINCT lang FROM {user} WHERE lang LIKE ?", array('%_utf8'));

        foreach ($langs as $lang=>$unused) {
            $newlang = str_replace('_utf8', '', $lang);
            $sql = "UPDATE {user} SET lang = :newlang WHERE lang = :lang";
            $DB->execute($sql, array('newlang'=>$newlang, 'lang'=>$lang));
        }

        // Main savepoint reached
        upgrade_main_savepoint(true, 2010040901);
    }

    if ($oldversion < 2010041301) {
        $sql = "UPDATE {block} SET name=? WHERE name=?";
        $DB->execute($sql, array('navigation', 'global_navigation_tree'));
        $DB->execute($sql, array('settings', 'settings_navigation_tree'));

        $sql = "UPDATE {block_instances} SET blockname=? WHERE blockname=?";
        $DB->execute($sql, array('navigation', 'global_navigation_tree'));
        $DB->execute($sql, array('settings', 'settings_navigation_tree'));
        upgrade_main_savepoint(true, 2010041301);
    }

    if ($oldversion < 2010042100) {

    /// Define table backup_controllers to be created
        $table = new xmldb_table('backup_controllers');

    /// Adding fields to table backup_controllers
        $table->add_field('id', XMLDB_TYPE_INTEGER, '10', XMLDB_UNSIGNED, XMLDB_NOTNULL, XMLDB_SEQUENCE, null);
        $table->add_field('backupid', XMLDB_TYPE_CHAR, '32', null, XMLDB_NOTNULL, null, null);
        $table->add_field('type', XMLDB_TYPE_CHAR, '6', null, XMLDB_NOTNULL, null, null);
        $table->add_field('itemid', XMLDB_TYPE_INTEGER, '10', XMLDB_UNSIGNED, XMLDB_NOTNULL, null, null);
        $table->add_field('format', XMLDB_TYPE_CHAR, '20', null, XMLDB_NOTNULL, null, null);
        $table->add_field('interactive', XMLDB_TYPE_INTEGER, '4', XMLDB_UNSIGNED, XMLDB_NOTNULL, null, null);
        $table->add_field('purpose', XMLDB_TYPE_INTEGER, '4', XMLDB_UNSIGNED, XMLDB_NOTNULL, null, null);
        $table->add_field('userid', XMLDB_TYPE_INTEGER, '10', XMLDB_UNSIGNED, XMLDB_NOTNULL, null, null);
        $table->add_field('status', XMLDB_TYPE_INTEGER, '4', XMLDB_UNSIGNED, XMLDB_NOTNULL, null, null);
        $table->add_field('execution', XMLDB_TYPE_INTEGER, '4', XMLDB_UNSIGNED, XMLDB_NOTNULL, null, null);
        $table->add_field('executiontime', XMLDB_TYPE_INTEGER, '10', XMLDB_UNSIGNED, XMLDB_NOTNULL, null, null);
        $table->add_field('checksum', XMLDB_TYPE_CHAR, '32', null, XMLDB_NOTNULL, null, null);
        $table->add_field('timecreated', XMLDB_TYPE_INTEGER, '10', XMLDB_UNSIGNED, XMLDB_NOTNULL, null, null);
        $table->add_field('timemodified', XMLDB_TYPE_INTEGER, '10', XMLDB_UNSIGNED, XMLDB_NOTNULL, null, null);
        $table->add_field('controller', XMLDB_TYPE_TEXT, 'big', null, XMLDB_NOTNULL, null, null);

    /// Adding keys to table backup_controllers
        $table->add_key('primary', XMLDB_KEY_PRIMARY, array('id'));
        $table->add_key('backupid_uk', XMLDB_KEY_UNIQUE, array('backupid'));
        $table->add_key('userid_fk', XMLDB_KEY_FOREIGN, array('userid'), 'user', array('id'));

    /// Adding indexes to table backup_controllers
        $table->add_index('typeitem_ix', XMLDB_INDEX_NOTUNIQUE, array('type', 'itemid'));

    /// Conditionally launch create table for backup_controllers
        if (!$dbman->table_exists($table)) {
            $dbman->create_table($table);
        }

    /// Define table backup_ids_template to be created
        $table = new xmldb_table('backup_ids_template');

    /// Adding fields to table backup_ids_template
        $table->add_field('id', XMLDB_TYPE_INTEGER, '10', XMLDB_UNSIGNED, XMLDB_NOTNULL, XMLDB_SEQUENCE, null);
        $table->add_field('backupid', XMLDB_TYPE_CHAR, '32', null, XMLDB_NOTNULL, null, null);
        $table->add_field('itemname', XMLDB_TYPE_CHAR, '30', null, XMLDB_NOTNULL, null, null);
        $table->add_field('itemid', XMLDB_TYPE_INTEGER, '10', XMLDB_UNSIGNED, XMLDB_NOTNULL, null, null);
        $table->add_field('parentitemid', XMLDB_TYPE_INTEGER, '10', XMLDB_UNSIGNED, null, null, null);

    /// Adding keys to table backup_ids_template
        $table->add_key('primary', XMLDB_KEY_PRIMARY, array('id'));
        $table->add_key('backupid_itemname_itemid_uk', XMLDB_KEY_UNIQUE, array('backupid', 'itemname', 'itemid'));

    /// Adding indexes to table backup_ids_template
        $table->add_index('backupid_parentitemid_ix', XMLDB_INDEX_NOTUNIQUE, array('backupid', 'itemname', 'parentitemid'));

    /// Conditionally launch create table for backup_controllers
        if (!$dbman->table_exists($table)) {
            $dbman->create_table($table);
        }

    /// Main savepoint reached
        upgrade_main_savepoint(true, 2010042100);
    }

    if ($oldversion < 2010042301) {

        $table = new xmldb_table('course_sections');
        $field = new xmldb_field('name', XMLDB_TYPE_CHAR, '255', null, null, null, null, 'section');

        if (!$dbman->field_exists($table, $field)) {
            $dbman->add_field($table, $field);
        }

        upgrade_main_savepoint(true, 2010042301);
    }

    if ($oldversion < 2010042302) {
        // Define table cohort to be created
        $table = new xmldb_table('cohort');

        // Adding fields to table cohort
        $table->add_field('id', XMLDB_TYPE_INTEGER, '10', XMLDB_UNSIGNED, XMLDB_NOTNULL, XMLDB_SEQUENCE, null);
        $table->add_field('contextid', XMLDB_TYPE_INTEGER, '10', XMLDB_UNSIGNED, XMLDB_NOTNULL, null, null);
        $table->add_field('name', XMLDB_TYPE_CHAR, '254', null, XMLDB_NOTNULL, null, null);
        $table->add_field('idnumber', XMLDB_TYPE_CHAR, '100', null, null, null, null);
        $table->add_field('description', XMLDB_TYPE_TEXT, 'small', null, null, null, null);
        $table->add_field('descriptionformat', XMLDB_TYPE_INTEGER, '2', XMLDB_UNSIGNED, XMLDB_NOTNULL, null, null);
        $table->add_field('component', XMLDB_TYPE_CHAR, '100', null, XMLDB_NOTNULL, null, null);
        $table->add_field('timecreated', XMLDB_TYPE_INTEGER, '10', XMLDB_UNSIGNED, XMLDB_NOTNULL, null, null);
        $table->add_field('timemodified', XMLDB_TYPE_INTEGER, '10', XMLDB_UNSIGNED, XMLDB_NOTNULL, null, null);

        // Adding keys to table cohort
        $table->add_key('primary', XMLDB_KEY_PRIMARY, array('id'));
        $table->add_key('context', XMLDB_KEY_FOREIGN, array('contextid'), 'context', array('id'));

        // Conditionally launch create table for cohort
        if (!$dbman->table_exists($table)) {
            $dbman->create_table($table);
        }

        upgrade_main_savepoint(true, 2010042302);
    }

    if ($oldversion < 2010042303) {
        // Define table cohort_members to be created
        $table = new xmldb_table('cohort_members');

        // Adding fields to table cohort_members
        $table->add_field('id', XMLDB_TYPE_INTEGER, '10', XMLDB_UNSIGNED, XMLDB_NOTNULL, XMLDB_SEQUENCE, null);
        $table->add_field('cohortid', XMLDB_TYPE_INTEGER, '10', XMLDB_UNSIGNED, XMLDB_NOTNULL, null, '0');
        $table->add_field('userid', XMLDB_TYPE_INTEGER, '10', XMLDB_UNSIGNED, XMLDB_NOTNULL, null, '0');
        $table->add_field('timeadded', XMLDB_TYPE_INTEGER, '10', XMLDB_UNSIGNED, XMLDB_NOTNULL, null, '0');

        // Adding keys to table cohort_members
        $table->add_key('primary', XMLDB_KEY_PRIMARY, array('id'));
        $table->add_key('cohortid', XMLDB_KEY_FOREIGN, array('cohortid'), 'cohort', array('id'));
        $table->add_key('userid', XMLDB_KEY_FOREIGN, array('userid'), 'user', array('id'));

        // Adding indexes to table cohort_members
        $table->add_index('cohortid-userid', XMLDB_INDEX_UNIQUE, array('cohortid', 'userid'));

        // Conditionally launch create table for cohort_members
        if (!$dbman->table_exists($table)) {
            $dbman->create_table($table);
        }

        // Main savepoint reached
        upgrade_main_savepoint(true, 2010042303);
    }

    if ($oldversion < 2010042800) {
        //drop the previously created ratings table
        $table = new xmldb_table('ratings');
        if ($dbman->table_exists($table)) {
            $dbman->drop_table($table);
        }

        //create the rating table (replaces module specific rating implementations)
        $table = new xmldb_table('rating');
        if ($dbman->table_exists($table)) {
            $dbman->drop_table($table);
        }

    /// Adding fields to table rating
        $table->add_field('id', XMLDB_TYPE_INTEGER, '10', XMLDB_UNSIGNED, XMLDB_NOTNULL, XMLDB_SEQUENCE, null);
        $table->add_field('contextid', XMLDB_TYPE_INTEGER, '10', XMLDB_UNSIGNED, XMLDB_NOTNULL, null, null);

        $table->add_field('itemid', XMLDB_TYPE_INTEGER, '10', XMLDB_UNSIGNED, XMLDB_NOTNULL, null, null);
        $table->add_field('scaleid', XMLDB_TYPE_INTEGER, '10', null, XMLDB_NOTNULL, null, null);
        $table->add_field('rating', XMLDB_TYPE_INTEGER, '10', XMLDB_UNSIGNED, XMLDB_NOTNULL, null, null);
        $table->add_field('userid', XMLDB_TYPE_INTEGER, '10', XMLDB_UNSIGNED, XMLDB_NOTNULL, null, null);

        $table->add_field('timecreated', XMLDB_TYPE_INTEGER, '10', XMLDB_UNSIGNED, XMLDB_NOTNULL, null, null);
        $table->add_field('timemodified', XMLDB_TYPE_INTEGER, '10', XMLDB_UNSIGNED, XMLDB_NOTNULL, null, null);

    /// Adding keys to table rating
        $table->add_key('primary', XMLDB_KEY_PRIMARY, array('id'));
        $table->add_key('contextid', XMLDB_KEY_FOREIGN, array('contextid'), 'context', array('id'));
        $table->add_key('userid', XMLDB_KEY_FOREIGN, array('userid'), 'user', array('id'));

    /// Adding indexes to table rating
        $table->add_index('itemid', XMLDB_INDEX_NOTUNIQUE, array('itemid'));

    /// Create table for ratings
        if (!$dbman->table_exists($table)) {
            $dbman->create_table($table);
        }

        upgrade_main_savepoint(true, 2010042800);
    }

    if ($oldversion < 2010042801) {
        // migrating old comments block content
        $DB->execute("UPDATE {comments}
                         SET contextid = (SELECT parentcontextid
                                            FROM {block_instances}
                                           WHERE id = {comments}.itemid AND blockname = 'comments'),
                             commentarea = 'page_comments',
                             itemid = 0
                       WHERE commentarea = 'block_comments'
                             AND itemid != 0
                             AND EXISTS (SELECT 'x'
                                           FROM {block_instances}
                                          WHERE id = {comments}.itemid
                                                AND blockname = 'comments')");

        // remove all orphaned record
        $DB->delete_records('comments', array('commentarea'=>'block_comments'));
        upgrade_main_savepoint(true, 2010042801);
    }

    if ($oldversion < 2010042802) { // Change backup_controllers->type to varchar10 (recreate dep. index)

    /// Define index typeitem_ix (not unique) to be dropped form backup_controllers
        $table = new xmldb_table('backup_controllers');
        $index = new xmldb_index('typeitem_ix', XMLDB_INDEX_NOTUNIQUE, array('type', 'itemid'));

    /// Conditionally launch drop index typeitem_ix
        if ($dbman->index_exists($table, $index)) {
            $dbman->drop_index($table, $index);
        }

    /// Changing precision of field type on table backup_controllers to (10)
        $table = new xmldb_table('backup_controllers');
        $field = new xmldb_field('type', XMLDB_TYPE_CHAR, '10', null, XMLDB_NOTNULL, null, null, 'backupid');

    /// Launch change of precision for field type
        $dbman->change_field_precision($table, $field);

    /// Define index typeitem_ix (not unique) to be added to backup_controllers
        $table = new xmldb_table('backup_controllers');
        $index = new xmldb_index('typeitem_ix', XMLDB_INDEX_NOTUNIQUE, array('type', 'itemid'));

    /// Conditionally launch add index typeitem_ix
        if (!$dbman->index_exists($table, $index)) {
            $dbman->add_index($table, $index);
        }

    /// Main savepoint reached
        upgrade_main_savepoint(true, 2010042802);
    }

    if ($oldversion < 2010043000) {  // Adding new course completion feature

    /// Add course completion tables
    /// Define table course_completion_aggr_methd to be created
        $table = new xmldb_table('course_completion_aggr_methd');

    /// Adding fields to table course_completion_aggr_methd
        $table->add_field('id', XMLDB_TYPE_INTEGER, '10', XMLDB_UNSIGNED, XMLDB_NOTNULL, XMLDB_SEQUENCE, null);
        $table->add_field('course', XMLDB_TYPE_INTEGER, '10', XMLDB_UNSIGNED, XMLDB_NOTNULL, null, '0');
        $table->add_field('criteriatype', XMLDB_TYPE_INTEGER, '20', XMLDB_UNSIGNED, null, null, null);
        $table->add_field('method', XMLDB_TYPE_INTEGER, '1', XMLDB_UNSIGNED, XMLDB_NOTNULL, null, '0');
        $table->add_field('value', XMLDB_TYPE_NUMBER, '10, 5', null, null, null, null);

    /// Adding keys to table course_completion_aggr_methd
        $table->add_key('primary', XMLDB_KEY_PRIMARY, array('id'));

    /// Adding indexes to table course_completion_aggr_methd
        $table->add_index('course', XMLDB_INDEX_NOTUNIQUE, array('course'));
        $table->add_index('criteriatype', XMLDB_INDEX_NOTUNIQUE, array('criteriatype'));

    /// Conditionally launch create table for course_completion_aggr_methd
        if (!$dbman->table_exists($table)) {
            $dbman->create_table($table);
        }


    /// Define table course_completion_criteria to be created
        $table = new xmldb_table('course_completion_criteria');

    /// Adding fields to table course_completion_criteria
        $table->add_field('id', XMLDB_TYPE_INTEGER, '10', XMLDB_UNSIGNED, XMLDB_NOTNULL, XMLDB_SEQUENCE, null);
        $table->add_field('course', XMLDB_TYPE_INTEGER, '10', XMLDB_UNSIGNED, XMLDB_NOTNULL, null, '0');
        $table->add_field('criteriatype', XMLDB_TYPE_INTEGER, '20', XMLDB_UNSIGNED, XMLDB_NOTNULL, null, '0');
        $table->add_field('module', XMLDB_TYPE_CHAR, '100', null, null, null, null);
        $table->add_field('moduleinstance', XMLDB_TYPE_INTEGER, '10', XMLDB_UNSIGNED, null, null, null);
        $table->add_field('courseinstance', XMLDB_TYPE_INTEGER, '10', XMLDB_UNSIGNED, null, null, null);
        $table->add_field('enrolperiod', XMLDB_TYPE_INTEGER, '10', XMLDB_UNSIGNED, null, null, null);
        $table->add_field('timeend', XMLDB_TYPE_INTEGER, '10', XMLDB_UNSIGNED, null, null, null);
        $table->add_field('gradepass', XMLDB_TYPE_NUMBER, '10, 5', null, null, null, null);
        $table->add_field('role', XMLDB_TYPE_INTEGER, '10', XMLDB_UNSIGNED, null, null, null);

    /// Adding keys to table course_completion_criteria
        $table->add_key('primary', XMLDB_KEY_PRIMARY, array('id'));

    /// Adding indexes to table course_completion_criteria
        $table->add_index('course', XMLDB_INDEX_NOTUNIQUE, array('course'));

    /// Conditionally launch create table for course_completion_criteria
        if (!$dbman->table_exists($table)) {
            $dbman->create_table($table);
        }


    /// Define table course_completion_crit_compl to be created
        $table = new xmldb_table('course_completion_crit_compl');

    /// Adding fields to table course_completion_crit_compl
        $table->add_field('id', XMLDB_TYPE_INTEGER, '10', XMLDB_UNSIGNED, XMLDB_NOTNULL, XMLDB_SEQUENCE, null);
        $table->add_field('userid', XMLDB_TYPE_INTEGER, '10', XMLDB_UNSIGNED, XMLDB_NOTNULL, null, '0');
        $table->add_field('course', XMLDB_TYPE_INTEGER, '10', XMLDB_UNSIGNED, XMLDB_NOTNULL, null, '0');
        $table->add_field('criteriaid', XMLDB_TYPE_INTEGER, '10', XMLDB_UNSIGNED, XMLDB_NOTNULL, null, '0');
        $table->add_field('gradefinal', XMLDB_TYPE_NUMBER, '10, 5', null, null, null, null);
        $table->add_field('unenroled', XMLDB_TYPE_INTEGER, '10', XMLDB_UNSIGNED, null, null, null);
        $table->add_field('deleted', XMLDB_TYPE_INTEGER, '1', XMLDB_UNSIGNED, null, null, null);
        $table->add_field('timecompleted', XMLDB_TYPE_INTEGER, '10', XMLDB_UNSIGNED, null, null, null);

    /// Adding keys to table course_completion_crit_compl
        $table->add_key('primary', XMLDB_KEY_PRIMARY, array('id'));

    /// Adding indexes to table course_completion_crit_compl
        $table->add_index('userid', XMLDB_INDEX_NOTUNIQUE, array('userid'));
        $table->add_index('course', XMLDB_INDEX_NOTUNIQUE, array('course'));
        $table->add_index('criteriaid', XMLDB_INDEX_NOTUNIQUE, array('criteriaid'));
        $table->add_index('timecompleted', XMLDB_INDEX_NOTUNIQUE, array('timecompleted'));

    /// Conditionally launch create table for course_completion_crit_compl
        if (!$dbman->table_exists($table)) {
            $dbman->create_table($table);
        }


    /// Define table course_completion_notify to be created
        $table = new xmldb_table('course_completion_notify');

    /// Adding fields to table course_completion_notify
        $table->add_field('id', XMLDB_TYPE_INTEGER, '10', XMLDB_UNSIGNED, XMLDB_NOTNULL, XMLDB_SEQUENCE, null);
        $table->add_field('course', XMLDB_TYPE_INTEGER, '10', XMLDB_UNSIGNED, XMLDB_NOTNULL, null, '0');
        $table->add_field('role', XMLDB_TYPE_INTEGER, '10', XMLDB_UNSIGNED, XMLDB_NOTNULL, null, '0');
        $table->add_field('message', XMLDB_TYPE_TEXT, 'small', null, XMLDB_NOTNULL, null, null);
        $table->add_field('timesent', XMLDB_TYPE_INTEGER, '10', XMLDB_UNSIGNED, XMLDB_NOTNULL, null, '0');

    /// Adding keys to table course_completion_notify
        $table->add_key('primary', XMLDB_KEY_PRIMARY, array('id'));

    /// Adding indexes to table course_completion_notify
        $table->add_index('course', XMLDB_INDEX_NOTUNIQUE, array('course'));

    /// Conditionally launch create table for course_completion_notify
        if (!$dbman->table_exists($table)) {
            $dbman->create_table($table);
        }

    /// Define table course_completions to be created
        $table = new xmldb_table('course_completions');

    /// Adding fields to table course_completions
        $table->add_field('id', XMLDB_TYPE_INTEGER, '10', XMLDB_UNSIGNED, XMLDB_NOTNULL, XMLDB_SEQUENCE, null);
        $table->add_field('userid', XMLDB_TYPE_INTEGER, '10', XMLDB_UNSIGNED, XMLDB_NOTNULL, null, '0');
        $table->add_field('course', XMLDB_TYPE_INTEGER, '10', XMLDB_UNSIGNED, XMLDB_NOTNULL, null, '0');
        $table->add_field('deleted', XMLDB_TYPE_INTEGER, '1', XMLDB_UNSIGNED, null, null, null);
        $table->add_field('timenotified', XMLDB_TYPE_INTEGER, '10', XMLDB_UNSIGNED, null, null, null);
        $table->add_field('timeenrolled', XMLDB_TYPE_INTEGER, '10', XMLDB_UNSIGNED, XMLDB_NOTNULL, null, '0');
        $table->add_field('timestarted', XMLDB_TYPE_INTEGER, '10', XMLDB_UNSIGNED, XMLDB_NOTNULL, null, '0');
        $table->add_field('timecompleted', XMLDB_TYPE_INTEGER, '10', XMLDB_UNSIGNED, null, null, null);
        $table->add_field('reaggregate', XMLDB_TYPE_INTEGER, '10', XMLDB_UNSIGNED, XMLDB_NOTNULL, null, '0');

    /// Adding keys to table course_completions
        $table->add_key('primary', XMLDB_KEY_PRIMARY, array('id'));

    /// Adding indexes to table course_completions
        $table->add_index('userid', XMLDB_INDEX_NOTUNIQUE, array('userid'));
        $table->add_index('course', XMLDB_INDEX_NOTUNIQUE, array('course'));
        $table->add_index('timecompleted', XMLDB_INDEX_NOTUNIQUE, array('timecompleted'));

    /// Conditionally launch create table for course_completions
        if (!$dbman->table_exists($table)) {
            $dbman->create_table($table);
        }


    /// Add cols to course table
    /// Define field enablecompletion to be added to course
        $table = new xmldb_table('course');
        $field = new xmldb_field('enablecompletion', XMLDB_TYPE_INTEGER, '1', XMLDB_UNSIGNED, XMLDB_NOTNULL, null, '0', 'defaultrole');

    /// Conditionally launch add field enablecompletion
        if (!$dbman->field_exists($table, $field)) {
            $dbman->add_field($table, $field);
        }

    /// Define field completionstartonenrol to be added to course
        $field = new xmldb_field('completionstartonenrol', XMLDB_TYPE_INTEGER, '1', XMLDB_UNSIGNED, XMLDB_NOTNULL, null, '0', 'enablecompletion');

    /// Conditionally launch add field completionstartonenrol
        if (!$dbman->field_exists($table, $field)) {
            $dbman->add_field($table, $field);
        }

    /// Define field completionnotify to be added to course
        $field = new xmldb_field('completionnotify', XMLDB_TYPE_INTEGER, '1', XMLDB_UNSIGNED, XMLDB_NOTNULL, null, '0', 'enablecompletion');

    /// Conditionally launch add field completionnotify
        if (!$dbman->field_exists($table, $field)) {
            $dbman->add_field($table, $field);
        }

        upgrade_main_savepoint(true, 2010043000);
    }

    if ($oldversion < 2010043001) {

    /// Define table registration_hubs to be created
        $table = new xmldb_table('registration_hubs');

    /// Adding fields to table registration_hubs
        $table->add_field('id', XMLDB_TYPE_INTEGER, '10', XMLDB_UNSIGNED, XMLDB_NOTNULL, XMLDB_SEQUENCE, null);
        $table->add_field('token', XMLDB_TYPE_CHAR, '40', null, XMLDB_NOTNULL, null, null);
        $table->add_field('hubname', XMLDB_TYPE_CHAR, '255', null, XMLDB_NOTNULL, null, null);
        $table->add_field('huburl', XMLDB_TYPE_CHAR, '255', null, XMLDB_NOTNULL, null, null);
        $table->add_field('confirmed', XMLDB_TYPE_INTEGER, '1', XMLDB_UNSIGNED, XMLDB_NOTNULL, null, '0');

    /// Adding keys to table registration_hubs
        $table->add_key('primary', XMLDB_KEY_PRIMARY, array('id'));

    /// Conditionally launch create table for registration_hubs
        if (!$dbman->table_exists($table)) {
            $dbman->create_table($table);
        }

    /// Main savepoint reached
        upgrade_main_savepoint(true, 2010043001);
    }

    if ($oldversion < 2010050200) {

    /// Define table backup_logs to be created
        $table = new xmldb_table('backup_logs');

    /// Adding fields to table backup_logs
        $table->add_field('id', XMLDB_TYPE_INTEGER, '10', XMLDB_UNSIGNED, XMLDB_NOTNULL, XMLDB_SEQUENCE, null);
        $table->add_field('backupid', XMLDB_TYPE_CHAR, '32', null, XMLDB_NOTNULL, null, null);
        $table->add_field('loglevel', XMLDB_TYPE_INTEGER, '4', XMLDB_UNSIGNED, XMLDB_NOTNULL, null, null);
        $table->add_field('message', XMLDB_TYPE_CHAR, '255', null, XMLDB_NOTNULL, null, null);
        $table->add_field('timecreated', XMLDB_TYPE_INTEGER, '10', XMLDB_UNSIGNED, XMLDB_NOTNULL, null, null);

    /// Adding keys to table backup_logs
        $table->add_key('primary', XMLDB_KEY_PRIMARY, array('id'));
        $table->add_key('backupid', XMLDB_KEY_FOREIGN, array('backupid'), 'backup_controllers', array('backupid'));

    /// Adding indexes to table backup_logs
        $table->add_index('backupid-id', XMLDB_INDEX_UNIQUE, array('backupid', 'id'));

    /// Conditionally launch create table for backup_logs
        if (!$dbman->table_exists($table)) {
            $dbman->create_table($table);
        }

    /// Drop some old backup tables, not used anymore

    /// Define table backup_files to be dropped
        $table = new xmldb_table('backup_files');

    /// Conditionally launch drop table for backup_files
        if ($dbman->table_exists($table)) {
            $dbman->drop_table($table);
        }

    /// Define table backup_ids to be dropped
        $table = new xmldb_table('backup_ids');

    /// Conditionally launch drop table for backup_ids
        if ($dbman->table_exists($table)) {
            $dbman->drop_table($table);
        }

    /// Main savepoint reached
        upgrade_main_savepoint(true, 2010050200);
    }

    if ($oldversion < 2010050403) {  // my_pages for My Moodle and Public Profile pages

    /// Define table my_pages to be created
        $table = new xmldb_table('my_pages');

    /// Adding fields to table my_pages
        $table->add_field('id', XMLDB_TYPE_INTEGER, '10', XMLDB_UNSIGNED, XMLDB_NOTNULL, XMLDB_SEQUENCE, null);
        $table->add_field('userid', XMLDB_TYPE_INTEGER, '10', XMLDB_UNSIGNED, null, null, 0);
        $table->add_field('name', XMLDB_TYPE_CHAR, '200', null, XMLDB_NOTNULL, null, null);
        $table->add_field('private', XMLDB_TYPE_INTEGER, '1', XMLDB_UNSIGNED, XMLDB_NOTNULL, null, '1');
        $table->add_field('sortorder', XMLDB_TYPE_INTEGER, '6', null, XMLDB_NOTNULL, null, '0');


    /// Adding keys to table my_pages
        $table->add_key('id', XMLDB_KEY_PRIMARY, array('id'));

    /// Adding indexes to table my_pages
        $table->add_index('useridprivate', XMLDB_INDEX_NOTUNIQUE, array('userid', 'private'));

    /// Conditionally launch create table for my_pages
        if (!$dbman->table_exists($table)) {
            $dbman->create_table($table);
        }

    /// Add two lines of data into this new table.  These are the default pages.
        $mypage = new stdClass();
        $mypage->userid = NULL;
        $mypage->name = '__default';
        $mypage->private = 0;
        $mypage->sortorder  = 0;
        if (!$DB->record_exists('my_pages', array('userid'=>NULL, 'private'=>0))) {
            $DB->insert_record('my_pages', $mypage);
        }
        $mypage->private = 1;
        if (!$DB->record_exists('my_pages', array('userid'=>NULL, 'private'=>1))) {
            $DB->insert_record('my_pages', $mypage);
        }

    /// This bit is a "illegal" hack, unfortunately, but there is not a better way to install default
    /// blocks right now, since the upgrade function need to be called after core AND plugins upgrade,
    /// and there is no such hook yet.  Sigh.

        if ($mypage = $DB->get_record('my_pages', array('userid'=>NULL, 'private'=>1))) {
            if (!$DB->record_exists('block_instances', array('pagetypepattern'=>'my-index', 'parentcontextid'=>SITEID, 'subpagepattern'=>$mypage->id))) {

                // No default exist there yet, let's put a few into My Moodle so it's useful.

                $blockinstance = new stdClass;
                $blockinstance->parentcontextid = SYSCONTEXTID;
                $blockinstance->showinsubcontexts = 0;
                $blockinstance->pagetypepattern = 'my-index';
                $blockinstance->subpagepattern = $mypage->id;
                $blockinstance->configdata = '';

                $blockinstance->blockname = 'private_files';
                $blockinstance->defaultregion = 'side-post';
                $blockinstance->defaultweight = 0;
                $blockinstanceid = $DB->insert_record('block_instances', $blockinstance);
                get_context_instance(CONTEXT_BLOCK, $blockinstanceid);

                $blockinstance->blockname = 'online_users';
                $blockinstance->defaultregion = 'side-post';
                $blockinstance->defaultweight = 1;
                $blockinstanceid = $DB->insert_record('block_instances', $blockinstance);
                get_context_instance(CONTEXT_BLOCK, $blockinstanceid);

                $blockinstance->blockname = 'course_overview';
                $blockinstance->defaultregion = 'content';
                $blockinstance->defaultweight = 0;
                $blockinstanceid = $DB->insert_record('block_instances', $blockinstance);
                get_context_instance(CONTEXT_BLOCK, $blockinstanceid);
            }
        }

    /// Main savepoint reached
        upgrade_main_savepoint(true, 2010050403);
    }

    if ($oldversion < 2010051500) {

    /// Fix a bad table name that existed for a few days in HEAD
        $table = new xmldb_table('published_courses');
        if ($dbman->table_exists($table)) {
            $dbman->drop_table($table);
        }

    /// Define table course_published to be created
        $table = new xmldb_table('course_published');

    /// Adding fields to table course_published
        $table->add_field('id', XMLDB_TYPE_INTEGER, '10', XMLDB_UNSIGNED, XMLDB_NOTNULL, XMLDB_SEQUENCE, null);
        $table->add_field('hubid', XMLDB_TYPE_INTEGER, '10', XMLDB_UNSIGNED, XMLDB_NOTNULL, null, null);
        $table->add_field('courseid', XMLDB_TYPE_INTEGER, '10', XMLDB_UNSIGNED, XMLDB_NOTNULL, null, null);
        $table->add_field('timepublished', XMLDB_TYPE_INTEGER, '10', XMLDB_UNSIGNED, XMLDB_NOTNULL, null, null);
        $table->add_field('enrollable', XMLDB_TYPE_INTEGER, '1', XMLDB_UNSIGNED, XMLDB_NOTNULL, null, '1');
        $table->add_field('hubcourseid', XMLDB_TYPE_INTEGER, '10', XMLDB_UNSIGNED, XMLDB_NOTNULL, null, null);

    /// Adding keys to table course_published
        $table->add_key('primary', XMLDB_KEY_PRIMARY, array('id'));

    /// Conditionally launch create table for course_published
        if (!$dbman->table_exists($table)) {
            $dbman->create_table($table);
        }

    /// Main savepoint reached
        upgrade_main_savepoint(true, 2010051500);
    }

    if ($oldversion < 2010051600) {

    /// Delete the blocks completely.  All the contexts, instances etc were cleaned up above in 2009082800
        $DB->delete_records('block', array('name'=>'admin'));
        $DB->delete_records('block', array('name'=>'admin_tree'));

    /// Main savepoint reached
        upgrade_main_savepoint(true, 2010051600);
    }

    if ($oldversion < 2010051800) {
        // switching to userid in config settings because user names are not unique and reliable enough
        if (!empty($CFG->courserequestnotify) and $CFG->courserequestnotify !== '$@NONE@$' and $CFG->courserequestnotify !== '$@ALL@$') {
            list($where, $params) = $DB->get_in_or_equal(explode(',', $CFG->courserequestnotify));
            $params[] = $CFG->mnet_localhost_id;
            $users = $DB->get_fieldset_select('user', 'id', "username $where AND mnethostid = ?", $params);
            if ($users) {
                set_config('courserequestnotify', implode(',', $users));
            } else {
                set_config('courserequestnotify', '$@NONE@$');
            }
        }
        upgrade_main_savepoint(true, 2010051800);
    }

    if ($oldversion < 2010051801) {
        // Update the notifyloginfailures setting.
        if ($CFG->notifyloginfailures == 'mainadmin') {
            if ($admins = explode(',', $CFG->siteadmins)) {
                $adminid = reset($admins);
                set_config('notifyloginfailures', $adminid);
            } else {
                unset_config('notifyloginfailures'); // let them choose
            }
            unset($admins);

        } else if ($CFG->notifyloginfailures == 'alladmins') {
            set_config('notifyloginfailures', '$@ALL@$');

        } else {
            set_config('notifyloginfailures', '$@NONE@$');
        }

        upgrade_main_savepoint(true, 2010051801);
    }

    if ($oldversion < 2010052200) {
        // Define field legacyfiles to be added to course - just in case we are upgrading from PR1
        $table = new xmldb_table('course');
        $field = new xmldb_field('legacyfiles', XMLDB_TYPE_INTEGER, '4', XMLDB_UNSIGNED, XMLDB_NOTNULL, null, '0', 'maxbytes');

        // Conditionally launch add field legacyfiles
        if (!$dbman->field_exists($table, $field)) {
            $dbman->add_field($table, $field);
            // enable legacy files in all courses
            $DB->execute("UPDATE {course} SET legacyfiles = 2");
        }

        // Main savepoint reached
        upgrade_main_savepoint(true, 2010052200);
    }

    if ($oldversion < 2010052401) {

    /// Define field status to be added to course_published
        $table = new xmldb_table('course_published');
        $field = new xmldb_field('status', XMLDB_TYPE_INTEGER, '1', XMLDB_UNSIGNED, null, null, '0', 'hubcourseid');

    /// Conditionally launch add field status
        if (!$dbman->field_exists($table, $field)) {
            $dbman->add_field($table, $field);
        }

    /// Define field timechecked to be added to course_published
        $table = new xmldb_table('course_published');
        $field = new xmldb_field('timechecked', XMLDB_TYPE_INTEGER, '10', XMLDB_UNSIGNED, null, null, null, 'status');

    /// Conditionally launch add field timechecked
        if (!$dbman->field_exists($table, $field)) {
            $dbman->add_field($table, $field);
        }

    /// Main savepoint reached
        upgrade_main_savepoint(true, 2010052401);
    }

    if ($oldversion < 2010052700) {

    /// Define field summaryformat to be added to course sections table
        $table = new xmldb_table('course_sections');
        $field = new xmldb_field('summaryformat', XMLDB_TYPE_INTEGER, '2', XMLDB_UNSIGNED, XMLDB_NOTNULL, null, '0', 'summary');

    /// Conditionally launch add field summaryformat
        if (!$dbman->field_exists($table, $field)) {
            $dbman->add_field($table, $field);
        }

        $DB->set_field('course_sections', 'summaryformat', 1, array()); // originally treated as HTML

    /// Main savepoint reached
        upgrade_main_savepoint(true, 2010052700);
    }

    if ($oldversion < 2010052800) {
    /// Changes to modinfo mean we need to rebuild course cache
        require_once($CFG->dirroot . '/course/lib.php');
        rebuild_course_cache(0, true);
        upgrade_main_savepoint(true, 2010052800);
    }

    if ($oldversion < 2010052801) {

    /// Define field sortorder to be added to files
        $table = new xmldb_table('files');
        $field = new xmldb_field('sortorder', XMLDB_TYPE_INTEGER, '10', XMLDB_UNSIGNED, XMLDB_NOTNULL, null, '0', 'timemodified');

    /// Conditionally launch add field sortorder
        if (!$dbman->field_exists($table, $field)) {
            $dbman->add_field($table, $field);
        }

    /// Main savepoint reached
        upgrade_main_savepoint(true, 2010052801);
    }

    if ($oldversion < 2010061900.01) {
        // Define table enrol to be created
        $table = new xmldb_table('enrol');

        // Adding fields to table enrol
        $table->add_field('id', XMLDB_TYPE_INTEGER, '10', XMLDB_UNSIGNED, XMLDB_NOTNULL, XMLDB_SEQUENCE, null);
        $table->add_field('enrol', XMLDB_TYPE_CHAR, '20', null, XMLDB_NOTNULL, null, null);
        $table->add_field('status', XMLDB_TYPE_INTEGER, '10', XMLDB_UNSIGNED, XMLDB_NOTNULL, null, '0');
        $table->add_field('courseid', XMLDB_TYPE_INTEGER, '10', XMLDB_UNSIGNED, XMLDB_NOTNULL, null, null);
        $table->add_field('sortorder', XMLDB_TYPE_INTEGER, '10', XMLDB_UNSIGNED, XMLDB_NOTNULL, null, '0');
        $table->add_field('name', XMLDB_TYPE_CHAR, '255', null, null, null, null);
        $table->add_field('enrolperiod', XMLDB_TYPE_INTEGER, '10', XMLDB_UNSIGNED, null, null, '0');
        $table->add_field('enrolstartdate', XMLDB_TYPE_INTEGER, '10', XMLDB_UNSIGNED, null, null, '0');
        $table->add_field('enrolenddate', XMLDB_TYPE_INTEGER, '10', XMLDB_UNSIGNED, null, null, '0');
        $table->add_field('expirynotify', XMLDB_TYPE_INTEGER, '1', XMLDB_UNSIGNED, null, null, '0');
        $table->add_field('expirythreshold', XMLDB_TYPE_INTEGER, '10', XMLDB_UNSIGNED, null, null, '0');
        $table->add_field('notifyall', XMLDB_TYPE_INTEGER, '1', XMLDB_UNSIGNED, null, null, '0');
        $table->add_field('password', XMLDB_TYPE_CHAR, '50', null, null, null, null);
        $table->add_field('cost', XMLDB_TYPE_CHAR, '20', null, null, null, null);
        $table->add_field('currency', XMLDB_TYPE_CHAR, '3', null, null, null, null);
        $table->add_field('roleid', XMLDB_TYPE_INTEGER, '10', XMLDB_UNSIGNED, null, null, '0');
        $table->add_field('customint1', XMLDB_TYPE_INTEGER, '10', null, null, null, null);
        $table->add_field('customint2', XMLDB_TYPE_INTEGER, '10', null, null, null, null);
        $table->add_field('customint3', XMLDB_TYPE_INTEGER, '10', null, null, null, null);
        $table->add_field('customint4', XMLDB_TYPE_INTEGER, '10', null, null, null, null);
        $table->add_field('customchar1', XMLDB_TYPE_CHAR, '255', null, null, null, null);
        $table->add_field('customchar2', XMLDB_TYPE_CHAR, '255', null, null, null, null);
        $table->add_field('customdec1', XMLDB_TYPE_NUMBER, '12, 7', null, null, null, null);
        $table->add_field('customdec2', XMLDB_TYPE_NUMBER, '12, 7', null, null, null, null);
        $table->add_field('customtext1', XMLDB_TYPE_TEXT, 'big', null, null, null, null);
        $table->add_field('customtext2', XMLDB_TYPE_TEXT, 'big', null, null, null, null);
        $table->add_field('timecreated', XMLDB_TYPE_INTEGER, '10', XMLDB_UNSIGNED, XMLDB_NOTNULL, null, '0');
        $table->add_field('timemodified', XMLDB_TYPE_INTEGER, '10', XMLDB_UNSIGNED, XMLDB_NOTNULL, null, '0');

        // Adding keys to table enrol
        $table->add_key('primary', XMLDB_KEY_PRIMARY, array('id'));
        $table->add_key('courseid', XMLDB_KEY_FOREIGN, array('courseid'), 'course', array('id'));

        // Adding indexes to table enrol
        $table->add_index('enrol', XMLDB_INDEX_NOTUNIQUE, array('enrol'));

        // launch create table for enrol
        $dbman->create_table($table);

        // Main savepoint reached
        upgrade_main_savepoint(true, 2010061900.01);
    }

    if ($oldversion < 2010061900.02) {
        // Define table course_participant to be created
        $table = new xmldb_table('user_enrolments');

        // Adding fields to table course_participant
        $table->add_field('id', XMLDB_TYPE_INTEGER, '10', XMLDB_UNSIGNED, XMLDB_NOTNULL, XMLDB_SEQUENCE, null);
        $table->add_field('status', XMLDB_TYPE_INTEGER, '10', XMLDB_UNSIGNED, XMLDB_NOTNULL, null, '0');
        $table->add_field('enrolid', XMLDB_TYPE_INTEGER, '10', XMLDB_UNSIGNED, XMLDB_NOTNULL, null, null);
        $table->add_field('userid', XMLDB_TYPE_INTEGER, '10', XMLDB_UNSIGNED, XMLDB_NOTNULL, null, null);
        $table->add_field('timestart', XMLDB_TYPE_INTEGER, '10', XMLDB_UNSIGNED, XMLDB_NOTNULL, null, '0');
        $table->add_field('timeend', XMLDB_TYPE_INTEGER, '10', XMLDB_UNSIGNED, XMLDB_NOTNULL, null, '2147483647');
        $table->add_field('modifierid', XMLDB_TYPE_INTEGER, '10', XMLDB_UNSIGNED, XMLDB_NOTNULL, null, '0');
        $table->add_field('timecreated', XMLDB_TYPE_INTEGER, '10', XMLDB_UNSIGNED, XMLDB_NOTNULL, null, '0');
        $table->add_field('timemodified', XMLDB_TYPE_INTEGER, '10', XMLDB_UNSIGNED, XMLDB_NOTNULL, null, '0');

        // Adding keys to table course_participant
        $table->add_key('primary', XMLDB_KEY_PRIMARY, array('id'));
        $table->add_key('enrolid', XMLDB_KEY_FOREIGN, array('enrolid'), 'enrol', array('id'));
        $table->add_key('userid', XMLDB_KEY_FOREIGN, array('userid'), 'user', array('id'));
        $table->add_key('modifierid', XMLDB_KEY_FOREIGN, array('modifierid'), 'user', array('id'));


        // Adding indexes to table user_enrolments
        $table->add_index('enrolid-userid', XMLDB_INDEX_UNIQUE, array('enrolid', 'userid'));

        // Launch create table for course_participant
        $dbman->create_table($table);

        // Main savepoint reached
        upgrade_main_savepoint(true, 2010061900.02);
    }

    if ($oldversion < 2010061900.03) {
        // Define field itemid to be added to role_assignments
        $table = new xmldb_table('role_assignments');
        $field = new xmldb_field('itemid', XMLDB_TYPE_INTEGER, '10', XMLDB_UNSIGNED, XMLDB_NOTNULL, null, 0, 'enrol');

        // Launch add field itemid
        $dbman->add_field($table, $field);

        // The new enrol plugins may assign one role several times in one context,
        // if we did not allow it we would have big problems with roles when unenrolling
        $table = new xmldb_table('role_assignments');
        $index = new xmldb_index('contextid-roleid-userid', XMLDB_INDEX_UNIQUE, array('contextid', 'roleid', 'userid'));

        // Conditionally launch drop index contextid-roleid-userid
        if ($dbman->index_exists($table, $index)) {
            $dbman->drop_index($table, $index);
        }

        // Main savepoint reached
        upgrade_main_savepoint(true, 2010061900.03);
    }

    if ($oldversion < 2010061900.04) {
        // there is no default course role any more, each enrol plugin has to handle it separately
        if (!empty($CFG->defaultcourseroleid)) {
            $sql = "UPDATE {course} SET defaultrole = :defaultrole WHERE defaultrole = 0";
            $params = array('defaultrole' => $CFG->defaultcourseroleid);
            $DB->execute($sql, $params);
        }
        unset_config('defaultcourseroleid');

        // Main savepoint reached
        upgrade_main_savepoint(true, 2010061900.04);
    }

    if ($oldversion < 2010061900.05) {
        // make sure enrol settings make actually sense and tweak defaults a bit

        $sqlempty = $DB->sql_empty();

        // set course->enrol to default value so that other upgrade code is simpler
        $defaultenrol = empty($CFG->enrol) ? 'manual' : $CFG->enrol;
        $sql = "UPDATE {course} SET enrol = ? WHERE enrol = '$sqlempty'";
        $DB->execute($sql, array($defaultenrol));
        unset_config('enrol');

        if (!isset($CFG->enrol_plugins_enabled) or empty($CFG->enrol_plugins_enabled)) {
            set_config('enrol_plugins_enabled', 'manual');
        } else {
            $enabledplugins = explode(',', $CFG->enrol_plugins_enabled);
            $enabledplugins = array_unique($enabledplugins);
            set_config('enrol_plugins_enabled', implode(',', $enabledplugins));
        }

        // Main savepoint reached
        upgrade_main_savepoint(true, 2010061900.05);
    }

    if ($oldversion < 2010061900.06) {
        $sqlempty = $DB->sql_empty();
        $params = array('siteid'=>SITEID);

        // enable manual in all courses
        $sql = "INSERT INTO {enrol} (enrol, status, courseid, sortorder, enrolperiod, expirynotify, expirythreshold, notifyall, roleid, timecreated, timemodified)
                SELECT 'manual', 0, id, 0, enrolperiod, expirynotify, expirythreshold, notifystudents, defaultrole, timecreated, timemodified
                  FROM {course}
                 WHERE id <> :siteid";
        $DB->execute($sql, $params);

        // enable self enrol only when course enrollable
        $sql = "INSERT INTO {enrol} (enrol, status, courseid, sortorder, enrolperiod, enrolstartdate, enrolenddate, expirynotify, expirythreshold,
                                     notifyall, password, roleid, timecreated, timemodified)
                SELECT 'self', 0, id, 1, enrolperiod, enrolstartdate, enrolenddate, expirynotify, expirythreshold,
                       notifystudents, password, defaultrole, timecreated, timemodified
                  FROM {course}
                 WHERE enrollable = 1 AND id <> :siteid";
        $DB->execute($sql, $params);

        // enable guest access if previously allowed - separately with or without password
        $sql = "INSERT INTO {enrol} (enrol, status, courseid, sortorder, timecreated, timemodified)
                SELECT 'guest', 0, id, 2, timecreated, timemodified
                  FROM {course}
                 WHERE guest = 1 AND id <> :siteid";
        $DB->execute($sql, $params);
        $sql = "INSERT INTO {enrol} (enrol, status, courseid, sortorder, password, timecreated, timemodified)
                SELECT 'guest', 0, id, 2, password, timecreated, timemodified
                  FROM {course}
                 WHERE guest = 2 and password <> '$sqlempty' AND id <> :siteid";
        $DB->execute($sql, $params);

        upgrade_main_savepoint(true, 2010061900.06);
    }

    if ($oldversion < 2010061900.07) {
        // now migrate old style "interactive" enrol plugins - we know them by looking into course.enrol
        $params = array('siteid'=>SITEID);
        $enabledplugins = explode(',', $CFG->enrol_plugins_enabled);
        $usedplugins = $DB->get_fieldset_sql("SELECT DISTINCT enrol FROM {course}");
        foreach ($usedplugins as $plugin) {
            if ($plugin === 'manual') {
                continue;
            }
            $enabled = in_array($plugin, $enabledplugins) ? 0 : 1; // 0 means active, 1 disabled
            $sql = "INSERT INTO {enrol} (enrol, status, courseid, sortorder, enrolperiod, enrolstartdate, enrolenddate, expirynotify, expirythreshold,
                                         notifyall, password, cost, currency, roleid, timecreated, timemodified)
                    SELECT enrol, $enabled, id, 4, enrolperiod, enrolstartdate, enrolenddate, expirynotify, expirythreshold,
                           notifystudents, password, cost, currency, defaultrole, timecreated, timemodified
                      FROM {course}
                     WHERE enrol = :plugin AND id <> :siteid";
            $params['plugin'] = $plugin;
            $DB->execute($sql, $params);
        }
        upgrade_main_savepoint(true, 2010061900.07);
    }

    if ($oldversion < 2010061900.08) {
        // now migrate the rest - these plugins are not in course.enrol, instead we just look for suspicious role assignments,
        // unfortunately old enrol plugins were doing sometimes weird role assignments :-(

        // enabled
            $enabledplugins = explode(',', $CFG->enrol_plugins_enabled);
        list($sqlenabled, $params) = $DB->get_in_or_equal($enabledplugins, SQL_PARAMS_NAMED, 'ena');
        $params['siteid'] = SITEID;
        $sql = "INSERT INTO {enrol} (enrol, status, courseid, sortorder, enrolperiod, enrolstartdate, enrolenddate, expirynotify, expirythreshold,
                                     notifyall, password, cost, currency, roleid, timecreated, timemodified)
                SELECT DISTINCT ra.enrol, 0, c.id, 5, c.enrolperiod, c.enrolstartdate, c.enrolenddate, c.expirynotify, c.expirythreshold,
                       c.notifystudents, c.password, c.cost, c.currency, c.defaultrole, c.timecreated, c.timemodified
                  FROM {course} c
                  JOIN {context} ctx ON (ctx.instanceid = c.id AND ctx.contextlevel = 50)
                  JOIN {role_assignments} ra ON (ra.contextid = ctx.id)
                 WHERE c.id <> :siteid AND ra.enrol $sqlenabled";
        $processed = $DB->get_fieldset_sql("SELECT DISTINCT enrol FROM {enrol}");
        if ($processed) {
            list($sqlnotprocessed, $params2) = $DB->get_in_or_equal($processed, SQL_PARAMS_NAMED, 'np', false);
            $params = array_merge($params, $params2);
            $sql = "$sql AND ra.enrol $sqlnotprocessed";
        }
        $DB->execute($sql, $params);

        // disabled
        $params = array('siteid' => SITEID);
        $sql = "INSERT INTO {enrol} (enrol, status, courseid, sortorder, enrolperiod, enrolstartdate, enrolenddate, expirynotify, expirythreshold,
                                     notifyall, password, cost, currency, roleid, timecreated, timemodified)
                SELECT DISTINCT ra.enrol, 1, c.id, 5, c.enrolperiod, c.enrolstartdate, c.enrolenddate, c.expirynotify, c.expirythreshold,
                       c.notifystudents, c.password, c.cost, c.currency, c.defaultrole, c.timecreated, c.timemodified
                  FROM {course} c
                  JOIN {context} ctx ON (ctx.instanceid = c.id AND ctx.contextlevel = 50)
                  JOIN {role_assignments} ra ON (ra.contextid = ctx.id)
                 WHERE c.id <> :siteid";
        $processed = $DB->get_fieldset_sql("SELECT DISTINCT enrol FROM {enrol}");
        if ($processed) {
            list($sqlnotprocessed, $params2) = $DB->get_in_or_equal($processed, SQL_PARAMS_NAMED, 'np', false);
            $params = array_merge($params, $params2);
            $sql = "$sql AND ra.enrol $sqlnotprocessed";
        }
        $DB->execute($sql, $params);

        upgrade_main_savepoint(true, 2010061900.08);
    }

    if ($oldversion < 2010061900.09) {
        // unfortunately there may be still some leftovers
        // after reconfigured, uninstalled or borked enrol plugins,
        // unfortunately this may be a bit slow - but there should not be many of these
        upgrade_set_timeout();
        $sqlempty = $DB->sql_empty();
        $sql = "SELECT DISTINCT c.id AS courseid, ra.enrol, c.timecreated, c.timemodified
                  FROM {course} c
                  JOIN {context} ctx ON (ctx.instanceid = c.id AND ctx.contextlevel = 50)
                  JOIN {role_assignments} ra ON (ra.contextid = ctx.id AND ra.enrol <> '$sqlempty')
             LEFT JOIN {enrol} e ON (e.courseid = c.id AND e.enrol = ra.enrol)
                 WHERE c.id <> :siteid AND e.id IS NULL";
        $params = array('siteid'=>SITEID);
        $rs = $DB->get_recordset_sql($sql, $params);
        foreach ($rs as $enrol) {
            upgrade_set_timeout();
            $enrol->status = 1; // better disable them
            $DB->insert_record('enrol', $enrol);
        }
        $rs->close();
        upgrade_main_savepoint(true, 2010061900.09);
    }

    if ($oldversion < 2010061900.10) {
        // migrate existing setup of meta courses, ignore records referencing invalid courses
        $sql = "INSERT INTO {enrol} (enrol, status, courseid, sortorder, customint1)
                SELECT 'meta', 0, cm.parent_course, 5, cm.child_course
                  FROM {course_meta} cm
                  JOIN {course} p ON p.id = cm.parent_course
                  JOIN {course} c ON c.id = cm.child_course";
        $DB->execute($sql);

        upgrade_main_savepoint(true, 2010061900.10);
    }

    if ($oldversion < 2010061900.11) {
        // nuke any old role assignments+enrolments in previous meta courses, we have to start from scratch
        $select = "SELECT ctx.id
                     FROM {context} ctx
                     JOIN {course} c ON (c.id = ctx.instanceid AND ctx.contextlevel = 50 AND c.metacourse = 1)";
        $DB->delete_records_select('role_assignments', "contextid IN ($select) AND enrol = 'manual'");

        // course_meta to be dropped - we use enrol_meta plugin instead now
        $table = new xmldb_table('course_meta');

        // Launch drop table for course_meta
        $dbman->drop_table($table);

        // Main savepoint reached
        upgrade_main_savepoint(true, 2010061900.11);
    }

    if ($oldversion < 2010061900.12) {
        // finally remove all obsolete fields from the course table - yay!
        // all the information was migrated to the enrol table

        // Define field guest to be dropped from course
        $table = new xmldb_table('course');
        $field = new xmldb_field('guest');

        // Conditionally launch drop field guest
        if ($dbman->field_exists($table, $field)) {
            $dbman->drop_field($table, $field);
        }

        // Define field password to be dropped from course
        $table = new xmldb_table('course');
        $field = new xmldb_field('password');

        // Conditionally launch drop field password
        if ($dbman->field_exists($table, $field)) {
            $dbman->drop_field($table, $field);
        }

        // Define field enrolperiod to be dropped from course
        $table = new xmldb_table('course');
        $field = new xmldb_field('enrolperiod');

        // Conditionally launch drop field enrolperiod
        if ($dbman->field_exists($table, $field)) {
            $dbman->drop_field($table, $field);
        }

        // Define field cost to be dropped from course
        $table = new xmldb_table('course');
        $field = new xmldb_field('cost');

        // Conditionally launch drop field cost
        if ($dbman->field_exists($table, $field)) {
            $dbman->drop_field($table, $field);
        }

        // Define field currency to be dropped from course
        $table = new xmldb_table('course');
        $field = new xmldb_field('currency');

        // Conditionally launch drop field currency
        if ($dbman->field_exists($table, $field)) {
            $dbman->drop_field($table, $field);
        }

        // Define field metacourse to be dropped from course
        $table = new xmldb_table('course');
        $field = new xmldb_field('metacourse');

        // Conditionally launch drop field metacourse
        if ($dbman->field_exists($table, $field)) {
            $dbman->drop_field($table, $field);
        }

        // Define field expirynotify to be dropped from course
        $table = new xmldb_table('course');
        $field = new xmldb_field('expirynotify');

        // Conditionally launch drop field expirynotify
        if ($dbman->field_exists($table, $field)) {
            $dbman->drop_field($table, $field);
        }

        // Define field expirythreshold to be dropped from course
        $table = new xmldb_table('course');
        $field = new xmldb_field('expirythreshold');

        // Conditionally launch drop field expirythreshold
        if ($dbman->field_exists($table, $field)) {
            $dbman->drop_field($table, $field);
        }

        // Define field notifystudents to be dropped from course
        $table = new xmldb_table('course');
        $field = new xmldb_field('notifystudents');

        // Conditionally launch drop field notifystudents
        if ($dbman->field_exists($table, $field)) {
            $dbman->drop_field($table, $field);
        }

        // Define field enrollable to be dropped from course
        $table = new xmldb_table('course');
        $field = new xmldb_field('enrollable');

        // Conditionally launch drop field enrollable
        if ($dbman->field_exists($table, $field)) {
            $dbman->drop_field($table, $field);
        }

        // Define field enrolstartdate to be dropped from course
        $table = new xmldb_table('course');
        $field = new xmldb_field('enrolstartdate');

        // Conditionally launch drop field enrolstartdate
        if ($dbman->field_exists($table, $field)) {
            $dbman->drop_field($table, $field);
        }

        // Define field enrolenddate to be dropped from course
        $table = new xmldb_table('course');
        $field = new xmldb_field('enrolenddate');

        // Conditionally launch drop field enrolenddate
        if ($dbman->field_exists($table, $field)) {
            $dbman->drop_field($table, $field);
        }

        // Define field enrol to be dropped from course
        $table = new xmldb_table('course');
        $field = new xmldb_field('enrol');

        // Conditionally launch drop field enrol
        if ($dbman->field_exists($table, $field)) {
            $dbman->drop_field($table, $field);
        }

        // Define field defaultrole to be dropped from course
        $table = new xmldb_table('course');
        $field = new xmldb_field('defaultrole');

        // Conditionally launch drop field defaultrole
        if ($dbman->field_exists($table, $field)) {
            $dbman->drop_field($table, $field);
        }

        upgrade_main_savepoint(true, 2010061900.12);
    }

    if ($oldversion < 2010061900.13) {
        // Define field visibleold to be added to course_categories
        $table = new xmldb_table('course_categories');
        $field = new xmldb_field('visibleold', XMLDB_TYPE_INTEGER, '1', null, XMLDB_NOTNULL, null, '1', 'visible');

        // Launch add field visibleold
        $dbman->add_field($table, $field);

        // Main savepoint reached
        upgrade_main_savepoint(true, 2010061900.13);
    }

    if ($oldversion < 2010061900.14) {
        // keep previous visible state
        $DB->execute("UPDATE {course_categories} SET visibleold = visible");

        // make sure all subcategories of hidden categories are hidden too, do not rely on category path yet
        $sql = "SELECT c.id
                  FROM {course_categories} c
                  JOIN {course_categories} pc ON (pc.id = c.parent AND pc.visible = 0)
                 WHERE c.visible = 1";
        while ($categories = $DB->get_records_sql($sql)) {
            foreach ($categories as $cat) {
                upgrade_set_timeout();
                $DB->set_field('course_categories', 'visible', 0, array('id'=>$cat->id));
            }
        }
        upgrade_main_savepoint(true, 2010061900.14);
    }

    if ($oldversion < 2010061900.15) {
        // Define field visibleold to be added to course
        $table = new xmldb_table('course');
        $field = new xmldb_field('visibleold', XMLDB_TYPE_INTEGER, '1', XMLDB_UNSIGNED, XMLDB_NOTNULL, null, '1', 'visible');

        // Launch add field visibleold
        $dbman->add_field($table, $field);

        // Main savepoint reached
        upgrade_main_savepoint(true, 2010061900.15);
    }

    if ($oldversion < 2010061900.16) {
        // keep previous visible state
        $DB->execute("UPDATE {course} SET visibleold = visible");

        // make sure all courses in hidden categories are hidden
        $DB->execute("UPDATE {course} SET visible = 0 WHERE category IN (SELECT id FROM {course_categories} WHERE visible = 0)");

        upgrade_main_savepoint(true, 2010061900.16);
    }

    if ($oldversion < 2010061900.20) {
        // now set up the enrolments - look for roles with course:participate only at course context - the category enrolments are synchronised later by archetype and new capability

        $syscontext = get_context_instance(CONTEXT_SYSTEM);
        $params = array('syscontext'=>$syscontext->id, 'participate'=>'moodle/course:participate');
        $roles = $DB->get_fieldset_sql("SELECT DISTINCT roleid FROM {role_capabilities} WHERE contextid = :syscontext AND capability = :participate AND permission = 1", $params);
        if ($roles) {
            list($sqlroles, $params) = $DB->get_in_or_equal($roles, SQL_PARAMS_NAMED, 'r');

            $sql = "INSERT INTO {user_enrolments} (status, enrolid, userid, timestart, timeend, modifierid, timecreated, timemodified)

                    SELECT 0, e.id, ra.userid, MIN(ra.timestart), MIN(ra.timeend), 0, MIN(ra.timemodified), MAX(ra.timemodified)
                      FROM {role_assignments} ra
                      JOIN {context} c ON (c.id = ra.contextid AND c.contextlevel = 50)
                      JOIN {enrol} e ON (e.enrol = ra.enrol AND e.courseid = c.instanceid)
                      JOIN {user} u ON u.id = ra.userid
                     WHERE u.deleted = 0 AND ra.roleid $sqlroles
                  GROUP BY e.id, ra.userid";
            $DB->execute($sql, $params);
        }

        upgrade_main_savepoint(true, 2010061900.20);
    }

    if ($oldversion < 2010061900.21) {
        // hidden is completely removed, timestart+timeend are now in the user_enrolments table

        // Define field hidden to be dropped from role_assignments
        $table = new xmldb_table('role_assignments');
        $field = new xmldb_field('hidden');

        // Conditionally launch drop field hidden
        if ($dbman->field_exists($table, $field)) {
            $dbman->drop_field($table, $field);
        }

        // Define field timestart to be dropped from role_assignments
        $table = new xmldb_table('role_assignments');
        $field = new xmldb_field('timestart');

        // Conditionally launch drop field timestart
        if ($dbman->field_exists($table, $field)) {
            $dbman->drop_field($table, $field);
        }

        // Define field timeend to be dropped from role_assignments
        $table = new xmldb_table('role_assignments');
        $field = new xmldb_field('timeend');

        // Conditionally launch drop field timeend
        if ($dbman->field_exists($table, $field)) {
            $dbman->drop_field($table, $field);
        }

        // Main savepoint reached
        upgrade_main_savepoint(true, 2010061900.21);
    }

    if ($oldversion < 2010061900.22) {
        // Rename field enrol on table role_assignments to component and update content

        $table = new xmldb_table('role_assignments');
        $field = new xmldb_field('enrol', XMLDB_TYPE_CHAR, '20', null, XMLDB_NOTNULL, null, null, 'modifierid');

        // Launch rename field enrol
        $dbman->rename_field($table, $field, 'component');

        // Changing precision of field component on table role_assignments to (100)
        $table = new xmldb_table('role_assignments');
        $field = new xmldb_field('component', XMLDB_TYPE_CHAR, '100', null, XMLDB_NOTNULL, null, null, 'modifierid');

        // Launch change of precision for field component
        $dbman->change_field_precision($table, $field);

        // Manual is a special case - we use empty string instead now
        $params = array('empty'=>$DB->sql_empty(), 'manual'=>'manual');
        $sql = "UPDATE {role_assignments}
                   SET component = :empty
                 WHERE component = :manual";
        $DB->execute($sql, $params);

        // Now migrate to real enrol component names
        $params = array('empty'=>$DB->sql_empty());
        $concat = $DB->sql_concat("'enrol_'", 'component');
        $sql = "UPDATE {role_assignments}
                   SET component = $concat
                 WHERE component <> :empty
                       AND contextid IN (
                           SELECT id
                             FROM {context}
                            WHERE contextlevel >= 50)";
        $DB->execute($sql, $params);

        // Now migrate to real auth component names
        $params = array('empty'=>$DB->sql_empty());
        $concat = $DB->sql_concat("'auth_'", 'component');
        $sql = "UPDATE {role_assignments}
                   SET component = $concat
                 WHERE component <> :empty
                       AND contextid IN (
                           SELECT id
                             FROM {context}
                            WHERE contextlevel < 50)";
        $DB->execute($sql, $params);

        // Main savepoint reached
        upgrade_main_savepoint(true, 2010061900.22);
    }

    if ($oldversion < 2010061900.23) {
        // add proper itemid to role assignments that were added by enrolment plugins
        $sql = "UPDATE {role_assignments}
                   SET itemid = (SELECT MIN({enrol}.id)
                                    FROM {enrol}
                                    JOIN {context} ON ({context}.contextlevel = 50 AND {context}.instanceid = {enrol}.courseid)
                                   WHERE {role_assignments}.component = ".$DB->sql_concat("'enrol_'", "{enrol}.enrol")." AND {context}.id = {role_assignments}.contextid)
                 WHERE component <> 'enrol_manual' AND component LIKE 'enrol_%'";
        $DB->execute($sql);
        // Main savepoint reached
        upgrade_main_savepoint(true, 2010061900.23);
    }

    if ($oldversion < 2010061900.30) {
        // make new list of active enrol plugins - order is important, meta should be always last, manual first
        $enabledplugins = explode(',', $CFG->enrol_plugins_enabled);
        $enabledplugins = array_merge(array('manual', 'guest', 'self', 'cohort'), $enabledplugins);
        if ($DB->record_exists('enrol', array('enrol'=>'meta'))) {
            $enabledplugins[] = 'meta';
        }
        $enabledplugins = array_unique($enabledplugins);
        set_config('enrol_plugins_enabled', implode(',', $enabledplugins));

        // Main savepoint reached
        upgrade_main_savepoint(true, 2010061900.30);
    }

    if ($oldversion < 2010061900.31) {
        // finalise all new enrol settings and cleanup old settings

        // legacy allowunenrol was deprecated in 1.9 already
        unset_config('allwunenroll');

        // obsolete course presets
        unset_config('metacourse', 'moodlecourse');
        unset_config('enrol', 'moodlecourse');
        unset_config('enrollable', 'moodlecourse');
        unset_config('enrolperiod', 'moodlecourse');
        unset_config('expirynotify', 'moodlecourse');
        unset_config('notifystudents', 'moodlecourse');
        unset_config('expirythreshold', 'moodlecourse');
        unset_config('enrolpassword', 'moodlecourse');
        unset_config('guest', 'moodlecourse');

        unset_config('backup_sche_metacourse', 'backup');

        unset_config('lastexpirynotify');

        // hidden course categories now prevent only browsing, courses are accessible if you know the URL and course is visible
        unset_config('allowvisiblecoursesinhiddencategories');

        if (isset($CFG->coursemanager)) {
            set_config('coursecontact', $CFG->coursemanager);
            unset_config('coursemanager');
        }

        // migrate plugin settings - the problem here is we are splitting manual into three different plugins
        if (isset($CFG->enrol_manual_usepasswordpolicy)) {
            set_config('usepasswordpolicy', $CFG->enrol_manual_usepasswordpolicy, 'enrol_guest');
            set_config('usepasswordpolicy', $CFG->enrol_manual_usepasswordpolicy, 'enrol_self');
            set_config('groupenrolmentkeypolicy', $CFG->enrol_manual_usepasswordpolicy);
            unset_config('enrol_manual_usepasswordpolicy');
        }
        if (isset($CFG->enrol_manual_requirekey)) {
            set_config('requirepassword', $CFG->enrol_manual_requirekey, 'enrol_guest');
            set_config('requirepassword', $CFG->enrol_manual_requirekey, 'enrol_self');
            unset_config('enrol_manual_requirekey');
        }
        if (isset($CFG->enrol_manual_showhint)) {
            set_config('showhint', $CFG->enrol_manual_showhint, 'enrol_guest');
            set_config('showhint', $CFG->enrol_manual_showhint, 'enrol_self');
            unset_config('enrol_manual_showhint');
        }

        upgrade_main_savepoint(true, 2010061900.31);
    }

    if ($oldversion < 2010061900.32) {
        // MDL-22797 course completion has to be updated to use new enrol framework, it will not be enabled in final 2.0
        set_config('enableavailability', 0);
        set_config('enablecompletion', 0);
        upgrade_main_savepoint(true, 2010061900.32);
    }

    if ($oldversion < 2010062101) {

    /// Define field huburl to be dropped from course_published
        $table = new xmldb_table('course_published');
        $field = new xmldb_field('hubid');

    /// Conditionally launch drop field huburl
        if ($dbman->field_exists($table, $field)) {
            $dbman->drop_field($table, $field);
        }

    /// Define field huburl to be added to course_published
        $table = new xmldb_table('course_published');
        $field = new xmldb_field('huburl', XMLDB_TYPE_CHAR, '255', null, null, null, null, 'id');

    /// Conditionally launch add field huburl
        if (!$dbman->field_exists($table, $field)) {
            $dbman->add_field($table, $field);
        }

    /// Main savepoint reached
        upgrade_main_savepoint(true, 2010062101);
    }

    if ($oldversion < 2010070300) {
        //TODO: this is a temporary hack for upgrade from PR3, to be removed later

        // Define field component to be added to files
        $table = new xmldb_table('files');
        $field = new xmldb_field('component', XMLDB_TYPE_CHAR, '100', null, XMLDB_NOTNULL, null, null, 'contextid');

        // Conditionally upgrade from PR3
        if (!$dbman->field_exists($table, $field)) {
            $dbman->add_field($table, $field);
            $index = new xmldb_index('filearea-contextid-itemid', XMLDB_INDEX_NOTUNIQUE, array('filearea', 'contextid', 'itemid'));
            $dbman->drop_index($table, $index);
            $index = new xmldb_index('component-filearea-contextid-itemid', XMLDB_INDEX_NOTUNIQUE, array('component', 'filearea', 'contextid', 'itemid'));
            $dbman->add_index($table, $index);

            // Rename areas as add proper component
            $areas = $DB->get_fieldset_sql("SELECT DISTINCT filearea FROM {files}");
            if ($areas) {
                // fix incorrect itemids
                $DB->execute("UPDATE {files} SET itemid = 0 WHERE filearea = 'category_description'"); // context identifies instances
                $DB->execute("UPDATE {files} SET itemid = 0 WHERE filearea = 'user_profile'"); // context identifies instances
                $DB->execute("UPDATE {files} SET itemid = 0 WHERE filearea = 'block_html'"); // context identifies instances
                foreach ($areas as $area) {
                    // rename areas
                    if ($area === 'course_backup') {
                        $area = 'backup_course';
                    } else if ($area === 'section_backup') {
                        $area = 'backup_section';
                    } else if ($area === 'activity_backup') {
                        $area = 'backup_activity';
                    } else if ($area === 'category_description') {
                        $area = 'coursecat_description';
                    }
                    if ($area === 'block_html') {
                        $component = 'block_html';
                        $filearea = 'content';
                    } else {
                        list($component, $filearea) = explode('_', $area, 2);
                        // note this is just a hack which guesses plugin from old PRE3 files code, the whole point of adding component is to get rid of this guessing
                        if (file_exists("$CFG->dirroot/mod/$component/lib.php")) {
                            $component = 'mod_'.$component;
                        }
                    }
                    $DB->execute("UPDATE {files} SET component = :component, filearea = :filearea WHERE filearea = :area", array('component'=>$component, 'filearea'=>$filearea, 'area'=>$area));
                }
                // Update all hashes
                $rs = $DB->get_recordset('files', array());
                foreach ($rs as $file) {
                    upgrade_set_timeout();
                    $pathnamehash = sha1("/$file->contextid/$file->component/$file->filearea/$file->itemid".$file->filepath.$file->filename);
                    $DB->set_field('files', 'pathnamehash', $pathnamehash, array('id'=>$file->id));
                }
                $rs->close();
            }
        }

        // Main savepoint reached
        upgrade_main_savepoint(true, 2010070300);
    }

    if ($oldversion < 2010070500) {

    /// Define field operation to be added to backup_controllers
        $table = new xmldb_table('backup_controllers');
        $field = new xmldb_field('operation', XMLDB_TYPE_CHAR, '20', null, XMLDB_NOTNULL, null, 'backup', 'backupid');

    /// Conditionally launch add field operation
        if (!$dbman->field_exists($table, $field)) {
            $dbman->add_field($table, $field);
        }

    /// Main savepoint reached
        upgrade_main_savepoint(true, 2010070500);
    }

    if ($oldversion < 2010070501) {

    /// Define field suspended to be added to user
        $table = new xmldb_table('user');
        $field = new xmldb_field('suspended', XMLDB_TYPE_INTEGER, '1', null, XMLDB_NOTNULL, null, '0', 'deleted');

    /// Conditionally launch add field suspended
        if (!$dbman->field_exists($table, $field)) {
            $dbman->add_field($table, $field);
        }

    /// Main savepoint reached
        upgrade_main_savepoint(true, 2010070501);
    }

    if ($oldversion < 2010070502) {

    /// Define field newitemid to be added to backup_ids_template
        $table = new xmldb_table('backup_ids_template');
        $field = new xmldb_field('newitemid', XMLDB_TYPE_INTEGER, '10', XMLDB_UNSIGNED, XMLDB_NOTNULL, null, '0', 'itemid');
    /// Conditionally launch add field newitemid
        if (!$dbman->field_exists($table, $field)) {
            $dbman->add_field($table, $field);
        }

    /// Define field info to be added to backup_ids_template
        $table = new xmldb_table('backup_ids_template');
        $field = new xmldb_field('info', XMLDB_TYPE_TEXT, 'medium', null, null, null, null, 'parentitemid');
    /// Conditionally launch add field info
        if (!$dbman->field_exists($table, $field)) {
            $dbman->add_field($table, $field);
        }

    /// Main savepoint reached
        upgrade_main_savepoint(true, 2010070502);
    }

    if ($oldversion < 2010070601) {
        // delete loan calc if not used - it was moved to contrib
        if (!file_exists("$CFG->dirroot/blocks/loancalc/version.php")) {
            if (!$DB->record_exists('block_instances', array('blockname'=>'loancalc'))) {
                $DB->delete_records('block', array('name'=>'loancalc'));
            }
        }
        upgrade_main_savepoint(true, 2010070601);
    }

    if ($oldversion < 2010070602) {
        // delete exercise if not used and not installed - now in contrib (do not use adminlib uninstall functions, they may change)
        if (!file_exists("$CFG->dirroot/mod/exercise/version.php")) {
            if ($module = $DB->get_record('modules', array('name'=>'exercise'))) {
                if (!$DB->record_exists('course_modules', array('module'=>$module->id))) {
                    //purge capabilities
                    $DB->delete_records_select('capabilities', "name LIKE ?", array('mod/exercise:%'));
                    $DB->delete_records_select('role_capabilities', "capability LIKE ?", array('mod/exercise:%'));
                    $tables = array('exercise', 'exercise_submissions', 'exercise_assessments', 'exercise_elements', 'exercise_rubrics', 'exercise_grades');
                    foreach ($tables as $tname) {
                        $table = new xmldb_table($tname);
                        if ($dbman->table_exists($table)) {
                            $dbman->drop_table($table);
                        }
                    }
                    $DB->delete_records('event', array('modulename' => 'exercise'));
                    $DB->delete_records('log', array('module' => 'exercise'));
                    $DB->delete_records('modules', array('name'=>'exercise'));
                }
            }
        }
        upgrade_main_savepoint(true, 2010070602);
    }

    if ($oldversion < 2010070603) {
        // delete journal if not used and not installed - now in contrib (do not use adminlib uninstall functions, they may change)
        if (!file_exists("$CFG->dirroot/mod/journal/version.php")) {
            if ($module = $DB->get_record('modules', array('name'=>'journal'))) {
                if (!$DB->record_exists('course_modules', array('module'=>$module->id))) {
                    //purge capabilities
                    $DB->delete_records_select('capabilities', "name LIKE ?", array('mod/journal:%'));
                    $DB->delete_records_select('role_capabilities', "capability LIKE ?", array('mod/journal:%'));
                    $tables = array('journal', 'journal_entries');
                    foreach ($tables as $tname) {
                        $table = new xmldb_table($tname);
                        if ($dbman->table_exists($table)) {
                            $dbman->drop_table($table);
                        }
                    }
                    $DB->delete_records('event', array('modulename' => 'journal'));
                    $DB->delete_records('log', array('module' => 'journal'));
                    $DB->delete_records('modules', array('name'=>'journal'));
                    unset_config('journal_initialdisable');
                }
            }
        }
        upgrade_main_savepoint(true, 2010070603);
    }

    if ($oldversion < 2010070604) {
        // delete lams if not used and not installed - now in contrib (do not use adminlib uninstall functions, they may change)
        if (!file_exists("$CFG->dirroot/mod/lams/version.php")) {
            if ($module = $DB->get_record('modules', array('name'=>'lams'))) {
                if (!$DB->record_exists('course_modules', array('module'=>$module->id))) {
                    //purge capabilities
                    $DB->delete_records_select('capabilities', "name LIKE ?", array('mod/lams:%'));
                    $DB->delete_records_select('role_capabilities', "capability LIKE ?", array('mod/lams:%'));
                    $tables = array('lams', '');
                    foreach ($tables as $tname) {
                        $table = new xmldb_table($tname);
                        if ($dbman->table_exists($table)) {
                            $dbman->drop_table($table);
                        }
                    }
                    $DB->delete_records('event', array('modulename' => 'lams'));
                    $DB->delete_records('log', array('module' => 'lams'));
                    $DB->delete_records('modules', array('name'=>'lams'));
                    unset_config('lams_initialdisable');
                }
            }
        }
        upgrade_main_savepoint(true, 2010070604);
    }

    if ($oldversion < 2010070801) {
    /// Before changing the field, drop dependent indexes
    /// Define index shortname (not unique) to be dropped form course_request
        $table = new xmldb_table('user');
        $index = new xmldb_index('city', XMLDB_INDEX_NOTUNIQUE, array('city'));
    /// Conditionally launch drop index shortname
        if ($dbman->index_exists($table, $index)) {
            $dbman->drop_index($table, $index);
        }
    /// Changing precision of field city on table user to (120)
        $field = new xmldb_field('city', XMLDB_TYPE_CHAR, '120', null, XMLDB_NOTNULL, null, null, 'address');

    /// Launch change of precision for field city
        $dbman->change_field_precision($table, $field);

    /// Conditionally launch add index typeitem_ix
        if (!$dbman->index_exists($table, $index)) {
            $dbman->add_index($table, $index);
        }
    /// Main savepoint reached
        upgrade_main_savepoint(true, 2010070801);
    }

    if ($oldversion < 2010071000) {
        //purge unused editor settings
        unset_config('editorbackgroundcolor');
        unset_config('editorfontfamily');
        unset_config('editorfontsize');
        unset_config('editorkillword');
        unset_config('editorhidebuttons');
        unset_config('editorfontlist');

        upgrade_main_savepoint(true, 2010071000);
    }

    if ($oldversion < 2010071001) {
        // purge obsolete stats settings
        unset_config('statscatdepth');
        upgrade_main_savepoint(true, 2010071001);
    }

    if ($oldversion < 2010071100) {
        // move user icons to file storage pool
        upgrade_migrate_user_icons();
        upgrade_main_savepoint(true, 2010071100);
    }

    if ($oldversion < 2010071101) {
        // move user icons to file storage pool
        upgrade_migrate_group_icons();
        upgrade_main_savepoint(true, 2010071101);
    }

    if ($oldversion < 2010071300) {
        // Define field timecreated to be added to user_enrolments
        $table = new xmldb_table('user_enrolments');
        $field = new xmldb_field('timecreated', XMLDB_TYPE_INTEGER, '10', XMLDB_UNSIGNED, XMLDB_NOTNULL, null, 0, 'modifierid');

        // Launch add field timecreated
        if (!$dbman->field_exists($table, $field)) {
            $dbman->add_field($table, $field);
        }

        // now try to guess the time created
        $sql = "UPDATE {user_enrolments} SET timecreated = timemodified WHERE timecreated = 0";
        $DB->execute($sql);
        $sql = "UPDATE {user_enrolments} SET timecreated = timestart WHERE timestart <> 0 AND timestart < timemodified";
        $DB->execute($sql);

        upgrade_main_savepoint(true, 2010071300);
    }

    if ($oldversion < 2010071700) { // Make itemname bigger (160cc) to store component+filearea

        $table = new xmldb_table('backup_ids_template');
        // Define key backupid_itemname_itemid_uk (unique) to be dropped form backup_ids_template
        $key = new xmldb_key('backupid_itemname_itemid_uk', XMLDB_KEY_UNIQUE, array('backupid', 'itemname', 'itemid'));
        // Define index backupid_parentitemid_ix (not unique) to be dropped form backup_ids_template
        $index = new xmldb_index('backupid_parentitemid_ix', XMLDB_INDEX_NOTUNIQUE, array('backupid', 'itemname', 'parentitemid'));
        // Define field itemname to be 160cc
        $field = new xmldb_field('itemname', XMLDB_TYPE_CHAR, '160', null, XMLDB_NOTNULL, null, null, 'backupid');

        // Launch drop key backupid_itemname_itemid_uk
        $dbman->drop_key($table, $key);
        // Conditionally launch drop index backupid_parentitemid_ix
        if ($dbman->index_exists($table, $index)) {
            $dbman->drop_index($table, $index);
        }

        // Changing precision of field itemname on table backup_ids_template to (160)
        $dbman->change_field_precision($table, $field);

        // Launch add key backupid_itemname_itemid_uk
        $dbman->add_key($table, $key);
        // Conditionally launch add index backupid_parentitemid_ix
        if (!$dbman->index_exists($table, $index)) {
            $dbman->add_index($table, $index);
        }

        // Main savepoint reached
        upgrade_main_savepoint(true, 2010071700);
    }

    if ($oldversion < 2010071701) {
        // Drop legacy core tables that now belongs to mnetservice_enrol plugin
        // Upgrade procedure not needed as the tables are used for caching purposes only
        $tables = array('mnet_enrol_course', 'mnet_enrol_assignments');
        foreach ($tables as $tname) {
            $table = new xmldb_table($tname);
            if ($dbman->table_exists($table)) {
                $dbman->drop_table($table);
            }
        }

        upgrade_main_savepoint(true, 2010071701);
    }

    if ($oldversion < 2010071800) {

        // Define table backup_files_template to be created
        $table = new xmldb_table('backup_files_template');

        // Adding fields to table backup_files_template
        $table->add_field('id', XMLDB_TYPE_INTEGER, '10', XMLDB_UNSIGNED, XMLDB_NOTNULL, XMLDB_SEQUENCE, null);
        $table->add_field('backupid', XMLDB_TYPE_CHAR, '32', null, XMLDB_NOTNULL, null, null);
        $table->add_field('contextid', XMLDB_TYPE_INTEGER, '10', XMLDB_UNSIGNED, XMLDB_NOTNULL, null, null);
        $table->add_field('component', XMLDB_TYPE_CHAR, '100', null, XMLDB_NOTNULL, null, null);
        $table->add_field('filearea', XMLDB_TYPE_CHAR, '50', null, XMLDB_NOTNULL, null, null);
        $table->add_field('itemid', XMLDB_TYPE_INTEGER, '10', XMLDB_UNSIGNED, XMLDB_NOTNULL, null, null);
        $table->add_field('info', XMLDB_TYPE_TEXT, 'medium', null, null, null, null);

        // Adding keys to table backup_files_template
        $table->add_key('primary', XMLDB_KEY_PRIMARY, array('id'));

        // Adding indexes to table backup_files_template
        $table->add_index('backupid_contextid_component_filearea_itemid_ix', XMLDB_INDEX_NOTUNIQUE, array('backupid', 'contextid', 'component', 'filearea', 'itemid'));

        // Conditionally launch create table for backup_files_template
        if (!$dbman->table_exists($table)) {
            $dbman->create_table($table);
        }

        // Main savepoint reached
        upgrade_main_savepoint(true, 2010071800);
    }

    if ($oldversion < 2010072300) {

        // Define field capabilities to be added to external_functions
        $table = new xmldb_table('external_functions');
        $field = new xmldb_field('capabilities', XMLDB_TYPE_CHAR, '255', null, null, null, null, 'component');

        // Conditionally launch add field capabilities
        if (!$dbman->field_exists($table, $field)) {
            $dbman->add_field($table, $field);
        }

        // Main savepoint reached
        upgrade_main_savepoint(true, 2010072300);
    }

    if ($oldversion < 2010072700) {

        // Define index backupid_itemname_newitemid_ix (not unique) to be added to backup_ids_template
        $table = new xmldb_table('backup_ids_template');
        $index = new xmldb_index('backupid_itemname_newitemid_ix', XMLDB_INDEX_NOTUNIQUE, array('backupid', 'itemname', 'newitemid'));

        // Conditionally launch add index backupid_itemname_newitemid_ix
        if (!$dbman->index_exists($table, $index)) {
            $dbman->add_index($table, $index);
        }

        // Main savepoint reached
        upgrade_main_savepoint(true, 2010072700);
    }

    if ($oldversion < 2010080303) {
        $rs = $DB->get_recordset_sql('SELECT i.id, i.name, r.type FROM {repository_instances} i, {repository} r WHERE i.typeid = r.id');
        foreach ($rs as $record) {
            upgrade_set_timeout();
            if ($record->name == $record->type) {
                // repository_instances was saving type name as in name field
                // which should be empty, the repository api will try to find
                // instance name from language files
                $DB->set_field('repository_instances', 'name', '');
            }
        }
        $rs->close();
        upgrade_main_savepoint(true, 2010080303);
    }

    if ($oldversion < 2010080305) {
        // first drop all log display actions, we will recreate them automatically later
        $DB->delete_records('log_display', array());

        // Define field component to be added to log_display
        $table = new xmldb_table('log_display');
        $field = new xmldb_field('component', XMLDB_TYPE_CHAR, '100', null, XMLDB_NOTNULL, null, null, 'field');

        // Launch add field component
        if (!$dbman->field_exists($table, $field)) {
            $dbman->add_field($table, $field);
        }

        // Main savepoint reached
        upgrade_main_savepoint(true, 2010080305);
    }

    if ($oldversion < 2010080900) {

    /// Define field generalfeedbackformat to be added to question
        $table = new xmldb_table('question');
        $field = new xmldb_field('generalfeedbackformat', XMLDB_TYPE_INTEGER, '2', null, XMLDB_NOTNULL, null, '0', 'generalfeedback');

    /// Conditionally launch add field generalfeedbackformat
        if (!$dbman->field_exists($table, $field)) {
            $dbman->add_field($table, $field);
        }

    /// Upgrading the text formats in some question types depends on the
    /// questiontextformat field, but the question type upgrade only runs
    /// after the code below has messed around with the questiontextformat
    /// value. Therefore, we need to create a new column to store the old value.
    /// The column should be dropped in Moodle 2.1.
    /// Define field oldquestiontextformat to be added to question
        $field = new xmldb_field('oldquestiontextformat', XMLDB_TYPE_INTEGER, '2', null, XMLDB_NOTNULL, null, '0', 'generalfeedback');

    /// Conditionally launch add field oldquestiontextformat
        if (!$dbman->field_exists($table, $field)) {
            $dbman->add_field($table, $field);
        }

    /// Define field infoformat to be added to question_categories
        $table = new xmldb_table('question_categories');
        $field = new xmldb_field('infoformat', XMLDB_TYPE_INTEGER, '2', null, XMLDB_NOTNULL, null, '0', 'info');

    /// Conditionally launch add field infoformat
        if (!$dbman->field_exists($table, $field)) {
            $dbman->add_field($table, $field);
        }

    /// Define field answerformat to be added to question_answers
        $table = new xmldb_table('question_answers');
        $field = new xmldb_field('answerformat', XMLDB_TYPE_INTEGER, '2', null, XMLDB_NOTNULL, null, '0', 'answer');

    /// Conditionally launch add field answerformat
        if (!$dbman->field_exists($table, $field)) {
            $dbman->add_field($table, $field);
        }

    /// Define field feedbackformat to be added to question_answers
        $field = new xmldb_field('feedbackformat', XMLDB_TYPE_INTEGER, '2', null, XMLDB_NOTNULL, null, '0', 'feedback');

    /// Conditionally launch add field feedbackformat
        if (!$dbman->field_exists($table, $field)) {
            $dbman->add_field($table, $field);
        }

    /// Define field manualcommentformat to be added to question_sessions
        $table = new xmldb_table('question_sessions');
        $field = new xmldb_field('manualcommentformat', XMLDB_TYPE_INTEGER, '2', null, XMLDB_NOTNULL, null, '0', 'manualcomment');

    /// Conditionally launch add field manualcommentformat
        if (!$dbman->field_exists($table, $field)) {
            $dbman->add_field($table, $field);
        }

    /// Main savepoint reached
        upgrade_main_savepoint(true, 2010080900);
    }

    /// updating question image
    if ($oldversion < 2010080901) {
        $fs = get_file_storage();

        // Define field image to be dropped from question
        $table = new xmldb_table('question');
        $field = new xmldb_field('image');

        // Conditionally launch drop field image
        if ($dbman->field_exists($table, $field)) {

            $rs = $DB->get_recordset('question');
            $textlib = textlib_get_instance();

            foreach ($rs as $question) {
                // may take awhile
                upgrade_set_timeout();
                if (empty($question->image)) {
                    continue;
                }
                if (!$category = $DB->get_record('question_categories', array('id'=>$question->category))) {
                    continue;
                }
                $categorycontext = get_context_instance_by_id($category->contextid);
                // question files are stored in course level
                // so we have to find course context
                switch ($categorycontext->contextlevel){
                    case CONTEXT_COURSE :
                        $context = $categorycontext;
                        break;
                    case CONTEXT_MODULE :
                        $courseid = $DB->get_field('course_modules', 'course', array('id'=>$categorycontext->instanceid));
                        $context = get_context_instance(CONTEXT_COURSE, $courseid);
                        break;
                    case CONTEXT_COURSECAT :
                    case CONTEXT_SYSTEM :
                        $context = get_system_context();
                        break;
                    default :
                        continue;
                }
                if ($textlib->substr($textlib->strtolower($question->image), 0, 7) == 'http://') {
                    // it is a link, appending to existing question text
                    $question->questiontext .= ' <img src="' . $question->image . '" />';
                    $question->image = '';
                    // update question record
                    $DB->update_record('question', $question);
                } else {
                    $filename = basename($question->image);
                    $filepath = dirname($question->image);
                    if (empty($filepath) or $filepath == '.' or $filepath == '/') {
                        $filepath = '/';
                    } else {
                        // append /
                        $filepath = '/'.trim($filepath, './@#$ ').'/';
                    }

                    // course files already moved to file pool by previous upgrade block
                    // so we just create copy from course_legacy area
                    if ($image = $fs->get_file($context->id, 'course', 'legacy', 0, $filepath, $filename)) {
                        // move files to file pool
                        $file_record = array(
                            'contextid'=>$category->contextid,
                            'component'=>'question',
                            'filearea'=>'questiontext',
                            'itemid'=>$question->id
                        );
                        $fs->create_file_from_storedfile($file_record, $image);
                        $question->questiontext .= ' <img src="@@PLUGINFILE@@' . $filepath . $filename . '" />';
                        $question->image = '';
                        // update question record
                        $DB->update_record('question', $question);
                    }
                }
            }
            $rs->close();

            $dbman->drop_field($table, $field);
        }

        // Update question_answers.
        // In question_answers.feedback was previously always treated as
        // FORMAT_HTML in calculated, multianswer, multichoice, numerical,
        // shortanswer and truefalse; and
        // FORMAT_MOODLE in essay (despite being edited using the HTML editor)
        // So essay feedback needs to be converted to HTML unless $CFG->texteditors == 'textarea'.
        // For all question types except multichoice,
        // question_answers.answer is FORMAT_PLAIN and does not need to be changed.
        // For multichoice, question_answers.answer is FORMAT_MOODLE, and should
        // stay that way, at least for now.
        $rs = $DB->get_recordset_sql('
                SELECT qa.*, q.qtype
                FROM {question_answers} qa
                JOIN {question} q ON qa.question = q.id');
        foreach ($rs as $record) {
            // may take awhile
            upgrade_set_timeout();
            // Convert question_answers.answer
            if ($record->qtype !== 'multichoice') {
                $record->answerformat = FORMAT_PLAIN;
            } else {
                $record->answerformat = FORMAT_MOODLE;
            }

            // Convert question_answers.feedback
            if ($CFG->texteditors !== 'textarea') {
                if ($record->qtype == 'essay') {
                    $record->feedback = text_to_html($record->feedback, false, false, true);
                }
                $record->feedbackformat = FORMAT_HTML;
            } else {
                $record->feedbackformat = FORMAT_MOODLE;
            }

            $DB->update_record('question_answers', $record);
        }
        $rs->close();

        // In the question table, the code previously used questiontextformat
        // for both question text and general feedback. We need to copy the
        // values into the new column.
        // Then we need to convert FORMAT_MOODLE to FORMAT_HTML (depending on
        // $CFG->texteditors).
        $DB->execute('
                UPDATE {question}
                SET generalfeedbackformat = questiontextformat');
        // Also save the old questiontextformat, so that plugins that need it
        // can access it.
        $DB->execute('
                UPDATE {question}
                SET oldquestiontextformat = questiontextformat');
        // Now covert FORMAT_MOODLE content, if necssary.
        if ($CFG->texteditors !== 'textarea') {
            $rs = $DB->get_recordset('question', array('questiontextformat'=>FORMAT_MOODLE));
            foreach ($rs as $record) {
                // may take awhile
                upgrade_set_timeout();
                $record->questiontext = text_to_html($record->questiontext, false, false, true);
                $record->questiontextformat = FORMAT_HTML;
                $record->generalfeedback = text_to_html($record->generalfeedback, false, false, true);
                $record->generalfeedbackformat = FORMAT_HTML;
                $DB->update_record('question', $record);
            }
            $rs->close();
        }

        // In the past, question_sessions.manualcommentformat was always treated
        // as FORMAT_HTML.
        $DB->set_field('question_sessions', 'manualcommentformat', FORMAT_HTML);

        // Main savepoint reached
        upgrade_main_savepoint(true, 2010080901);
    }

    if ($oldversion < 2010082502) {
        // migrate file pool xx/xx/xx directory structure to xx/xx in older 2.0dev installs
        upgrade_simplify_overkill_pool_structure();
        upgrade_main_savepoint(true, 2010082502);
    }

    if ($oldversion < 2010091303) {
        // drop all test tables from old xmldb test suite
        $table = new xmldb_table('testtable');
        if ($dbman->table_exists($table)) {
            $dbman->drop_table($table);
        }
        $table = new xmldb_table('anothertest');
        if ($dbman->table_exists($table)) {
            $dbman->drop_table($table);
        }
        $table = new xmldb_table('newnameforthetable');
        if ($dbman->table_exists($table)) {
            $dbman->drop_table($table);
        }
        upgrade_main_savepoint(true, 2010091303);
    }

    if ($oldversion < 2010091500) {

        // Changing precision of field token on table registration_hubs to (255)
        $table = new xmldb_table('registration_hubs');
        $field = new xmldb_field('token', XMLDB_TYPE_CHAR, '255', null, XMLDB_NOTNULL, null, null, 'id');

        // Launch change of precision for field token
        $dbman->change_field_precision($table, $field);

        // Main savepoint reached
        upgrade_main_savepoint(true, 2010091500);
    }

    if ($oldversion < 2010091501) {
        // This index used to exist in Moodle 1.9 and was never dropped in the upgrade above.
        // Drop it now, or it breaks the following alter column.

        // Define index pagetypepattern (not unique) to be dropped form block_instances
        $table = new xmldb_table('block_instances');
        $index = new xmldb_index('pagetypepattern', XMLDB_INDEX_NOTUNIQUE, array('pagetypepattern'));

        // Conditionally launch drop index pagetypepattern
        if ($dbman->index_exists($table, $index)) {
            $dbman->drop_index($table, $index);
        }

        // Main savepoint reached
        upgrade_main_savepoint(true, 2010091501);
    }

    if ($oldversion < 2010091502) {
        // Need to drop the index before we can alter the column precision in the next step.

        // Define index parentcontextid-showinsubcontexts-pagetypepattern-subpagepattern (not unique) to be dropped form block_instances
        $table = new xmldb_table('block_instances');
        $index = new xmldb_index('parentcontextid-showinsubcontexts-pagetypepattern-subpagepattern', XMLDB_INDEX_NOTUNIQUE, array('parentcontextid', 'showinsubcontexts', 'pagetypepattern', 'subpagepattern'));

        // Conditionally launch drop index parentcontextid-showinsubcontexts-pagetypepattern-subpagepattern
        if ($dbman->index_exists($table, $index)) {
            $dbman->drop_index($table, $index);
        }

        // Main savepoint reached
        upgrade_main_savepoint(true, 2010091502);
    }

    if ($oldversion < 2010091503) {

        // Changing precision of field pagetypepattern on table block_instances to (64)
        $table = new xmldb_table('block_instances');
        $field = new xmldb_field('pagetypepattern', XMLDB_TYPE_CHAR, '64', null, XMLDB_NOTNULL, null, null, 'showinsubcontexts');

        // Launch change of precision for field pagetypepattern
        $dbman->change_field_precision($table, $field);

        // Main savepoint reached
        upgrade_main_savepoint(true, 2010091503);
    }

    if ($oldversion < 2010091504) {
        // Now add the index back.

        // Define index parentcontextid-showinsubcontexts-pagetypepattern-subpagepattern (not unique) to be added to block_instances
        $table = new xmldb_table('block_instances');
        $index = new xmldb_index('parentcontextid-showinsubcontexts-pagetypepattern-subpagepattern', XMLDB_INDEX_NOTUNIQUE, array('parentcontextid', 'showinsubcontexts', 'pagetypepattern', 'subpagepattern'));

        // Conditionally launch add index parentcontextid-showinsubcontexts-pagetypepattern-subpagepattern
        if (!$dbman->index_exists($table, $index)) {
            $dbman->add_index($table, $index);
        }

        // Main savepoint reached
        upgrade_main_savepoint(true, 2010091504);
    }

    if ($oldversion < 2010091505) {
        // drop all events queued from 1.9, unfortunately we can not process them because the serialisation of data changed
        // also the events format was changed....
        $DB->delete_records('events_queue_handlers', array());
        $DB->delete_records('events_queue', array());

        //reset all status fields too
        $DB->set_field('events_handlers', 'status', 0, array());

        upgrade_main_savepoint(true, 2010091505);
    }

    if ($oldversion < 2010091506) {
        // change component string in events_handlers records to new "_" format
        if ($handlers = $DB->get_records('events_handlers')) {
            foreach ($handlers as $handler) {
                $handler->handlermodule = str_replace('/', '_', $handler->handlermodule);
                $DB->update_record('events_handlers', $handler);
            }
        }
        unset($handlers);
        upgrade_main_savepoint(true, 2010091506);
    }

    if ($oldversion < 2010091507) {

        // Define index eventname-handlermodule (unique) to be dropped form events_handlers
        $table = new xmldb_table('events_handlers');
        $index = new xmldb_index('eventname-handlermodule', XMLDB_INDEX_UNIQUE, array('eventname', 'handlermodule'));

        // Conditionally launch drop index eventname-handlermodule
        if ($dbman->index_exists($table, $index)) {
            $dbman->drop_index($table, $index);
        }

        // Main savepoint reached
        upgrade_main_savepoint(true, 2010091507);
    }

    if ($oldversion < 2010091508) {

        // Rename field handlermodule on table events_handlers to component
        $table = new xmldb_table('events_handlers');
        $field = new xmldb_field('handlermodule', XMLDB_TYPE_CHAR, '166', null, XMLDB_NOTNULL, null, null, 'eventname');

        // Launch rename field handlermodule
        $dbman->rename_field($table, $field, 'component');

        // Main savepoint reached
        upgrade_main_savepoint(true, 2010091508);
    }

    if ($oldversion < 2010091509) {

        // Define index eventname-component (unique) to be added to events_handlers
        $table = new xmldb_table('events_handlers');
        $index = new xmldb_index('eventname-component', XMLDB_INDEX_UNIQUE, array('eventname', 'component'));

        // Conditionally launch add index eventname-component
        if (!$dbman->index_exists($table, $index)) {
            $dbman->add_index($table, $index);
        }

        // Main savepoint reached
        upgrade_main_savepoint(true, 2010091509);
    }

    if ($oldversion < 2010091510) {

        // Define field internal to be added to events_handlers
        $table = new xmldb_table('events_handlers');
        $field = new xmldb_field('internal', XMLDB_TYPE_INTEGER, '2', XMLDB_UNSIGNED, XMLDB_NOTNULL, null, '1', 'status');

        // Conditionally launch add field internal
        if (!$dbman->field_exists($table, $field)) {
            $dbman->add_field($table, $field);
        }

        // Main savepoint reached
        upgrade_main_savepoint(true, 2010091510);
    }

    if ($oldversion < 2010091700) {
        // Fix MNet sso_jump_url for Moodle application
        $DB->set_field('mnet_application', 'sso_jump_url', '/auth/mnet/jump.php',
                       array('name' => 'moodle', 'sso_jump_url' => '/auth/mnet/land.php'));
        upgrade_main_savepoint(true, 2010091700);
    }

    if ($oldversion < 2010092000) {
        // drop multiple field again because it was still in install.xml in 2.0dev

        // Define field multiple to be dropped from block
        $table = new xmldb_table('block');
        $field = new xmldb_field('multiple');

        // Conditionally launch drop field multiple
        if ($dbman->field_exists($table, $field)) {
            $dbman->drop_field($table, $field);
        }

        // Main savepoint reached
        upgrade_main_savepoint(true, 2010092000);
    }

    if ($oldversion < 2010101300) {
        // Fix MDL-24641 : the registered language should not be empty otherwise cron will fail
        $registeredhubs = $DB->get_records('registration_hubs', array('confirmed' => 1));
        if (!empty($registeredhubs)) {
            foreach ($registeredhubs as $hub) {
                $cleanhuburl = clean_param($hub->huburl, PARAM_ALPHANUMEXT);
                $sitelanguage = get_config('hub', 'site_language_' . $cleanhuburl);
                if (empty($sitelanguage)) {
                    set_config('site_language_' . $cleanhuburl, current_language(), 'hub');
                }
            }
        }
        upgrade_main_savepoint(true, 2010101300);
    }

    //MDL-24721 -add hidden column to grade_categories. This was done previously but it wasn't included in
    //install.xml so there are 2.0 sites that are missing it.
    if ($oldversion < 2010101900) {
        $table = new xmldb_table('grade_categories');
        $field = new xmldb_field('hidden', XMLDB_TYPE_INTEGER, '1', XMLDB_UNSIGNED, XMLDB_NOTNULL, null, 0, 'timemodified');

        if (!$dbman->field_exists($table, $field)) {
            $dbman->add_field($table, $field);
        }

        upgrade_main_savepoint(true, 2010101900);
    }

    // new format of the emoticons setting
    if ($oldversion < 2010102300) {
        unset($CFG->emoticons);
        $DB->delete_records('config', array('name' => 'emoticons'));
        $DB->delete_records('cache_text'); // changed md5 hash calculation
        upgrade_main_savepoint(true, 2010102300);
    }

    //MDL-24771
    if ($oldversion < 2010102601) {

        $fieldnotification = new xmldb_field('notification', XMLDB_TYPE_INTEGER, '1', XMLDB_UNSIGNED, null, null, 0, 'smallmessage');
        $fieldcontexturl = new xmldb_field('contexturl', XMLDB_TYPE_TEXT, 'small', null, null, null, null, 'notification');
        $fieldcontexturlname = new xmldb_field('contexturlname', XMLDB_TYPE_TEXT, 'small', null, null, null, null, 'contexturl');
        $fieldstoadd = array($fieldnotification, $fieldcontexturl, $fieldcontexturlname);

        $tablestomodify = array(new xmldb_table('message'), new xmldb_table('message_read'));

        foreach($tablestomodify as $table) {
            foreach($fieldstoadd as $field) {
                if (!$dbman->field_exists($table, $field)) {
                    $dbman->add_field($table, $field);
                }
            }
        }

        upgrade_main_savepoint(true, 2010102601);
    }

    // MDL-24694 needs increasing size of user_preferences.name(varchar[50]) field due to
    // long preferences names for messaging which need components parts within the name
    // eg: 'message_provider_mod_assignment_assignments_loggedin'
    if ($oldversion < 2010102602) {

        // Define index userid-name (unique) to be dropped form user_preferences
        $table = new xmldb_table('user_preferences');
        $index = new xmldb_index('userid-name', XMLDB_INDEX_UNIQUE, array('userid', 'name'));

        // Conditionally launch drop index userid-name
        if ($dbman->index_exists($table, $index)) {
            $dbman->drop_index($table, $index);
        }

        // Changing precision of field name on table user_preferences to (255)
        $field = new xmldb_field('name', XMLDB_TYPE_CHAR, '255', null, XMLDB_NOTNULL, null, null, 'userid');

        // Launch change of precision for field name
        $dbman->change_field_precision($table, $field);

        // Conditionally launch add index userid-name
        if (!$dbman->index_exists($table, $index)) {
            $dbman->add_index($table, $index);
        }

        // Main savepoint reached
        upgrade_main_savepoint(true, 2010102602);
    }

    if ($oldversion < 2010102700) {

        $table = new xmldb_table('post');
        $field = new xmldb_field('uniquehash', XMLDB_TYPE_CHAR, '128', null, XMLDB_NOTNULL, null, null, 'content');
        // Launch change of precision for field name
        $dbman->change_field_precision($table, $field);

        // Main savepoint reached
        upgrade_main_savepoint(true, 2010102700);
    }

    if ($oldversion < 2010110200) {

        // fix tags itemtype for wiki
        $sql = "UPDATE {tag_instance}
                SET itemtype = 'wiki_pages'
                WHERE itemtype = 'wiki_page'";
        $DB->execute($sql);

        echo $OUTPUT->notification('Updating tags itemtype', 'notifysuccess');

        // Main savepoint reached
        upgrade_main_savepoint(true, 2010110200);
    }

    //remove forum_logblocked from config. No longer required after user->emailstop was removed
    if ($oldversion < 2010110500) {
        unset_config('forum_logblocked');
        upgrade_main_savepoint(true, 2010110500);
    }

    if ($oldversion < 2010110800) {
        // convert $CFG->disablecourseajax to $CFG->enablecourseajax
        $disabledcourseajax = get_config('disablecourseajax', 0);
        if ($disabledcourseajax) {
            set_config('enablecourseajax', 0);
        } else {
            set_config('enablecourseajax', 1);
        }
        unset_config('disablecourseajax');

        upgrade_main_savepoint(true, 2010110800);
    }

    if ($oldversion < 2010111000) {

        // Clean up the old scheduled backup settings that are no longer relevant
        update_fix_automated_backup_config();
        upgrade_main_savepoint(true, 2010111000);
    }

    if ($oldversion < 2010111702) {

        // Clean up the old experimental split restore no loger used
        unset_config('experimentalsplitrestore');

        upgrade_main_savepoint(true, 2010111702);
    }

    if ($oldversion < 2010121401) {

        // Define table profiling to be created
        $table = new xmldb_table('profiling');

        // Adding fields to table profiling
        $table->add_field('id', XMLDB_TYPE_INTEGER, '10', XMLDB_UNSIGNED, XMLDB_NOTNULL, XMLDB_SEQUENCE, null);
        $table->add_field('runid', XMLDB_TYPE_CHAR, '32', null, XMLDB_NOTNULL, null, null);
        $table->add_field('url', XMLDB_TYPE_CHAR, '255', null, XMLDB_NOTNULL, null, null);
        $table->add_field('data', XMLDB_TYPE_TEXT, 'big', null, XMLDB_NOTNULL, null, null);
        $table->add_field('totalexecutiontime', XMLDB_TYPE_INTEGER, '10', XMLDB_UNSIGNED, XMLDB_NOTNULL, null, null);
        $table->add_field('totalcputime', XMLDB_TYPE_INTEGER, '10', XMLDB_UNSIGNED, XMLDB_NOTNULL, null, null);
        $table->add_field('totalcalls', XMLDB_TYPE_INTEGER, '10', XMLDB_UNSIGNED, XMLDB_NOTNULL, null, null);
        $table->add_field('totalmemory', XMLDB_TYPE_INTEGER, '10', XMLDB_UNSIGNED, XMLDB_NOTNULL, null, null);
        $table->add_field('runreference', XMLDB_TYPE_INTEGER, '2', XMLDB_UNSIGNED, XMLDB_NOTNULL, null, '0');
        $table->add_field('runcomment', XMLDB_TYPE_CHAR, '255', null, XMLDB_NOTNULL, null, null);
        $table->add_field('timecreated', XMLDB_TYPE_INTEGER, '10', XMLDB_UNSIGNED, XMLDB_NOTNULL, null, null);

        // Adding keys to table profiling
        $table->add_key('primary', XMLDB_KEY_PRIMARY, array('id'));
        $table->add_key('runid_uk', XMLDB_KEY_UNIQUE, array('runid'));

        // Adding indexes to table profiling
        $table->add_index('url_runreference_ix', XMLDB_INDEX_NOTUNIQUE, array('url', 'runreference'));
        $table->add_index('timecreated_runreference_ix', XMLDB_INDEX_NOTUNIQUE, array('timecreated', 'runreference'));

        // Conditionally launch create table for profiling
        if (!$dbman->table_exists($table)) {
            $dbman->create_table($table);
        }

        // Main savepoint reached
        upgrade_main_savepoint(true, 2010121401);
    }

    if ($oldversion < 2011011401) {
        $columns = $DB->get_columns('block_instances');

        // Check if we need to fix the default weight column
        if (array_key_exists('defaultweight', $columns) && $columns['defaultweight']->max_length != 10) {
            // Fix discrepancies in the block_instances table after upgrade from 1.9
            $table = new xmldb_table('block_instances');

            // defaultweight is smallint(3) after upgrade should be bigint 10
            // Also fixed in earlier upgrade code
            $field = new xmldb_field('defaultweight', XMLDB_TYPE_INTEGER, 10, null, XMLDB_NOTNULL, null, null, 'defaultregion');
            if ($dbman->field_exists($table, $field)) {
                $dbman->change_field_type($table, $field);
            }

            // add missing key `blocinst_par_ix` (`parentcontextid`)
            $index = new xmldb_index('parentcontextid', XMLDB_INDEX_NOTUNIQUE, array('parentcontextid'));
            if (!$dbman->index_exists($table, $index)) {
                $dbman->add_index($table, $index);
            }
        }

        // Main savepoint reached
        upgrade_main_savepoint(true, 2011011401);
    }

    if ($oldversion < 2011011402) {
        // Fix discrepancies in the block_positions table after upgrade from 1.9
        $table = new xmldb_table('block_positions');
        $columns = $DB->get_columns('block_positions');

        // Check if we need to fix the blockinstanceid field
        if (array_key_exists('blockinstanceid', $columns) && empty($columns['blockinstanceid']->unsigned)) {
            // Fix blockinstanceid
            // First remove the indexs on the field
            $indexone = new xmldb_index('blockinstanceid', XMLDB_INDEX_NOTUNIQUE, array('blockinstanceid'));
            $indexall = new xmldb_index('blockinstanceid-contextid-pagetype-subpage', XMLDB_INDEX_UNIQUE, array('blockinstanceid','contextid','pagetype','subpage'));
            if ($dbman->index_exists($table, $indexone)) {
                $dbman->drop_index($table, $indexone);
            }
            if ($dbman->index_exists($table, $indexall)) {
                $dbman->drop_index($table, $indexall);
            }
            // blockinstanceid should be unsigned
            // Also fixed in earlier upgrade code
            $field = new xmldb_field('blockinstanceid', XMLDB_TYPE_INTEGER, 10, XMLDB_UNSIGNED, XMLDB_NOTNULL, null, null, 'id');
            if ($dbman->field_exists($table, $field)) {
                $dbman->change_field_unsigned($table, $field);
            }

            // Add the indexs back in
            $dbman->add_index($table, $indexone);
            $dbman->add_index($table, $indexall);
        }

        // Check if the visible field needs fixing.
        if (array_key_exists('visible', $columns) && !empty($columns['visible']->has_default)) {
            // visible shouldn't have a default
            // Also fixed in earlier upgrade code
            $field = new xmldb_field('visible', XMLDB_TYPE_INTEGER, 4, null, XMLDB_NOTNULL, null, null, 'subpage');
            if ($dbman->field_exists($table, $field)) {
                $dbman->change_field_default($table, $field);
            }
        }

        // Main savepoint reached
        upgrade_main_savepoint(true, 2011011402);
    }

    if ($oldversion < 2011011403) {
        $columns = $DB->get_columns('grade_categories');
        // Check if we need to fix the hidden field
        if (array_key_exists('hidden', $columns) && $columns['hidden']->max_length != 1) {
            // Fix discrepancies in the grade_categories table after upgrade from 1.9
            $table = new xmldb_table('grade_categories');

            // hidden should be tinyint(1)
            // Also fixed in earlier upgrade code
            $field = new xmldb_field('hidden', XMLDB_TYPE_INTEGER, 1, XMLDB_UNSIGNED, XMLDB_NOTNULL, null, 0, 'timemodified');
            if ($dbman->field_exists($table, $field)) {
                $dbman->change_field_precision($table, $field);
            }
        }

        // Main savepoint reached
        upgrade_main_savepoint(true, 2011011403);
    }

    if ($oldversion < 2011011404) {
        // Fix discrepancies in the message table after upgrade from 1.9
        $columns = $DB->get_columns('message');
        $table = new xmldb_table('message');

        // Check if we need to fix the useridfrom field
        if (array_key_exists('useridfrom', $columns) && empty($columns['useridfrom']->unsigned)) {
            // useridfrom should be unsigned
            $field = new xmldb_field('useridfrom', XMLDB_TYPE_INTEGER, 10, XMLDB_UNSIGNED, XMLDB_NOTNULL, null, 0, 'id');
            $index = new xmldb_index('useridfrom', XMLDB_INDEX_NOTUNIQUE, array('useridfrom'));
            if ($dbman->index_exists($table, $index)) {
                $dbman->drop_index($table, $index);
            }
            if ($dbman->field_exists($table, $field)) {
                $dbman->change_field_unsigned($table, $field);
            }
            $dbman->add_index($table, $index);
        }

        // Check if we need to fix the useridto field
        if (array_key_exists('useridto', $columns) && empty($columns['useridto']->unsigned)) {
            // useridto should be unsigned
            $field = new xmldb_field('useridto', XMLDB_TYPE_INTEGER, 10, XMLDB_UNSIGNED, XMLDB_NOTNULL, null, 0, 'useridfrom');
            $index = new xmldb_index('useridto', XMLDB_INDEX_NOTUNIQUE, array('useridto'));
            if ($dbman->index_exists($table, $index)) {
                $dbman->drop_index($table, $index);
            }
            if ($dbman->field_exists($table, $field)) {
                $dbman->change_field_unsigned($table, $field);
            }
            $dbman->add_index($table, $index);
        }

        // Check if we need to fix the notification field
        if (array_key_exists('notification', $columns) && !empty($columns['notification']->not_null)) {
            // notification should allow null
            // Fixed in earlier upgrade code
            $field = new xmldb_field('notification', XMLDB_TYPE_INTEGER, 1, XMLDB_UNSIGNED, null, null, 0, 'smallmessage');
            if ($dbman->field_exists($table, $field)) {
                $dbman->change_field_notnull($table, $field);
            }
        }

        // Check if we need to fix the contexturl field
        if (array_key_exists('contexturl', $columns) && strpos($columns['contexturl']->type, 'text') === false) {
            // contexturl should be text
            // Fixed in earlier upgrade code
            $field = new xmldb_field('contexturl', XMLDB_TYPE_TEXT, 'small', null, null, null, null, 'notification');
            if ($dbman->field_exists($table, $field)) {
                $dbman->change_field_type($table, $field);
            }
        }

        // Check if we need to fix the contexturl field
        if (array_key_exists('contexturlname', $columns) && strpos($columns['contexturlname']->type, 'text') === false) {
            // contexturlname should be text
            // Fixed in earlier upgrade code
            $field = new xmldb_field('contexturlname', XMLDB_TYPE_TEXT, 'small', null, null, null, null, 'contexturl');
            if ($dbman->field_exists($table, $field)) {
                $dbman->change_field_type($table, $field);
            }
        }

        // Main savepoint reached
        upgrade_main_savepoint(true, 2011011404);
    }

    if ($oldversion < 2011011405) {
        // Fix discrepancies in the message_read table after upgrade from 1.9
        $columns = $DB->get_columns('message_read');
        $table = new xmldb_table('message_read');

        // Check if we need to fix the useridfrom field
        if (array_key_exists('useridfrom', $columns) && empty($columns['useridfrom']->unsigned)) {
            // useridfrom should be unsigned
            $field = new xmldb_field('useridfrom', XMLDB_TYPE_INTEGER, 10, XMLDB_UNSIGNED, XMLDB_NOTNULL, null, 0, 'id');
            $index = new xmldb_index('useridfrom', XMLDB_INDEX_NOTUNIQUE, array('useridfrom'));
            if ($dbman->index_exists($table, $index)) {
                $dbman->drop_index($table, $index);
            }
            if ($dbman->field_exists($table, $field)) {
                $dbman->change_field_unsigned($table, $field);
            }
            $dbman->add_index($table, $index);
        }

        // Check if we need to fix the useridto field
        if (array_key_exists('useridto', $columns) && empty($columns['useridto']->unsigned)) {
            // useridto should be unsigned
            $field = new xmldb_field('useridto', XMLDB_TYPE_INTEGER, 10, XMLDB_UNSIGNED, XMLDB_NOTNULL, null, 0, 'useridfrom');
            $index = new xmldb_index('useridto', XMLDB_INDEX_NOTUNIQUE, array('useridto'));
            if ($dbman->index_exists($table, $index)) {
                $dbman->drop_index($table, $index);
            }
            if ($dbman->field_exists($table, $field)) {
                $dbman->change_field_unsigned($table, $field);
            }
            $dbman->add_index($table, $index);
        }

        // Check if we need to fix the notification field
        if (array_key_exists('notification', $columns) && !empty($columns['notification']->not_null)) {
            // notification should allow null
            // Fixed in earlier upgrade code
            $field = new xmldb_field('notification', XMLDB_TYPE_INTEGER, 1, XMLDB_UNSIGNED, null, null, 0, 'smallmessage');
            if ($dbman->field_exists($table, $field)) {
                $dbman->change_field_notnull($table, $field);
            }
        }

        // Check if we need to fix the contexturl field
        if (array_key_exists('contexturl', $columns) && strpos($columns['contexturl']->type, 'text') === false) {
            // contexturl should be text
            // Fixed in earlier upgrade code
            $field = new xmldb_field('contexturl', XMLDB_TYPE_TEXT, 'small', null, null, null, null, 'notification');
            if ($dbman->field_exists($table, $field)) {
                $dbman->change_field_type($table, $field);
            }
        }

        // Check if we need to fix the contexturl field
        if (array_key_exists('contexturlname', $columns) && strpos($columns['contexturlname']->type, 'text') === false) {
            // contexturlname should be text
            // Fixed in earlier upgrade code
            $field = new xmldb_field('contexturlname', XMLDB_TYPE_TEXT, 'small', null, null, null, null, 'contexturl');
            if ($dbman->field_exists($table, $field)) {
                $dbman->change_field_type($table, $field);
            }
        }

        // Main savepoint reached
        upgrade_main_savepoint(true, 2011011405);
    }

    if ($oldversion < 2011011406) {
        // Fix discrepancies in the my_pages table after upgrade from 1.9
        $columns = $DB->get_columns('my_pages');
        $table = new xmldb_table('my_pages');

        // Check if we need to fix the private column
        if (array_key_exists('private', $columns) && $columns['private']->default_value != '1') {
            // private should be default 1
            // Fixed in earlier upgrade code
            $field = new xmldb_field('private', XMLDB_TYPE_INTEGER, 1, XMLDB_UNSIGNED, XMLDB_NOTNULL, null, 1, 'name');
            $index = new xmldb_index('user_idx', XMLDB_INDEX_NOTUNIQUE, array('userid','private'));
            if ($dbman->index_exists($table, $index)) {
                $dbman->drop_index($table, $index);
            }
            if ($dbman->field_exists($table, $field)) {
                $dbman->change_field_default($table, $field);
            }
            $dbman->add_index($table, $index);
        }

        // Check if we need to fix the sortorder field
        if (array_key_exists('sortorder', $columns) && !empty($columns['sortorder']->unsigned)) {
            // Sortorder should not be unsigned
            // Fixed in earlier upgrade code
            $field = new xmldb_field('sortorder', XMLDB_TYPE_INTEGER, 6, null, XMLDB_NOTNULL, null, 0, 'private');
            if ($dbman->field_exists($table, $field)) {
                $dbman->change_field_notnull($table, $field);
            }
        }

        upgrade_main_savepoint(true, 2011011406);
    }

    if ($oldversion < 2011011407) {
        // Check if we need to fix post.uniquehash
        $columns = $DB->get_columns('my_pages');
        if (array_key_exists('uniquehash', $columns) && $columns['uniquehash']->max_length != 128) {
            // Fix discrepancies in the post table after upgrade from 1.9
            $table = new xmldb_table('post');

            // Uniquehash should be 128 chars
            // Fixed in earlier upgrade code
            $field = new xmldb_field('uniquehash', XMLDB_TYPE_CHAR, 128, null, XMLDB_NOTNULL, null, null, 'content');
            if ($dbman->field_exists($table, $field)) {
                $dbman->change_field_precision($table, $field);
            }
        }

        upgrade_main_savepoint(true, 2011011407);
    }

    if ($oldversion < 2011011408) {
        // Fix question in the post table after upgrade from 1.9
        $columns = $DB->get_columns('question');
        $table = new xmldb_table('question');

        // Check if we need to fix default grade
        if (array_key_exists('defaultgrade', $columns) && (
                empty($columns['defaultgrade']->unsigned) ||
                empty($columns['defaultgrade']->not_null) ||
                $columns['defaultgrade']->default_value !== '1.0000000')) {
            // defaultgrade should be unsigned NOT NULL DEFAULT '1.0000000'
            // Fixed in earlier upgrade code
            $field = new xmldb_field('defaultgrade', XMLDB_TYPE_NUMBER, '12, 7', XMLDB_UNSIGNED, XMLDB_NOTNULL, null, '1.0000000', 'generalfeedbackformat');
            if ($dbman->field_exists($table, $field)) {
                $dbman->change_field_default($table, $field);
            }
        }

        // Check if we need to fix penalty
        if (array_key_exists('penalty', $columns) && (empty($columns['penalty']->not_null) || $columns['penalty']->default_value !== '0.1000000')) {
            // penalty should be NOT NULL DEFAULT '0.1000000'
            // Fixed in earlier upgrade code
            $field = new xmldb_field('penalty', XMLDB_TYPE_NUMBER, '12, 7', null, XMLDB_NOTNULL, null, '0.1000000', 'defaultgrade');
            if ($dbman->field_exists($table, $field)) {
                $dbman->change_field_default($table, $field);
            }
        }

        upgrade_main_savepoint(true, 2011011408);
    }

    if ($oldversion < 2011011409) {
        // Fix question_answers in the post table after upgrade from 1.9
        $columns = $DB->get_columns('question_answers');
        $table = new xmldb_table('question_answers');

        if (array_key_exists('fraction', $columns) && empty($columns['fraction']->not_null)) {
            // fraction should be NOT NULL DEFAULT '0.0000000',
            // Fixed in earlier upgrade code
            $field = new xmldb_field('fraction', XMLDB_TYPE_NUMBER, '12, 7', null, XMLDB_NOTNULL, null, '0', 'feedback');
            if ($dbman->field_exists($table, $field)) {
                $dbman->change_field_default($table, $field);
            }
        }

        upgrade_main_savepoint(true, 2011011409);
    }

    if ($oldversion < 2011011410) {
        // Fix question_sessions in the post table after upgrade from 1.9
        $columns = $DB->get_columns('question_sessions');
        $table = new xmldb_table('question_sessions');

        // Check if we need to fix sumpenalty
        if (array_key_exists('sumpenalty', $columns) && empty($columns['sumpenalty']->not_null)) {
            // sumpenalty should be NOT NULL DEFAULT '0.0000000',
            // Fixed in earlier upgrade code
            $field = new xmldb_field('sumpenalty', XMLDB_TYPE_NUMBER, '12, 7', null, XMLDB_NOTNULL, null, '0', 'newgraded');
            if ($dbman->field_exists($table, $field)) {
                $dbman->change_field_default($table, $field);
            }
        }

        upgrade_main_savepoint(true, 2011011410);
    }

    if ($oldversion < 2011011411) {
        // Fix question_states in the post table after upgrade from 1.9
        $columns = $DB->get_columns('question_states');
        $table = new xmldb_table('question_states');

        // Check if we need to fix grade
        if (array_key_exists('grade', $columns) && empty($columns['grade']->not_null)) {
            // grade should be NOT NULL DEFAULT '0.0000000',
            // Fixed in earlier upgrade code
            $field = new xmldb_field('grade', XMLDB_TYPE_NUMBER, '12, 7', null, XMLDB_NOTNULL, null, '0', 'event');
            if ($dbman->field_exists($table, $field)) {
                $dbman->change_field_default($table, $field);
            }
        }

        // Check if we need to fix raw_grade
        if (array_key_exists('raw_grade', $columns) && empty($columns['raw_grade']->not_null)) {
            // raw_grade should be NOT NULL DEFAULT '0.0000000',
            // Fixed in earlier upgrade code
            $field = new xmldb_field('raw_grade', XMLDB_TYPE_NUMBER, '12, 7', null, XMLDB_NOTNULL, null, '0', 'grade');
            if ($dbman->field_exists($table, $field)) {
                $dbman->change_field_default($table, $field);
            }
        }

        // Check if we need to fix raw_grade
        if (array_key_exists('penalty', $columns) && empty($columns['penalty']->not_null)) {
            // penalty should be NOT NULL DEFAULT '0.0000000',
            // Fixed in earlier upgrade code
            $field = new xmldb_field('penalty', XMLDB_TYPE_NUMBER, '12, 7', null, XMLDB_NOTNULL, null, '0', 'raw_grade');
            if ($dbman->field_exists($table, $field)) {
                $dbman->change_field_default($table, $field);
            }
        }

        upgrade_main_savepoint(true, 2011011411);
    }

    if ($oldversion < 2011011412) {
        // Fix tag_instance in the post table after upgrade from 1.9
        $columns = $DB->get_columns('tag_instance');
        $table = new xmldb_table('tag_instance');

        // Check if we need to fix tiuserid
        if (array_key_exists('tiuserid', $columns) && !empty($columns['tiuserid']->has_default)) {
            // tiuserid should have no default
            // Fixed in earlier upgrade code
            $field = new xmldb_field('tiuserid', XMLDB_TYPE_INTEGER, 10, XMLDB_UNSIGNED, XMLDB_NOTNULL, null, 0, 'itemid');
            $index = new xmldb_index('itemtype-itemid-tagid-tiuserid', XMLDB_INDEX_UNIQUE, array('itemtype', 'itemid', 'tagid', 'tiuserid'));
            if ($dbman->index_exists($table, $index)) {
                $dbman->drop_index($table, $index);
            }
            if ($dbman->field_exists($table, $field)) {
                $dbman->change_field_default($table, $field);
            }
            $dbman->add_index($table, $index);
        }

        upgrade_main_savepoint(true, 2011011412);
    }

    if ($oldversion < 2011011413) {
        // Fix user_info_field in the post table after upgrade from 1.9
        $table = new xmldb_table('user_info_field');

        // Missing field descriptionformat
        // Fixed in earlier upgrade code
        $field = new xmldb_field('descriptionformat', XMLDB_TYPE_INTEGER, 2, XMLDB_UNSIGNED, XMLDB_NOTNULL, null, 0, 'description');
        if (!$dbman->field_exists($table, $field)) {
            $dbman->add_field($table, $field);
        }

        upgrade_main_savepoint(true, 2011011413);
    }

    if ($oldversion < 2011011414) {
        // Drop the adodb_logsql table if it exists... it was never actually used anyway.
        $table = new xmldb_table('adodb_logsql');

        if ($dbman->table_exists($table)) {
            $dbman->drop_table($table);
        }

        upgrade_main_savepoint(true, 2011011414);
    }

    if ($oldversion < 2011011415) {
        //create the rating table indexes if required
        $table = new xmldb_table('rating');

        $index = new xmldb_index('itemid', XMLDB_INDEX_NOTUNIQUE, array('itemid'));
        if (!$dbman->index_exists($table, $index)) {
            $dbman->add_index($table, $index);

            $key = new xmldb_key('contextid', XMLDB_KEY_FOREIGN, array('contextid'), 'context', array('id'));
            $dbman->add_key($table, $key);

            $key = new xmldb_key('userid', XMLDB_KEY_FOREIGN, array('userid'), 'user', array('id'));
            $dbman->add_key($table, $key);
        }

        upgrade_main_savepoint(true, 2011011415);
    }

    if ($oldversion < 2011012400) {
        // Clean up the old progress tracked roles setting, no longer used (replaced by enrolment)
        unset_config('progresstrackedroles');
        upgrade_main_savepoint(true, 2011012400);
    }

    if ($oldversion < 2011012500) {
        $columns = $DB->get_columns('tag_instance');
        $table = new xmldb_table('tag_instance');

        // Drop and recreate index if tiuserid doesn't have default value
        if (array_key_exists('tiuserid', $columns) && empty($columns['tiuserid']->has_default)) {
            // Define index itemtype-itemid-tagid-tiuserid (unique) to be dropped form tag_instance
            $index = new xmldb_index('itemtype-itemid-tagid-tiuserid', XMLDB_INDEX_UNIQUE, array('itemtype', 'itemid', 'tagid', 'tiuserid'));
            // Conditionally launch drop index itemtype-itemid-tagid-tiuserid
            if ($dbman->index_exists($table, $index)) {
                $dbman->drop_index($table, $index);
            }

            // Changing the default of field tiuserid on table tag_instance to 0
            $field = new xmldb_field('tiuserid', XMLDB_TYPE_INTEGER, '10', XMLDB_UNSIGNED, XMLDB_NOTNULL, null, '0', 'itemid');

            // Launch change of default for field tiuserid
            $dbman->change_field_default($table, $field);

            $index = new xmldb_index('itemtype-itemid-tagid-tiuserid', XMLDB_INDEX_UNIQUE, array('itemtype', 'itemid', 'tagid', 'tiuserid'));

            // Conditionally launch add index itemtype-itemid-tagid-tiuserid
            if (!$dbman->index_exists($table, $index)) {
                $dbman->add_index($table, $index);
            }
        }

        // Main savepoint reached
        upgrade_main_savepoint(true, 2011012500);
    }

    if ($oldversion < 2011012501) {
        //add the index userfieldidx (not unique) to user_info_data
        $table = new xmldb_table('user_info_data');
        $index = new xmldb_index('userfieldidx', XMLDB_INDEX_NOTUNIQUE, array('userid', 'fieldid'));

        if (!$dbman->index_exists($table, $index)) {
            $dbman->add_index($table, $index);
        }

        upgrade_main_savepoint(true, 2011012501);
    }

    if ($oldversion < 2011020200.01) {

        // Define field targetversion to be added to upgrade_log
        $table = new xmldb_table('upgrade_log');
        $field = new xmldb_field('targetversion', XMLDB_TYPE_CHAR, '100', null, null, null, null, 'version');

        // Conditionally launch add field targetversion
        if (!$dbman->field_exists($table, $field)) {
            $dbman->add_field($table, $field);
        }

        // Main savepoint reached
        upgrade_main_savepoint(true, 2011020200.01);
    }

    if ($oldversion < 2011020900.07) {
        $DB->delete_records('course_display', array('display' => 0));
        upgrade_main_savepoint(true, 2011020900.07);
    }

    if ($oldversion < 2011020900.08) {
         // Define field secret to be added to registration_hubs
        $table = new xmldb_table('registration_hubs');
        $field = new xmldb_field('secret', XMLDB_TYPE_CHAR, '255', null, null, null,
                null, 'confirmed');

        // Conditionally launch add field secret and set its value
        if (!$dbman->field_exists($table, $field)) {
            $dbman->add_field($table, $field);
            $DB->set_field('registration_hubs', 'secret', $CFG->siteidentifier);
        }

        // Main savepoint reached
        upgrade_main_savepoint(true, 2011020900.08);
    }

    if ($oldversion < 2011022100.01) {
        // hack alert: inject missing version of manual auth_plugin,
        //             we need to do it so that we may use upgrade.php there

        set_config('version', 2011022100, 'auth_manual');
        upgrade_main_savepoint(true, 2011022100.01);
    }

    if ($oldversion < 2011052300.00) {
        $table = new xmldb_table('rating');

        // Add the component field to the ratings table
        upgrade_set_timeout(60 * 20);
        $field = new xmldb_field('component', XMLDB_TYPE_CHAR, '100', null, XMLDB_NOTNULL, null, 'unknown', 'contextid');
        if (!$dbman->field_exists($table, $field)) {
            $dbman->add_field($table, $field);
        }

        // Add the ratingarea field to the ratings table
        upgrade_set_timeout(60 * 20);
        $field = new xmldb_field('ratingarea', XMLDB_TYPE_CHAR, '50', null, XMLDB_NOTNULL, null, 'unknown', 'component');
        if (!$dbman->field_exists($table, $field)) {
            $dbman->add_field($table, $field);
        }

        upgrade_main_savepoint(true, 2011052300.00);
    }

    if ($oldversion < 2011052300.01) {

        // Define index uniqueuserrating (unique) to be added to rating
        $table = new xmldb_table('rating');
        $index = new xmldb_index('uniqueuserrating', XMLDB_INDEX_NOTUNIQUE, array('component', 'ratingarea', 'contextid', 'itemid'));

        // Conditionally launch add index uniqueuserrating
        if (!$dbman->index_exists($table, $index)) {
            $dbman->add_index($table, $index);
        }

        // Main savepoint reached
        upgrade_main_savepoint(true, 2011052300.01);
    }

    if ($oldversion < 2011052300.02) {

        // Define index itemid (not unique) to be dropped form rating
        $table = new xmldb_table('rating');
        $index = new xmldb_index('itemid', XMLDB_INDEX_NOTUNIQUE, array('itemid'));

        // Conditionally launch drop index itemid
        if ($dbman->index_exists($table, $index)) {
            $dbman->drop_index($table, $index);
        }

        // Main savepoint reached
        upgrade_main_savepoint(true, 2011052300.02);
    }

    // Question engine 2 changes (14) start here
    if ($oldversion < 2011060300) {
        // Changing the default of field penalty on table question to 0.3333333
        $table = new xmldb_table('question');
        $field = new xmldb_field('penalty');
        $field->set_attributes(XMLDB_TYPE_NUMBER, '12, 7', null,
                XMLDB_NOTNULL, null, '0.3333333');

        // Launch change of default for field penalty
        $dbman->change_field_default($table, $field);

        // quiz savepoint reached
        upgrade_main_savepoint(true, 2011060300);
    }

    if ($oldversion < 2011060301) {

        // Rename field defaultgrade on table question to defaultmark
        $table = new xmldb_table('question');
        $field = new xmldb_field('defaultgrade');
        $field->set_attributes(XMLDB_TYPE_NUMBER, '12, 7', null,
                XMLDB_NOTNULL, null, '1');

        // Launch rename field defaultmark
        if ($dbman->field_exists($table, $field)) {
            $dbman->rename_field($table, $field, 'defaultmark');
        }

        // quiz savepoint reached
        upgrade_main_savepoint(true, 2011060301);
    }

    if ($oldversion < 2011060302) {

        // Rename the question_attempts table to question_usages.
        $table = new xmldb_table('question_attempts');
        if (!$dbman->table_exists('question_usages')) {
            $dbman->rename_table($table, 'question_usages');
        }

        // quiz savepoint reached
        upgrade_main_savepoint(true, 2011060302);
    }

    if ($oldversion < 2011060303) {

        // Rename the modulename field to component ...
        $table = new xmldb_table('question_usages');
        $field = new xmldb_field('modulename');
        $field->set_attributes(XMLDB_TYPE_CHAR, '255', null,
                XMLDB_NOTNULL, null, null, 'contextid');

        if ($dbman->field_exists($table, $field)) {
            $dbman->rename_field($table, $field, 'component');
        }

        // ... and update its contents.
        $DB->set_field('question_usages', 'component', 'mod_quiz', array('component' => 'quiz'));

        // Add the contextid field.
        $field = new xmldb_field('contextid');
        $field->set_attributes(XMLDB_TYPE_INTEGER, '10', XMLDB_UNSIGNED,
                null, null, null, 'id');
        if (!$dbman->field_exists($table, $field)) {
            $dbman->add_field($table, $field);

            // And populate it.
            $quizmoduleid = $DB->get_field('modules', 'id', array('name' => 'quiz'));
            $DB->execute("
                UPDATE {question_usages} SET contextid = (
                    SELECT ctx.id
                    FROM {context} ctx
                    JOIN {course_modules} cm ON cm.id = ctx.instanceid AND cm.module = $quizmoduleid
                    JOIN {quiz_attempts} quiza ON quiza.quiz = cm.instance
                    WHERE ctx.contextlevel = " . CONTEXT_MODULE . "
                    AND quiza.uniqueid = {question_usages}.id
                )
            ");

            // It seems that it is possible, in old versions of Moodle, for a
            // quiz_attempt to be deleted while the question_attempt remains.
            // In that situation we still get NULLs left in the table, which
            // causes the upgrade to break at the next step. To avoid breakage,
            // without risking dataloss, we just replace all NULLs with 0 here.
            $DB->set_field_select('question_usages', 'contextid', 0, 'contextid IS NULL');

            // Then make it NOT NULL.
            $field = new xmldb_field('contextid');
            $field->set_attributes(XMLDB_TYPE_INTEGER, '10', XMLDB_UNSIGNED,
                    XMLDB_NOTNULL, null, null, 'id');
            $dbman->change_field_notnull($table, $field);
        }

        // Add the preferredbehaviour column. Populate it with a dummy value
        // for now. We will fill in the appropriate behaviour name when
        // updating all the rest of the attempt data.
        $field = new xmldb_field('preferredbehaviour');
        if (!$dbman->field_exists($table, $field)) {
            $field->set_attributes(XMLDB_TYPE_CHAR, '32', null,
                    XMLDB_NOTNULL, null, 'to_be_set_later', 'component');
            $dbman->add_field($table, $field);

            // Then remove the default value, now the column is populated.
            $field = new xmldb_field('preferredbehaviour');
            $field->set_attributes(XMLDB_TYPE_CHAR, '32', null,
                    XMLDB_NOTNULL, null, null, 'component');
            $dbman->change_field_default($table, $field);
        }

        // quiz savepoint reached
        upgrade_main_savepoint(true, 2011060303);
    }

    if ($oldversion < 2011060304) {

        // Define key contextid (foreign) to be added to question_usages
        $table = new xmldb_table('question_usages');
        $key = new XMLDBKey('contextid');
        $key->set_attributes(XMLDB_KEY_FOREIGN, array('contextid'), 'context', array('id'));

        // Launch add key contextid
        $dbman->add_key($table, $key);

        // quiz savepoint reached
        upgrade_main_savepoint(true, 2011060304);
    }

    if ($oldversion < 2011060305) {

        // Changing precision of field component on table question_usages to (255)
        // This was missed during the upgrade from old versions.
        $table = new xmldb_table('question_usages');
        $field = new xmldb_field('component');
        $field->set_attributes(XMLDB_TYPE_CHAR, '255', null,
                XMLDB_NOTNULL, null, null, 'contextid');

        // Launch change of precision for field component
        $dbman->change_field_precision($table, $field);

        // quiz savepoint reached
        upgrade_main_savepoint(true, 2011060305);
    }

    if ($oldversion < 2011060306) {

        // Define table question_attempts to be created
        $table = new xmldb_table('question_attempts');
        if (!$dbman->table_exists($table)) {

            // Adding fields to table question_attempts
            $table->add_field('id', XMLDB_TYPE_INTEGER, '10', XMLDB_UNSIGNED,
                    XMLDB_NOTNULL, XMLDB_SEQUENCE, null);
            $table->add_field('questionusageid', XMLDB_TYPE_INTEGER, '10', XMLDB_UNSIGNED,
                    XMLDB_NOTNULL, null, null);
            $table->add_field('slot', XMLDB_TYPE_INTEGER, '10', XMLDB_UNSIGNED,
                    XMLDB_NOTNULL, null, null);
            $table->add_field('behaviour', XMLDB_TYPE_CHAR, '32', null,
                    XMLDB_NOTNULL, null, null);
            $table->add_field('questionid', XMLDB_TYPE_INTEGER, '10', XMLDB_UNSIGNED,
                    XMLDB_NOTNULL, null, null);
            $table->add_field('maxmark', XMLDB_TYPE_NUMBER, '12, 7', null,
                    XMLDB_NOTNULL, null, null);
            $table->add_field('minfraction', XMLDB_TYPE_NUMBER, '12, 7', null,
                    XMLDB_NOTNULL, null, null);
            $table->add_field('flagged', XMLDB_TYPE_INTEGER, '1', XMLDB_UNSIGNED,
                    XMLDB_NOTNULL, null, '0');
            $table->add_field('questionsummary', XMLDB_TYPE_TEXT, 'small', null,
                    null, null, null);
            $table->add_field('rightanswer', XMLDB_TYPE_TEXT, 'small', null,
                    null, null, null);
            $table->add_field('responsesummary', XMLDB_TYPE_TEXT, 'small', null,
                    null, null, null);
            $table->add_field('timemodified', XMLDB_TYPE_INTEGER, '10', XMLDB_UNSIGNED,
                    XMLDB_NOTNULL, null, null);

            // Adding keys to table question_attempts
            $table->add_key('primary', XMLDB_KEY_PRIMARY, array('id'));
            $table->add_key('questionid', XMLDB_KEY_FOREIGN, array('questionid'),
                    'question', array('id'));
            $table->add_key('questionusageid', XMLDB_KEY_FOREIGN, array('questionusageid'),
                    'question_usages', array('id'));

            // Adding indexes to table question_attempts
            $table->add_index('questionusageid-slot', XMLDB_INDEX_UNIQUE,
                    array('questionusageid', 'slot'));

            // Launch create table for question_attempts
            $dbman->create_table($table);
        }

        // quiz savepoint reached
        upgrade_main_savepoint(true, 2011060306);
    }

    if ($oldversion < 2011060307) {

        // Define table question_attempt_steps to be created
        $table = new xmldb_table('question_attempt_steps');
        if (!$dbman->table_exists($table)) {

            // Adding fields to table question_attempt_steps
            $table->add_field('id', XMLDB_TYPE_INTEGER, '10', XMLDB_UNSIGNED,
                    XMLDB_NOTNULL, XMLDB_SEQUENCE, null);
            $table->add_field('questionattemptid', XMLDB_TYPE_INTEGER, '10', XMLDB_UNSIGNED,
                    XMLDB_NOTNULL, null, null);
            $table->add_field('sequencenumber', XMLDB_TYPE_INTEGER, '10', XMLDB_UNSIGNED,
                    XMLDB_NOTNULL, null, null);
            $table->add_field('state', XMLDB_TYPE_CHAR, '13', null,
                    XMLDB_NOTNULL, null, null);
            $table->add_field('fraction', XMLDB_TYPE_NUMBER, '12, 7', null,
                    null, null, null);
            $table->add_field('timecreated', XMLDB_TYPE_INTEGER, '10', XMLDB_UNSIGNED,
                    XMLDB_NOTNULL, null, null);
            $table->add_field('userid', XMLDB_TYPE_INTEGER, '10', XMLDB_UNSIGNED,
                    null, null, null);

            // Adding keys to table question_attempt_steps
            $table->add_key('primary', XMLDB_KEY_PRIMARY, array('id'));
            $table->add_key('questionattemptid', XMLDB_KEY_FOREIGN,
                    array('questionattemptid'), 'question_attempts_new', array('id'));
            $table->add_key('userid', XMLDB_KEY_FOREIGN, array('userid'),
                    'user', array('id'));

            // Adding indexes to table question_attempt_steps
            $table->add_index('questionattemptid-sequencenumber', XMLDB_INDEX_UNIQUE,
                    array('questionattemptid', 'sequencenumber'));

            // Launch create table for question_attempt_steps
            $dbman->create_table($table);
        }

        // quiz savepoint reached
        upgrade_main_savepoint(true, 2011060307);
    }

    if ($oldversion < 2011060308) {

        // Define table question_attempt_step_data to be created
        $table = new xmldb_table('question_attempt_step_data');
        if (!$dbman->table_exists($table)) {

            // Adding fields to table question_attempt_step_data
            $table->add_field('id', XMLDB_TYPE_INTEGER, '10', XMLDB_UNSIGNED,
                    XMLDB_NOTNULL, XMLDB_SEQUENCE, null);
            $table->add_field('attemptstepid', XMLDB_TYPE_INTEGER, '10', XMLDB_UNSIGNED,
                    XMLDB_NOTNULL, null, null);
            $table->add_field('name', XMLDB_TYPE_CHAR, '32', null,
                    XMLDB_NOTNULL, null, null);
            $table->add_field('value', XMLDB_TYPE_TEXT, 'small', null,
                    null, null, null);

            // Adding keys to table question_attempt_step_data
            $table->add_key('primary', XMLDB_KEY_PRIMARY, array('id'));
            $table->add_key('attemptstepid', XMLDB_KEY_FOREIGN, array('attemptstepid'),
                    'question_attempt_steps', array('id'));

            // Adding indexes to table question_attempt_step_data
            $table->add_index('attemptstepid-name', XMLDB_INDEX_UNIQUE,
                    array('attemptstepid', 'name'));

            // Launch create table for question_attempt_step_data
            $dbman->create_table($table);
        }

        // quiz savepoint reached
        upgrade_main_savepoint(true, 2011060308);
    }

    if ($oldversion < 2011060309) {

        // Define table question_hints to be created
        $table = new xmldb_table('question_hints');

        // Adding fields to table question_hints
        $table->add_field('id', XMLDB_TYPE_INTEGER, '10', XMLDB_UNSIGNED,
                XMLDB_NOTNULL, XMLDB_SEQUENCE, null);
        $table->add_field('questionid', XMLDB_TYPE_INTEGER, '10', XMLDB_UNSIGNED,
                XMLDB_NOTNULL, null, null);
        $table->add_field('hint', XMLDB_TYPE_TEXT, 'small', null,
                XMLDB_NOTNULL, null, null);
        $table->add_field('hintformat', XMLDB_TYPE_INTEGER, '4', XMLDB_UNSIGNED,
                XMLDB_NOTNULL, null, '0');
        $table->add_field('shownumcorrect', XMLDB_TYPE_INTEGER, '1', XMLDB_UNSIGNED,
                null, null, null);
        $table->add_field('clearwrong', XMLDB_TYPE_INTEGER, '1', XMLDB_UNSIGNED,
                null, null, null);
        $table->add_field('options', XMLDB_TYPE_CHAR, '255', null,
                null, null, null);

        // Adding keys to table question_hints
        $table->add_key('primary', XMLDB_KEY_PRIMARY, array('id'));
        $table->add_key('questionid', XMLDB_KEY_FOREIGN, array('questionid'),
                'question', array('id'));

        // Conditionally launch create table for question_hints
        if (!$dbman->table_exists($table)) {
            $dbman->create_table($table);
        }

        // quiz savepoint reached
        upgrade_main_savepoint(true, 2011060309);
    }

    if ($oldversion < 2011060310) {

        // In the past, question_answer fractions were stored with rather
        // sloppy rounding. Now update them to the new standard of 7 d.p.
        $changes = array(
            '-0.66666'  => '-0.6666667',
            '-0.33333'  => '-0.3333333',
            '-0.16666'  => '-0.1666667',
            '-0.142857' => '-0.1428571',
             '0.11111'  =>  '0.1111111',
             '0.142857' =>  '0.1428571',
             '0.16666'  =>  '0.1666667',
             '0.33333'  =>  '0.3333333',
             '0.333333' =>  '0.3333333',
             '0.66666'  =>  '0.6666667',
        );
        foreach ($changes as $from => $to) {
            $DB->set_field('question_answers',
                    'fraction', $to, array('fraction' => $from));
        }

        // quiz savepoint reached
        upgrade_main_savepoint(true, 2011060310);
    }

    if ($oldversion < 2011060311) {

        // In the past, question penalties were stored with rather
        // sloppy rounding. Now update them to the new standard of 7 d.p.
        $DB->set_field('question',
                'penalty', 0.3333333, array('penalty' => 33.3));
        $DB->set_field_select('question',
                'penalty', 0.3333333, 'penalty >= 0.33 AND penalty <= 0.34');
        $DB->set_field_select('question',
                'penalty', 0.6666667, 'penalty >= 0.66 AND penalty <= 0.67');
        $DB->set_field_select('question',
                'penalty', 1, 'penalty > 1');

        // quiz savepoint reached
        upgrade_main_savepoint(true, 2011060311);
    }

    if ($oldversion < 2011060312) {

        // Define field hintformat to be added to question_hints table.
        $table = new xmldb_table('question_hints');
        $field = new xmldb_field('hintformat', XMLDB_TYPE_INTEGER, '4', XMLDB_UNSIGNED,
                XMLDB_NOTNULL, null, '0');

        // Conditionally launch add field partiallycorrectfeedbackformat
        if (!$dbman->field_exists($table, $field)) {
            $dbman->add_field($table, $field);
        }

        upgrade_main_savepoint(true, 2011060312);
    }

    if ($oldversion < 2011060313) {
        // Define field variant to be added to question_attempts
        $table = new xmldb_table('question_attempts');
        $field = new xmldb_field('variant', XMLDB_TYPE_INTEGER, '10', XMLDB_UNSIGNED,
                XMLDB_NOTNULL, null, 1, 'questionid');

        // Launch add field component
        if (!$dbman->field_exists($table, $field)) {
            $dbman->add_field($table, $field);
        }

        // Main savepoint reached
        upgrade_main_savepoint(true, 2011060313);
    }
    // Question engine 2 changes (14) end here

    if ($oldversion < 2011060500) {

         // Define index uniqueuserrating (not unique) to be dropped from rating
        $table = new xmldb_table('rating');
        $index = new xmldb_index('uniqueuserrating', XMLDB_INDEX_NOTUNIQUE,
                         array('component', 'ratingarea', 'contextid', 'itemid'));

        // Drop dependent index before changing fields specs
        if ($dbman->index_exists($table, $index)) {
            $dbman->drop_index($table, $index);
        }

        // Changing the default of field component on table rating to drop it
        $field = new xmldb_field('component', XMLDB_TYPE_CHAR, '100', null, XMLDB_NOTNULL, null, null, 'contextid');

        // Launch change of default for field component
        $dbman->change_field_default($table, $field);

        // Changing the default of field ratingarea on table rating to drop it
        $field = new xmldb_field('ratingarea', XMLDB_TYPE_CHAR, '50', null, XMLDB_NOTNULL, null, null, 'component');

        // Launch change of default for field ratingarea
        $dbman->change_field_default($table, $field);

        // Add dependent index back
        if (!$dbman->index_exists($table, $index)) {
            $dbman->add_index($table, $index);
        }

        // Main savepoint reached
        upgrade_main_savepoint(true, 2011060500);
    }

    if ($oldversion < 2011060800) {
        // Add enabled field to message_processors
        $table = new xmldb_table('message_processors');
        $field = new xmldb_field('enabled');
        $field->set_attributes(XMLDB_TYPE_INTEGER, '1', XMLDB_UNSIGNED, XMLDB_NOTNULL, null, '1', 'name');

        // Launch add field addition
        if (!$dbman->field_exists($table,$field)) {
            $dbman->add_field($table, $field);
        }

        // Populate default messaging settings
        upgrade_populate_default_messaging_prefs();

        upgrade_main_savepoint(true, 2011060800);
    }

    if ($oldversion < 2011060800.01) { //TODO: put the right latest version
        // Define field shortname to be added to external_services
        $table = new xmldb_table('external_services');
        $field = new xmldb_field('shortname', XMLDB_TYPE_CHAR, '255', null, null, null, null, 'timemodified');

        // Conditionally launch add field shortname
        if (!$dbman->field_exists($table, $field)) {
            $dbman->add_field($table, $field);
        }

        // Main savepoint reached
        upgrade_main_savepoint(true, 2011060800.01);
    }

    if ($oldversion < 2011062000.01) {
        // Changing sign of field minfraction on table question_attempts to signed
        $table = new xmldb_table('question_attempts');
        $field = new xmldb_field('minfraction', XMLDB_TYPE_NUMBER, '12, 7', null,
                XMLDB_NOTNULL, null, null, 'maxmark');

        // Launch change of sign for field minfraction
        $dbman->change_field_unsigned($table, $field);

        // Main savepoint reached
        upgrade_main_savepoint(true, 2011062000.01);
    }

    // Signed fixes - MDL-28032
    if ($oldversion < 2011062400.02) {

        // Changing sign of field defaultmark on table question to unsigned
        $table = new xmldb_table('question');
        $field = new xmldb_field('defaultmark', XMLDB_TYPE_NUMBER, '12, 7', null, XMLDB_NOTNULL, null, '1', 'generalfeedbackformat');

        // Launch change of sign for field defaultmark
        $dbman->change_field_unsigned($table, $field);

        // Main savepoint reached
        upgrade_main_savepoint(true, 2011062400.02);
    }

    if ($oldversion < 2011062400.03) {
        // Completion system has issue in which possible duplicate rows are
        // added to the course_modules_completion table. This change deletes
        // the older version of duplicate rows and replaces an index with a
        // unique one so it won't happen again.

        // This would have been a single query but because MySQL is a PoS
        // and can't do subqueries in DELETE, I have made it into two. The
        // system is unlikely to run out of memory as only IDs are stored in
        // the array.

        // Find all rows cmc1 where there is another row cmc2 with the
        // same user id and the same coursemoduleid, but a higher id (=> newer,
        // meaning that cmc1 is an older row).
        $rs = $DB->get_recordset_sql("
SELECT DISTINCT
    cmc1.id
FROM
    {course_modules_completion} cmc1
    JOIN {course_modules_completion} cmc2
        ON cmc2.userid = cmc1.userid
        AND cmc2.coursemoduleid = cmc1.coursemoduleid
        AND cmc2.id > cmc1.id");
        $deleteids = array();
        foreach ($rs as $row) {
            $deleteids[] = $row->id;
        }
        $rs->close();
        // Note: SELECT part performance tested on table with ~7m
        // rows of which ~15k match, only took 30 seconds so probably okay.

        // Delete all those rows
        $DB->delete_records_list('course_modules_completion', 'id', $deleteids);

        // Define index userid (not unique) to be dropped form course_modules_completion
        $table = new xmldb_table('course_modules_completion');
        $index = new xmldb_index('userid', XMLDB_INDEX_NOTUNIQUE, array('userid'));

        // Conditionally launch drop index userid
        if ($dbman->index_exists($table, $index)) {
            $dbman->drop_index($table, $index);
        }

        // Define index userid-coursemoduleid (unique) to be added to course_modules_completion
        $index = new xmldb_index('userid-coursemoduleid', XMLDB_INDEX_UNIQUE,
                array('userid', 'coursemoduleid'));

        // Conditionally launch add index userid-coursemoduleid
        if (!$dbman->index_exists($table, $index)) {
            $dbman->add_index($table, $index);
        }

        upgrade_main_savepoint(true, 2011062400.03);
    }

    // Moodle v2.1.0 release upgrade line
    // Put any upgrade step following this

    if ($oldversion < 2011070800.01) {
        // remove unused config options
        unset_config('excludeoldflashclients');
        upgrade_main_savepoint(true, 2011070800.01);
    }

    if ($oldversion < 2011071300.01) {
        // remove unused config option
        unset_config('framename');
        upgrade_main_savepoint(true, 2011071300.01);
    }

    if ($oldversion < 2011081700.01) {
        // Remove category_sortorder index that was supposed to be removed long time ago
        $table = new xmldb_table('course');
        $index = new xmldb_index('category_sortorder', XMLDB_INDEX_UNIQUE, array('category', 'sortorder'));

        if ($dbman->index_exists($table, $index)) {
            $dbman->drop_index($table, $index);
        }
        upgrade_main_savepoint(true, 2011081700.01);
    }

    if ($oldversion < 2011081700.02) {
        // remove safety block backup from 2.0 upgrade
        $table = new xmldb_table('block_pinned_old');
        if ($dbman->table_exists($table)) {
            $dbman->drop_table($table);
        }
        $table = new xmldb_table('block_instance_old');
        if ($dbman->table_exists($table)) {
            $dbman->drop_table($table);
        }
        upgrade_main_savepoint(true, 2011081700.02);
    }

    if ($oldversion < 2011083100.02) {
        // Define field showdescription to be added to course_modules
        $table = new xmldb_table('course_modules');
        $field = new xmldb_field('showdescription', XMLDB_TYPE_INTEGER, '1',
                XMLDB_UNSIGNED, XMLDB_NOTNULL, null, '0', 'showavailability');

        // Conditionally launch add field showdescription
        if (!$dbman->field_exists($table, $field)) {
            $dbman->add_field($table, $field);
        }

        // Main savepoint reached
        upgrade_main_savepoint(true, 2011083100.02);
    }

    if ($oldversion < 2011090700.01) {
        // Changing the default of field secret on table registration_hubs to NULL
        $table = new xmldb_table('registration_hubs');
        $field = new xmldb_field('secret', XMLDB_TYPE_CHAR, '255', null, null, null, null, 'confirmed');

        // Launch change of default for field secret
        $dbman->change_field_default($table, $field);

        // Main savepoint reached
        upgrade_main_savepoint(true, 2011090700.01);
    }

    if ($oldversion < 2011091200.00) {
        //preference not required since 2.0
        $DB->delete_records('user_preferences', array('name'=>'message_showmessagewindow'));

        //re-introducing emailstop. check that its turned off so people dont suddenly stop getting notifications
        $DB->set_field('user', 'emailstop', 0, array('emailstop' => 1));

        upgrade_main_savepoint(true, 2011091200.00);
    }

    if ($oldversion < 2011091300.00) {
        // Increase the length of the of the course shortname field as it is now going
        // to be consistently filtered and 100 characters is practically useless for
        // things like the multilang filter.

        $table = new xmldb_table('course');
        $field = new xmldb_field('shortname', XMLDB_TYPE_CHAR, '255', null, XMLDB_NOTNULL, null, null, 'fullname');
        $index = new xmldb_index('shortname', XMLDB_INDEX_NOTUNIQUE, array('shortname'));

        // First check the shortname field exists... pretty heavy mod if it doesnt!
        if ($dbman->field_exists($table, $field)) {
            // Conditionally launch drop index shortname, this is required to happen
            // before we can edit the field.
            if ($dbman->index_exists($table, $index)) {
                $dbman->drop_index($table, $index);
            }

            // Launch change of precision for field shortname
            $dbman->change_field_precision($table, $field);
            // Add the index back to the table now that we're finished our mods
            $dbman->add_index($table, $index);
        }

        // Main savepoint reached
        upgrade_main_savepoint(true, 2011091300.00);
    }

    if ($oldversion < 2011091600.01) {
        // It has been decided that it is now safe to drop the backup_log table
        // as it hasn't been used within 2+.

        // Define table backup_log to be dropped
        $table = new xmldb_table('backup_log');

        // Conditionally launch drop table for backup_log
        if ($dbman->table_exists($table)) {
            $dbman->drop_table($table);
        }

        // Main savepoint reached
        upgrade_main_savepoint(true, 2011091600.01);
    }

    if ($oldversion < 2011092800.01) {
        // Check for potential missing columns in the grade_items_history

        $table = new xmldb_table('grade_items_history');
        $field = new xmldb_field('display', XMLDB_TYPE_INTEGER, '10', null, XMLDB_NOTNULL, null, 0, 'sortorder');
        if (!$dbman->field_exists($table, $field)) {
            $dbman->add_field($table, $field);
        }
        $field = new xmldb_field('decimals', XMLDB_TYPE_INTEGER, '1', XMLDB_UNSIGNED, null, null, null, 'display');
        if (!$dbman->field_exists($table, $field)) {
            $dbman->add_field($table, $field);
        } else {
            //check that the grade_items_history.decimals allows nulls
            //Somehow some Moodle databases have this column marked as "not null"
            $columns = $DB->get_columns('grade_items_history');
            if (array_key_exists('display', $columns) && !empty($columns['display']->not_null)) {
                $dbman->change_field_notnull($table, $field);
            }
        }

        // Main savepoint reached
        upgrade_main_savepoint(true, 2011092800.01);
    }

    if ($oldversion < 2011092800.02) {
        // Check for potential missing columns in the grade_categories_history

        $table = new xmldb_table('grade_categories_history');
        $field = new xmldb_field('hidden', XMLDB_TYPE_INTEGER, '1', XMLDB_UNSIGNED, XMLDB_NOTNULL, null, 0, 'timemodified');
        if (!$dbman->field_exists($table, $field)) {
            $dbman->add_field($table, $field);
        }

        // Main savepoint reached
        upgrade_main_savepoint(true, 2011092800.02);
    }

    if ($oldversion < 2011092800.03) {
        // Check for potential missing columns in the grade_outcomes_history

        $table = new xmldb_table('grade_outcomes_history');
        $field = new xmldb_field('descriptionformat', XMLDB_TYPE_INTEGER, '2', XMLDB_UNSIGNED, XMLDB_NOTNULL, null, 0, 'description');
        if (!$dbman->field_exists($table, $field)) {
            $dbman->add_field($table, $field);
        }

        // Main savepoint reached
        upgrade_main_savepoint(true, 2011092800.03);
    }

    if ($oldversion < 2011100700.02) {
        // Define field idnumber to be added to course_categories
        $table = new xmldb_table('course_categories');
        $field = new xmldb_field('idnumber', XMLDB_TYPE_CHAR, '100', null, null, null, null, 'name');

        // Conditionally launch add field idnumber
        if (!$dbman->field_exists($table,$field)) {
            $dbman->add_field($table, $field);
        }

        // Main savepoint reached
        upgrade_main_savepoint(true, 2011100700.02);
    }

    if ($oldversion < 2011101200.01) {
        // The conditional availability date system used to rely on dates being
        // set to 23:59:59 for the end date, but now that exact times are
        // supported, it uses midnight on the following day.

        // The query is restricted on 'time mod 10 = 9' in order that
        // it is safe to run this upgrade twice if something goes wrong.
        $DB->execute('UPDATE {course_modules} SET availableuntil = availableuntil + 1 ' .
                'WHERE availableuntil > 0 AND ' . $DB->sql_modulo('availableuntil', 10) . ' = 9');

        // Because availableuntil is stored in modinfo, we need to clear modinfo
        // for all courses.
        rebuild_course_cache(0, true);

        // Main savepoint reached
        upgrade_main_savepoint(true, 2011101200.01);
    }

    if ($oldversion < 2011101900.02) {
        // remove unused setting
        unset_config('enablehtmlpurifier');
        upgrade_main_savepoint(true, 2011101900.02);
    }

    if ($oldversion < 2011102700.01) {
<<<<<<< HEAD
        // purge everything related to abandoned experimental global search

        // unset setting - this disables it in case user does not delete the dirs
        unset_config('enableglobalsearch');

        // Delete block, instances and db table
        $table = new xmldb_table('block_search_documents');
        if ($dbman->table_exists($table)) {
            $instances = $DB->get_records('block_instances', array('blockname'=>'search'));
            foreach($instances as $instance) {
                context_helper::delete_instance(CONTEXT_BLOCK, $instance->id);
                $DB->delete_records('block_positions', array('blockinstanceid' => $instance->id));
                $DB->delete_records('block_instances', array('id' => $instance->id));
            }
            $DB->delete_records('block', array('name'=>'search'));

            $dbman->drop_table($table);
        }

        // purge all settings used by the search block
        $like = $DB->sql_like('name', '?', true, true, false, '|');
        $params = array($DB->sql_like_escape('block_search_', '|') . '%', $DB->sql_like_escape('search_in_', '|') . '%');
        $settings = $DB->get_records_select('config', "$like OR $like", $params);
        foreach ($settings as $setting) {
            unset_config($setting->name);
        }

        upgrade_main_savepoint(true, 2011102700.01);
    }


=======
        // Rename 'extrauserselectorfields' to 'showuseridentity' as it is
        // being used more widely
        if (isset($CFG->extrauserselectorfields)) {
            set_config('showuseridentity', $CFG->extrauserselectorfields);
            unset_config('extrauserselectorfields');
        }
        unset_config('grade_report_showuseridnumber');
        upgrade_main_savepoint(true, 2011102700.01);
    }

>>>>>>> b849c212
    return true;
}
<|MERGE_RESOLUTION|>--- conflicted
+++ resolved
@@ -6809,7 +6809,6 @@
     }
 
     if ($oldversion < 2011102700.01) {
-<<<<<<< HEAD
         // purge everything related to abandoned experimental global search
 
         // unset setting - this disables it in case user does not delete the dirs
@@ -6840,8 +6839,7 @@
         upgrade_main_savepoint(true, 2011102700.01);
     }
 
-
-=======
+    if ($oldversion < 2011110200.01) {
         // Rename 'extrauserselectorfields' to 'showuseridentity' as it is
         // being used more widely
         if (isset($CFG->extrauserselectorfields)) {
@@ -6849,9 +6847,9 @@
             unset_config('extrauserselectorfields');
         }
         unset_config('grade_report_showuseridnumber');
-        upgrade_main_savepoint(true, 2011102700.01);
-    }
-
->>>>>>> b849c212
+        upgrade_main_savepoint(true, 2011110200.01);
+    }
+
+
     return true;
 }
