<?php
// This file is part of Moodle - http://moodle.org/
//
// Moodle is free software: you can redistribute it and/or modify
// it under the terms of the GNU General Public License as published by
// the Free Software Foundation, either version 3 of the License, or
// (at your option) any later version.
//
// Moodle is distributed in the hope that it will be useful,
// but WITHOUT ANY WARRANTY; without even the implied warranty of
// MERCHANTABILITY or FITNESS FOR A PARTICULAR PURPOSE.  See the
// GNU General Public License for more details.
//
// You should have received a copy of the GNU General Public License
// along with Moodle.  If not, see <http://www.gnu.org/licenses/>.

/**
 * This file keeps track of upgrades to Moodle.
 *
 * Sometimes, changes between versions involve
 * alterations to database structures and other
 * major things that may break installations.
 *
 * The upgrade function in this file will attempt
 * to perform all the necessary actions to upgrade
 * your older installation to the current version.
 *
 * If there's something it cannot do itself, it
 * will tell you what you need to do.
 *
 * The commands in here will all be database-neutral,
 * using the methods of database_manager class
 *
 * Please do not forget to use upgrade_set_timeout()
 * before any action that may take longer time to finish.
 *
 * @package   core_install
 * @category  upgrade
 * @copyright 2006 onwards Martin Dougiamas  http://dougiamas.com
 * @license   http://www.gnu.org/copyleft/gpl.html GNU GPL v3 or later
 */

defined('MOODLE_INTERNAL') || die();

/**
 * Main upgrade tasks to be executed on Moodle version bump
 *
 * This function is automatically executed after one bump in the Moodle core
 * version is detected. It's in charge of performing the required tasks
 * to raise core from the previous version to the next one.
 *
 * It's a collection of ordered blocks of code, named "upgrade steps",
 * each one performing one isolated (from the rest of steps) task. Usually
 * tasks involve creating new DB objects or performing manipulation of the
 * information for cleanup/fixup purposes.
 *
 * Each upgrade step has a fixed structure, that can be summarised as follows:
 *
 * if ($oldversion < XXXXXXXXXX.XX) {
 *     // Explanation of the update step, linking to issue in the Tracker if necessary
 *     upgrade_set_timeout(XX); // Optional for big tasks
 *     // Code to execute goes here, usually the XMLDB Editor will
 *     // help you here. See {@link http://docs.moodle.org/dev/XMLDB_editor}.
 *     upgrade_main_savepoint(true, XXXXXXXXXX.XX);
 * }
 *
 * All plugins within Moodle (modules, blocks, reports...) support the existence of
 * their own upgrade.php file, using the "Frankenstyle" component name as
 * defined at {@link http://docs.moodle.org/dev/Frankenstyle}, for example:
 *     - {@link xmldb_page_upgrade($oldversion)}. (modules don't require the plugintype ("mod_") to be used.
 *     - {@link xmldb_auth_manual_upgrade($oldversion)}.
 *     - {@link xmldb_workshopform_accumulative_upgrade($oldversion)}.
 *     - ....
 *
 * In order to keep the contents of this file reduced, it's allowed to create some helper
 * functions to be used here in the {@link upgradelib.php} file at the same directory. Note
 * that such a file must be manually included from upgrade.php, and there are some restrictions
 * about what can be used within it.
 *
 * For more information, take a look to the documentation available:
 *     - Data definition API: {@link http://docs.moodle.org/dev/Data_definition_API}
 *     - Upgrade API: {@link http://docs.moodle.org/dev/Upgrade_API}
 *
 * @param int $oldversion
 * @return bool always true
 */
function xmldb_main_upgrade($oldversion) {
    global $CFG, $USER, $DB, $OUTPUT, $SITE;

    require_once($CFG->libdir.'/db/upgradelib.php'); // Core Upgrade-related functions

    $dbman = $DB->get_manager(); // loads ddl manager and xmldb classes

    if ($oldversion < 2011120500) {
        // just in case somebody hacks upgrade scripts or env, we really can not continue
        echo("You need to upgrade to 2.2.x first!\n");
        exit(1);
        // Note this savepoint is 100% unreachable, but needed to pass the upgrade checks
        upgrade_main_savepoint(true, 2011120500);
    }

    // Moodle v2.2.0 release upgrade line
    // Put any upgrade step following this

    if ($oldversion < 2011120500.02) {

        upgrade_set_timeout(60*20); // This may take a while
        // MDL-28180. Some missing restrictions in certain backup & restore operations
        // were causing incorrect duplicates in the course_completion_aggr_methd table.
        // This upgrade step takes rid of them.
        $sql = 'SELECT course, criteriatype, MIN(id) AS minid
                  FROM {course_completion_aggr_methd}
              GROUP BY course, criteriatype
                HAVING COUNT(*) > 1';
        $duprs = $DB->get_recordset_sql($sql);
        foreach ($duprs as $duprec) {
            // We need to handle NULLs in criteriatype diferently
            if (is_null($duprec->criteriatype)) {
                $where = 'course = ? AND criteriatype IS NULL AND id > ?';
                $params = array($duprec->course, $duprec->minid);
            } else {
                $where = 'course = ? AND criteriatype = ? AND id > ?';
                $params = array($duprec->course, $duprec->criteriatype, $duprec->minid);
            }
            $DB->delete_records_select('course_completion_aggr_methd', $where, $params);
        }
        $duprs->close();

        // Main savepoint reached
        upgrade_main_savepoint(true, 2011120500.02);
    }

    if ($oldversion < 2011120500.03) {

        // Changing precision of field value on table user_preferences to (1333)
        $table = new xmldb_table('user_preferences');
        $field = new xmldb_field('value', XMLDB_TYPE_CHAR, '1333', null, XMLDB_NOTNULL, null, null, 'name');

        // Launch change of precision for field value
        $dbman->change_field_precision($table, $field);

        // Main savepoint reached
        upgrade_main_savepoint(true, 2011120500.03);
    }

    if ($oldversion < 2012020200.03) {

        // Define index rolecontext (not unique) to be added to role_assignments
        $table = new xmldb_table('role_assignments');
        $index = new xmldb_index('rolecontext', XMLDB_INDEX_NOTUNIQUE, array('roleid', 'contextid'));

        // Conditionally launch add index rolecontext
        if (!$dbman->index_exists($table, $index)) {
            $dbman->add_index($table, $index);
        }

        // Define index usercontextrole (not unique) to be added to role_assignments
        $index = new xmldb_index('usercontextrole', XMLDB_INDEX_NOTUNIQUE, array('userid', 'contextid', 'roleid'));

        // Conditionally launch add index usercontextrole
        if (!$dbman->index_exists($table, $index)) {
            $dbman->add_index($table, $index);
        }

        // Main savepoint reached
        upgrade_main_savepoint(true, 2012020200.03);
    }

    if ($oldversion < 2012020200.06) {
        // Previously we always allowed users to override their email address via the messaging system
        // We have now added a setting to allow admins to turn this this ability on and off
        // While this setting defaults to 0 (off) we're setting it to 1 (on) to maintain the behaviour for upgrading sites
        set_config('messagingallowemailoverride', 1);

        // Main savepoint reached
        upgrade_main_savepoint(true, 2012020200.06);
    }

    if ($oldversion < 2012021700.01) {
        // Changing precision of field uniquehash on table post to 255
        $table = new xmldb_table('post');
        $field = new xmldb_field('uniquehash', XMLDB_TYPE_CHAR, '255', null, XMLDB_NOTNULL, null, null, 'content');

        // Launch change of precision for field uniquehash
        $dbman->change_field_precision($table, $field);

        // Main savepoint reached
        upgrade_main_savepoint(true, 2012021700.01);
    }

    if ($oldversion < 2012021700.02) {
        // Somewhere before 1.9 summary and content column in post table were not null. In 1.9+
        // not null became false.
        $columns = $DB->get_columns('post');

        // Fix discrepancies in summary field after upgrade from 1.9
        if (array_key_exists('summary', $columns) && $columns['summary']->not_null != false) {
            $table = new xmldb_table('post');
            $summaryfield = new xmldb_field('summary', XMLDB_TYPE_TEXT, 'big', null, null, null, null, 'subject');

            if ($dbman->field_exists($table, $summaryfield)) {
                $dbman->change_field_notnull($table, $summaryfield);
            }

        }

        // Fix discrepancies in content field after upgrade from 1.9
        if (array_key_exists('content', $columns) && $columns['content']->not_null != false) {
            $table = new xmldb_table('post');
            $contentfield = new xmldb_field('content', XMLDB_TYPE_TEXT, 'big', null, null, null, null, 'summary');

            if ($dbman->field_exists($table, $contentfield)) {
                $dbman->change_field_notnull($table, $contentfield);
            }

        }

        upgrade_main_savepoint(true, 2012021700.02);
    }

    // The ability to backup user (private) files is out completely - MDL-29248
    if ($oldversion < 2012030100.01) {
        unset_config('backup_general_user_files', 'backup');
        unset_config('backup_general_user_files_locked', 'backup');
        unset_config('backup_auto_user_files', 'backup');

        upgrade_main_savepoint(true, 2012030100.01);
    }

    if ($oldversion < 2012030900.01) {
        // Migrate all numbers to signed & all texts and binaries to big size.
        // It should be safe to interrupt this and continue later.
        upgrade_mysql_fix_unsigned_and_lob_columns();

        // Main savepoint reached
        upgrade_main_savepoint(true, 2012030900.01);
    }

    if ($oldversion < 2012031500.01) {
        // Upgrade old course_allowed_modules data to be permission overrides.
        if ($CFG->restrictmodulesfor === 'all') {
            $courses = $DB->get_records_menu('course', array(), 'id', 'id, 1');
        } else if ($CFG->restrictmodulesfor === 'requested') {
            $courses = $DB->get_records_menu('course', array('restrictmodules' => 1), 'id', 'id, 1');
        } else {
            $courses = array();
        }

        if (!$dbman->table_exists('course_allowed_modules')) {
            // Upgrade must already have been run on this server. This might happen,
            // for example, during development of these changes.
            $courses = array();
        }

        $modidtoname = $DB->get_records_menu('modules', array(), 'id', 'id, name');

        $coursecount = count($courses);
        if ($coursecount) {
            $pbar = new progress_bar('allowedmods', 500, true);
            $transaction = $DB->start_delegated_transaction();
        }

        $i = 0;
        foreach ($courses as $courseid => $notused) {
            $i += 1;
            upgrade_set_timeout(60); // 1 minute per course should be fine.

            $allowedmoduleids = $DB->get_records_menu('course_allowed_modules',
            array('course' => $courseid), 'module', 'module, 1');
            if (empty($allowedmoduleids)) {
                // This seems to be the best match for backwards compatibility,
                // not necessarily with the old code in course_allowed_module function,
                // but with the code that used to be in the coures settings form.
                $allowedmoduleids = explode(',', $CFG->defaultallowedmodules);
                $allowedmoduleids = array_combine($allowedmoduleids, $allowedmoduleids);
            }

            $context = context_course::instance($courseid);

            list($roleids) = get_roles_with_cap_in_context($context, 'moodle/course:manageactivities');
            list($managerroleids) = get_roles_with_cap_in_context($context, 'moodle/site:config');
            foreach ($managerroleids as $roleid) {
                unset($roleids[$roleid]);
            }

            foreach ($modidtoname as $modid => $modname) {
                if (isset($allowedmoduleids[$modid])) {
                    // Module is allowed, no worries.
                    continue;
                }

                $capability = 'mod/' . $modname . ':addinstance';
                foreach ($roleids as $roleid) {
                    assign_capability($capability, CAP_PREVENT, $roleid, $context);
                }
            }

            $pbar->update($i, $coursecount, "Upgrading legacy course_allowed_modules data - $i/$coursecount.");
        }

        if ($coursecount) {
            $transaction->allow_commit();
        }

        upgrade_main_savepoint(true, 2012031500.01);
    }

    if ($oldversion < 2012031500.02) {

        // Define field restrictmodules to be dropped from course
        $table = new xmldb_table('course');
        $field = new xmldb_field('restrictmodules');

        // Conditionally launch drop field requested
        if ($dbman->field_exists($table, $field)) {
            $dbman->drop_field($table, $field);
        }

        upgrade_main_savepoint(true, 2012031500.02);
    }

    if ($oldversion < 2012031500.03) {

        // Define table course_allowed_modules to be dropped
        $table = new xmldb_table('course_allowed_modules');

        // Conditionally launch drop table for course_allowed_modules
        if ($dbman->table_exists($table)) {
            $dbman->drop_table($table);
        }

        upgrade_main_savepoint(true, 2012031500.03);
    }

    if ($oldversion < 2012031500.04) {
        // Clean up the old admin settings.
        unset_config('restrictmodulesfor');
        unset_config('restrictbydefault');
        unset_config('defaultallowedmodules');

        upgrade_main_savepoint(true, 2012031500.04);
    }

    if ($oldversion < 2012032300.02) {
        // Migrate the old admin debug setting.
        if ($CFG->debug == 38911) {
            set_config('debug', DEBUG_DEVELOPER);
        } else if ($CFG->debug == 6143) {
            set_config('debug', DEBUG_ALL);
        }
        upgrade_main_savepoint(true, 2012032300.02);
    }

    if ($oldversion < 2012042300.00) {
        // This change makes the course_section index unique.

        // xmldb does not allow changing index uniqueness - instead we must drop
        // index then add it again
        $table = new xmldb_table('course_sections');
        $index = new xmldb_index('course_section', XMLDB_INDEX_NOTUNIQUE, array('course', 'section'));

        // Conditionally launch drop index course_section
        if ($dbman->index_exists($table, $index)) {
            $dbman->drop_index($table, $index);
        }

        // Look for any duplicate course_sections entries. There should not be
        // any but on some busy systems we found a few, maybe due to previous
        // bugs.
        $transaction = $DB->start_delegated_transaction();
        $rs = $DB->get_recordset_sql('
                SELECT DISTINCT
                    cs.id, cs.course
                FROM
                    {course_sections} cs
                    INNER JOIN {course_sections} older
                        ON cs.course = older.course AND cs.section = older.section
                        AND older.id < cs.id');
        foreach ($rs as $rec) {
            $DB->delete_records('course_sections', array('id' => $rec->id));
            // We can't use rebuild_course_cache() here because introducing sectioncache later
            // so reset modinfo manually.
            $DB->set_field('course', 'modinfo', null, array('id' => $rec->course));
        }
        $rs->close();
        $transaction->allow_commit();

        // Define index course_section (unique) to be added to course_sections
        $index = new xmldb_index('course_section', XMLDB_INDEX_UNIQUE, array('course', 'section'));

        // Conditionally launch add index course_section
        if (!$dbman->index_exists($table, $index)) {
            $dbman->add_index($table, $index);
        }

        // Main savepoint reached
        upgrade_main_savepoint(true, 2012042300.00);
    }

    if ($oldversion < 2012042300.02) {
        require_once($CFG->dirroot.'/completion/criteria/completion_criteria.php');
        // Delete orphaned criteria which were left when modules were removed
        if ($DB->get_dbfamily() === 'mysql') {
            $sql = "DELETE cc FROM {course_completion_criteria} cc
                    LEFT JOIN {course_modules} cm ON cm.id = cc.moduleinstance
                    WHERE cm.id IS NULL AND cc.criteriatype = ".COMPLETION_CRITERIA_TYPE_ACTIVITY;
        } else {
            $sql = "DELETE FROM {course_completion_criteria}
                    WHERE NOT EXISTS (
                        SELECT 'x' FROM {course_modules}
                        WHERE {course_modules}.id = {course_completion_criteria}.moduleinstance)
                    AND {course_completion_criteria}.criteriatype = ".COMPLETION_CRITERIA_TYPE_ACTIVITY;
        }
        $DB->execute($sql);

        // Main savepoint reached
        upgrade_main_savepoint(true, 2012042300.02);
    }

    if ($oldversion < 2012050300.01) {
        // Make sure deleted users do not have picture flag.
        $DB->set_field('user', 'picture', 0, array('deleted'=>1, 'picture'=>1));
        upgrade_main_savepoint(true, 2012050300.01);
    }

    if ($oldversion < 2012050300.02) {

        // Changing precision of field picture on table user to (10)
        $table = new xmldb_table('user');
        $field = new xmldb_field('picture', XMLDB_TYPE_INTEGER, '10', null, XMLDB_NOTNULL, null, '0', 'secret');

        // Launch change of precision for field picture
        $dbman->change_field_precision($table, $field);

        // Main savepoint reached
        upgrade_main_savepoint(true, 2012050300.02);
    }

    if ($oldversion < 2012050300.03) {

        // Define field coursedisplay to be added to course
        $table = new xmldb_table('course');
        $field = new xmldb_field('coursedisplay', XMLDB_TYPE_INTEGER, '2', null, XMLDB_NOTNULL, null, '0', 'completionnotify');

        // Conditionally launch add field coursedisplay
        if (!$dbman->field_exists($table, $field)) {
            $dbman->add_field($table, $field);
        }

        // Main savepoint reached
        upgrade_main_savepoint(true, 2012050300.03);
    }

    if ($oldversion < 2012050300.04) {

        // Define table course_display to be dropped
        $table = new xmldb_table('course_display');

        // Conditionally launch drop table for course_display
        if ($dbman->table_exists($table)) {
            $dbman->drop_table($table);
        }

        // Main savepoint reached
        upgrade_main_savepoint(true, 2012050300.04);
    }

    if ($oldversion < 2012050300.05) {

        // Clean up removed admin setting.
        unset_config('navlinkcoursesections');

        upgrade_main_savepoint(true, 2012050300.05);
    }

    if ($oldversion < 2012050400.01) {

        // Define index sortorder (not unique) to be added to course
        $table = new xmldb_table('course');
        $index = new xmldb_index('sortorder', XMLDB_INDEX_NOTUNIQUE, array('sortorder'));

        // Conditionally launch add index sortorder
        if (!$dbman->index_exists($table, $index)) {
            $dbman->add_index($table, $index);
        }

        // Main savepoint reached
        upgrade_main_savepoint(true, 2012050400.01);
    }

    if ($oldversion < 2012050400.02) {

        // Clean up removed admin setting.
        unset_config('enablecourseajax');

        upgrade_main_savepoint(true, 2012050400.02);
    }

    if ($oldversion < 2012051100.01) {

        // Define field idnumber to be added to groups
        $table = new xmldb_table('groups');
        $field = new xmldb_field('idnumber', XMLDB_TYPE_CHAR, '100', null, XMLDB_NOTNULL, null, null, 'courseid');
        $index = new xmldb_index('idnumber', XMLDB_INDEX_NOTUNIQUE, array('idnumber'));

        // Conditionally launch add field idnumber
        if (!$dbman->field_exists($table, $field)) {
            $dbman->add_field($table, $field);
        }

        // Conditionally launch add index idnumber
        if (!$dbman->index_exists($table, $index)) {
            $dbman->add_index($table, $index);
        }

        // Define field idnumber to be added to groupings
        $table = new xmldb_table('groupings');
        $field = new xmldb_field('idnumber', XMLDB_TYPE_CHAR, '100', null, XMLDB_NOTNULL, null, null, 'name');
        $index = new xmldb_index('idnumber', XMLDB_INDEX_NOTUNIQUE, array('idnumber'));

        // Conditionally launch add field idnumber
        if (!$dbman->field_exists($table, $field)) {
            $dbman->add_field($table, $field);
        }

        // Conditionally launch add index idnumber
        if (!$dbman->index_exists($table, $index)) {
            $dbman->add_index($table, $index);
        }

        // Main savepoint reached
        upgrade_main_savepoint(true, 2012051100.01);
    }

    if ($oldversion < 2012051100.03) {

        // Amend course table to add sectioncache cache
        $table = new xmldb_table('course');
        $field = new xmldb_field('sectioncache', XMLDB_TYPE_TEXT, null, null, null, null, null, 'showgrades');
        if (!$dbman->field_exists($table, $field)) {
            $dbman->add_field($table, $field);
        }

        // Amend course_sections to add date, time and groupingid availability
        // conditions and a setting about whether to show them
        $table = new xmldb_table('course_sections');
        $field = new xmldb_field('availablefrom', XMLDB_TYPE_INTEGER, '10', null, XMLDB_NOTNULL, null, '0', 'visible');
        if (!$dbman->field_exists($table, $field)) {
            $dbman->add_field($table, $field);
        }
        $field = new xmldb_field('availableuntil', XMLDB_TYPE_INTEGER, '10', null, XMLDB_NOTNULL, null, '0', 'availablefrom');
        if (!$dbman->field_exists($table, $field)) {
            $dbman->add_field($table, $field);
        }
        $field = new xmldb_field('showavailability', XMLDB_TYPE_INTEGER, '1', null, XMLDB_NOTNULL, null, '0', 'availableuntil');
        // Conditionally launch add field showavailability
        if (!$dbman->field_exists($table, $field)) {
            $dbman->add_field($table, $field);
        }
        $field = new xmldb_field('groupingid', XMLDB_TYPE_INTEGER, '10', null, XMLDB_NOTNULL, null, '0', 'showavailability');
        // Conditionally launch add field groupingid
        if (!$dbman->field_exists($table, $field)) {
            $dbman->add_field($table, $field);
        }

        // Add course_sections_availability to add completion & grade availability conditions
        $table = new xmldb_table('course_sections_availability');

        $table->add_field('id', XMLDB_TYPE_INTEGER, '10', null, XMLDB_NOTNULL, XMLDB_SEQUENCE, null);
        $table->add_field('coursesectionid', XMLDB_TYPE_INTEGER, '10', null, XMLDB_NOTNULL, null, null);
        $table->add_field('sourcecmid', XMLDB_TYPE_INTEGER, '10', null, null, null, null);
        $table->add_field('requiredcompletion', XMLDB_TYPE_INTEGER, '1', null, null, null, null);
        $table->add_field('gradeitemid', XMLDB_TYPE_INTEGER, '10', null, null, null, null);
        $table->add_field('grademin', XMLDB_TYPE_NUMBER, '10, 5', null, null, null, null);
        $table->add_field('grademax', XMLDB_TYPE_NUMBER, '10, 5', null, null, null, null);

        $table->add_key('primary', XMLDB_KEY_PRIMARY, array('id'));
        $table->add_key('coursesectionid', XMLDB_KEY_FOREIGN, array('coursesectionid'), 'course_sections', array('id'));
        $table->add_key('sourcecmid', XMLDB_KEY_FOREIGN, array('sourcecmid'), 'course_modules', array('id'));
        $table->add_key('gradeitemid', XMLDB_KEY_FOREIGN, array('gradeitemid'), 'grade_items', array('id'));

        if (!$dbman->table_exists($table)) {
            $dbman->create_table($table);
        }

        // Main savepoint reached
        upgrade_main_savepoint(true, 2012051100.03);
    }

    if ($oldversion < 2012052100.00) {

        // Define field referencefileid to be added to files.
        $table = new xmldb_table('files');

        // Define field referencefileid to be added to files.
        $field = new xmldb_field('referencefileid', XMLDB_TYPE_INTEGER, '10', null, null, null, null, 'sortorder');

        // Conditionally launch add field referencefileid.
        if (!$dbman->field_exists($table, $field)) {
            $dbman->add_field($table, $field);
        }

        // Define field referencelastsync to be added to files.
        $field = new xmldb_field('referencelastsync', XMLDB_TYPE_INTEGER, '10', null, null, null, null, 'referencefileid');

        // Conditionally launch add field referencelastsync.
        if (!$dbman->field_exists($table, $field)) {
            $dbman->add_field($table, $field);
        }

        // Define field referencelifetime to be added to files.
        $field = new xmldb_field('referencelifetime', XMLDB_TYPE_INTEGER, '10', null, null, null, null, 'referencelastsync');

        // Conditionally launch add field referencelifetime.
        if (!$dbman->field_exists($table, $field)) {
            $dbman->add_field($table, $field);
        }

        $key = new xmldb_key('referencefileid', XMLDB_KEY_FOREIGN, array('referencefileid'), 'files_reference', array('id'));
        // Launch add key referencefileid
        $dbman->add_key($table, $key);

        // Define table files_reference to be created.
        $table = new xmldb_table('files_reference');

        // Adding fields to table files_reference.
        $table->add_field('id', XMLDB_TYPE_INTEGER, '10', null, XMLDB_NOTNULL, XMLDB_SEQUENCE, null);
        $table->add_field('repositoryid', XMLDB_TYPE_INTEGER, '10', null, XMLDB_NOTNULL, null, null);
        $table->add_field('lastsync', XMLDB_TYPE_INTEGER, '10', null, null, null, null);
        $table->add_field('lifetime', XMLDB_TYPE_INTEGER, '10', null, null, null, null);
        $table->add_field('reference', XMLDB_TYPE_TEXT, null, null, null, null, null);

        // Adding keys to table files_reference.
        $table->add_key('primary', XMLDB_KEY_PRIMARY, array('id'));
        $table->add_key('repositoryid', XMLDB_KEY_FOREIGN, array('repositoryid'), 'repository_instances', array('id'));

        // Conditionally launch create table for files_reference
        if (!$dbman->table_exists($table)) {
            $dbman->create_table($table);
        }

        // Main savepoint reached
        upgrade_main_savepoint(true, 2012052100.00);
    }

    if ($oldversion < 2012052500.03) { // fix invalid course_completion_records MDL-27368
        //first get all instances of duplicate records
        $sql = 'SELECT userid, course FROM {course_completions} WHERE (deleted IS NULL OR deleted <> 1) GROUP BY userid, course HAVING (count(id) > 1)';
        $duplicates = $DB->get_recordset_sql($sql, array());

        foreach ($duplicates as $duplicate) {
            $pointer = 0;
            //now get all the records for this user/course
            $sql = 'userid = ? AND course = ? AND (deleted IS NULL OR deleted <> 1)';
            $completions = $DB->get_records_select('course_completions', $sql,
                array($duplicate->userid, $duplicate->course), 'timecompleted DESC, timestarted DESC');
            $needsupdate = false;
            $origcompletion = null;
            foreach ($completions as $completion) {
                $pointer++;
                if ($pointer === 1) { //keep 1st record but delete all others.
                    $origcompletion = $completion;
                } else {
                    //we need to keep the "oldest" of all these fields as the valid completion record.
                    $fieldstocheck = array('timecompleted', 'timestarted', 'timeenrolled');
                    foreach ($fieldstocheck as $f) {
                        if ($origcompletion->$f > $completion->$f) {
                            $origcompletion->$f = $completion->$f;
                            $needsupdate = true;
                        }
                    }
                    $DB->delete_records('course_completions', array('id'=>$completion->id));
                }
            }
            if ($needsupdate) {
                $DB->update_record('course_completions', $origcompletion);
            }
        }

        // Main savepoint reached
        upgrade_main_savepoint(true, 2012052500.03);
    }

    if ($oldversion < 2012052900.00) {
        // Clean up all duplicate records in the course_completions table in preparation
        // for adding a new index there.
        upgrade_course_completion_remove_duplicates(
            'course_completions',
            array('userid', 'course'),
            array('timecompleted', 'timestarted', 'timeenrolled')
        );

        // Main savepoint reached
        upgrade_main_savepoint(true, 2012052900.00);
    }

    if ($oldversion < 2012052900.01) {
        // Add indexes to prevent new duplicates in the course_completions table.
        // Define index useridcourse (unique) to be added to course_completions
        $table = new xmldb_table('course_completions');
        $index = new xmldb_index('useridcourse', XMLDB_INDEX_UNIQUE, array('userid', 'course'));

        // Conditionally launch add index useridcourse
        if (!$dbman->index_exists($table, $index)) {
            $dbman->add_index($table, $index);
        }

        // Main savepoint reached
        upgrade_main_savepoint(true, 2012052900.01);
    }

    if ($oldversion < 2012052900.02) {
        // Clean up all duplicate records in the course_completion_crit_compl table in preparation
        // for adding a new index there.
        upgrade_course_completion_remove_duplicates(
            'course_completion_crit_compl',
            array('userid', 'course', 'criteriaid'),
            array('timecompleted')
        );

        // Main savepoint reached
        upgrade_main_savepoint(true, 2012052900.02);
    }

    if ($oldversion < 2012052900.03) {
        // Add indexes to prevent new duplicates in the course_completion_crit_compl table.
        // Define index useridcoursecriteraid (unique) to be added to course_completion_crit_compl
        $table = new xmldb_table('course_completion_crit_compl');
        $index = new xmldb_index('useridcoursecriteraid', XMLDB_INDEX_UNIQUE, array('userid', 'course', 'criteriaid'));

        // Conditionally launch add index useridcoursecriteraid
        if (!$dbman->index_exists($table, $index)) {
            $dbman->add_index($table, $index);
        }

        // Main savepoint reached
        upgrade_main_savepoint(true, 2012052900.03);
    }

    if ($oldversion < 2012052900.04) {
        // Clean up all duplicate records in the course_completion_aggr_methd table in preparation
        // for adding a new index there.
        upgrade_course_completion_remove_duplicates(
            'course_completion_aggr_methd',
            array('course', 'criteriatype')
        );

        // Main savepoint reached
        upgrade_main_savepoint(true, 2012052900.04);
    }

    if ($oldversion < 2012052900.05) {
        // Add indexes to prevent new duplicates in the course_completion_aggr_methd table.
        // Define index coursecriteratype (unique) to be added to course_completion_aggr_methd
        $table = new xmldb_table('course_completion_aggr_methd');
        $index = new xmldb_index('coursecriteriatype', XMLDB_INDEX_UNIQUE, array('course', 'criteriatype'));

        // Conditionally launch add index coursecriteratype
        if (!$dbman->index_exists($table, $index)) {
            $dbman->add_index($table, $index);
        }

        // Main savepoint reached
        upgrade_main_savepoint(true, 2012052900.05);
    }

    if ($oldversion < 2012060600.01) {
        // Add field referencehash to files_reference
        $table = new xmldb_table('files_reference');
        $field = new xmldb_field('referencehash', XMLDB_TYPE_CHAR, '40', null, XMLDB_NOTNULL, null, null, 'reference');
        if (!$dbman->field_exists($table, $field)) {
            $dbman->add_field($table, $field);
        }
        upgrade_main_savepoint(true, 2012060600.01);
    }

    if ($oldversion < 2012060600.02) {
        // Populate referencehash field with SHA1 hash of the reference - this shoudl affect only 2.3dev sites
        // that were using the feature for testing. Production sites have the table empty.
        $rs = $DB->get_recordset('files_reference', null, '', 'id, reference');
        foreach ($rs as $record) {
            $hash = sha1($record->reference);
            $DB->set_field('files_reference', 'referencehash', $hash, array('id' => $record->id));
        }
        $rs->close();

        upgrade_main_savepoint(true, 2012060600.02);
    }

    if ($oldversion < 2012060600.03) {
        // Merge duplicate records in files_reference that were created during the development
        // phase at 2.3dev sites. This is needed so we can create the unique index over
        // (repositoryid, referencehash) fields.
        $sql = "SELECT repositoryid, referencehash, MIN(id) AS minid
                  FROM {files_reference}
              GROUP BY repositoryid, referencehash
                HAVING COUNT(*) > 1";
        $duprs = $DB->get_recordset_sql($sql);
        foreach ($duprs as $duprec) {
            // get the list of all ids in {files_reference} that need to be remapped
            $dupids = $DB->get_records_select('files_reference', "repositoryid = ? AND referencehash = ? AND id > ?",
                array($duprec->repositoryid, $duprec->referencehash, $duprec->minid), '', 'id');
            $dupids = array_keys($dupids);
            // relink records in {files} that are now referring to a duplicate record
            // in {files_reference} to refer to the first one
            list($subsql, $subparams) = $DB->get_in_or_equal($dupids);
            $DB->set_field_select('files', 'referencefileid', $duprec->minid, "referencefileid $subsql", $subparams);
            // and finally remove all orphaned records from {files_reference}
            $DB->delete_records_list('files_reference', 'id', $dupids);
        }
        $duprs->close();

        upgrade_main_savepoint(true, 2012060600.03);
    }

    if ($oldversion < 2012060600.04) {
        // Add a unique index over repositoryid and referencehash fields in files_reference table
        $table = new xmldb_table('files_reference');
        $index = new xmldb_index('uq_external_file', XMLDB_INDEX_UNIQUE, array('repositoryid', 'referencehash'));

        if (!$dbman->index_exists($table, $index)) {
            $dbman->add_index($table, $index);
        }

        upgrade_main_savepoint(true, 2012060600.04);
    }

    if ($oldversion < 2012061800.01) {

        // Define field screenreader to be dropped from user
        $table = new xmldb_table('user');
        $field = new xmldb_field('ajax');

        // Conditionally launch drop field screenreader
        if ($dbman->field_exists($table, $field)) {
            $dbman->drop_field($table, $field);
        }

        // Main savepoint reached
        upgrade_main_savepoint(true, 2012061800.01);
    }

    if ($oldversion < 2012062000.00) {
        // Add field newcontextid to backup_files_template
        $table = new xmldb_table('backup_files_template');
        $field = new xmldb_field('newcontextid', XMLDB_TYPE_INTEGER, '10', null, null, null, null, 'info');

        if (!$dbman->field_exists($table, $field)) {
            $dbman->add_field($table, $field);
        }

        upgrade_main_savepoint(true, 2012062000.00);
    }

    if ($oldversion < 2012062000.01) {
        // Add field newitemid to backup_files_template
        $table = new xmldb_table('backup_files_template');
        $field = new xmldb_field('newitemid', XMLDB_TYPE_INTEGER, '10', null, null, null, null, 'newcontextid');

        if (!$dbman->field_exists($table, $field)) {
            $dbman->add_field($table, $field);
        }

        upgrade_main_savepoint(true, 2012062000.01);
    }


    // Moodle v2.3.0 release upgrade line
    // Put any upgrade step following this


    if ($oldversion < 2012062500.02) {
        // Drop some old backup tables, not used anymore

        // Define table backup_files to be dropped
        $table = new xmldb_table('backup_files');

        // Conditionally launch drop table for backup_files
        if ($dbman->table_exists($table)) {
            $dbman->drop_table($table);
        }

        // Define table backup_ids to be dropped
        $table = new xmldb_table('backup_ids');

        // Conditionally launch drop table for backup_ids
        if ($dbman->table_exists($table)) {
            $dbman->drop_table($table);
        }

        // Main savepoint reached
        upgrade_main_savepoint(true, 2012062500.02);
    }

    if ($oldversion < 2012070600.04) {
        // Define table course_modules_avail_fields to be created
        $table = new xmldb_table('course_modules_avail_fields');

        // Adding fields to table course_modules_avail_fields
        $table->add_field('id', XMLDB_TYPE_INTEGER, '10', null, XMLDB_NOTNULL, XMLDB_SEQUENCE, null);
        $table->add_field('coursemoduleid', XMLDB_TYPE_INTEGER, '10', null, XMLDB_NOTNULL, null, null);
        $table->add_field('userfield', XMLDB_TYPE_CHAR, '50', null, null, null, null);
        $table->add_field('customfieldid', XMLDB_TYPE_INTEGER, '10', null, null, null, null);
        $table->add_field('operator', XMLDB_TYPE_CHAR, '20', null, XMLDB_NOTNULL, null, null);
        $table->add_field('value', XMLDB_TYPE_CHAR, '255', null, XMLDB_NOTNULL, null, null);

        // Adding keys to table course_modules_avail_fields
        $table->add_key('primary', XMLDB_KEY_PRIMARY, array('id'));
        $table->add_key('coursemoduleid', XMLDB_KEY_FOREIGN, array('coursemoduleid'), 'course_modules', array('id'));

        // Conditionally launch create table for course_modules_avail_fields
        if (!$dbman->table_exists($table)) {
            $dbman->create_table($table);
        }

        // Main savepoint reached
        upgrade_main_savepoint(true, 2012070600.04);
    }

    if ($oldversion < 2012070600.05) {
        // Define table course_sections_avail_fields to be created
        $table = new xmldb_table('course_sections_avail_fields');

        // Adding fields to table course_sections_avail_fields
        $table->add_field('id', XMLDB_TYPE_INTEGER, '10', null, XMLDB_NOTNULL, XMLDB_SEQUENCE, null);
        $table->add_field('coursesectionid', XMLDB_TYPE_INTEGER, '10', null, XMLDB_NOTNULL, null, null);
        $table->add_field('userfield', XMLDB_TYPE_CHAR, '50', null, null, null, null);
        $table->add_field('customfieldid', XMLDB_TYPE_INTEGER, '10', null, null, null, null);
        $table->add_field('operator', XMLDB_TYPE_CHAR, '20', null, XMLDB_NOTNULL, null, null);
        $table->add_field('value', XMLDB_TYPE_CHAR, '255', null, XMLDB_NOTNULL, null, null);

        // Adding keys to table course_sections_avail_fields
        $table->add_key('primary', XMLDB_KEY_PRIMARY, array('id'));
        $table->add_key('coursesectionid', XMLDB_KEY_FOREIGN, array('coursesectionid'), 'course_sections', array('id'));

        // Conditionally launch create table for course_sections_avail_fields
        if (!$dbman->table_exists($table)) {
            $dbman->create_table($table);
        }

        // Main savepoint reached
        upgrade_main_savepoint(true, 2012070600.05);
    }

    if ($oldversion < 2012070600.06) {

        // Drop "deleted" fields
        $table = new xmldb_table('course_completions');
        $field = new xmldb_field('timenotified');
        $field = new xmldb_field('deleted');

        // Conditionally launch drop field deleted from course_completions
        if ($dbman->field_exists($table, $field)) {
            $dbman->drop_field($table, $field);
        }

        $field = new xmldb_field('timenotified');
        // Conditionally launch drop field timenotified from course_completions
        if ($dbman->field_exists($table, $field)) {
            $dbman->drop_field($table, $field);
        }

        // Main savepoint reached
        upgrade_main_savepoint(true, 2012070600.06);
    }

    if ($oldversion < 2012070600.07) {
        $table = new xmldb_table('course_completion_crit_compl');
        $field = new xmldb_field('deleted');

        // Conditionally launch drop field deleted from course_completion_crit_compl
        if ($dbman->field_exists($table, $field)) {
            $dbman->drop_field($table, $field);
        }
        // Main savepoint reached
        upgrade_main_savepoint(true, 2012070600.07);
    }

    if ($oldversion < 2012070600.08) {

        // Drop unused table "course_completion_notify"
        $table = new xmldb_table('course_completion_notify');

        // Conditionally launch drop table course_completion_notify
        if ($dbman->table_exists($table)) {
            $dbman->drop_table($table);
        }

        // Main savepoint reached
        upgrade_main_savepoint(true, 2012070600.08);
     }

    if ($oldversion < 2012070600.09) {

        // Define index path (not unique) to be added to context
        $table = new xmldb_table('context');
        $index = new xmldb_index('path', XMLDB_INDEX_NOTUNIQUE, array('path'), array('varchar_pattern_ops'));

        // Recreate index with new pattern hint
        if ($DB->get_dbfamily() === 'postgres') {
            if ($dbman->index_exists($table, $index)) {
                $dbman->drop_index($table, $index);
            }
            $dbman->add_index($table, $index);
        }

        // Main savepoint reached
        upgrade_main_savepoint(true, 2012070600.09);
    }

    if ($oldversion < 2012070600.10) {

        // Define index name (unique) to be dropped form role
        $table = new xmldb_table('role');
        $index = new xmldb_index('name', XMLDB_INDEX_UNIQUE, array('name'));

        // Conditionally launch drop index name
        if ($dbman->index_exists($table, $index)) {
            $dbman->drop_index($table, $index);
        }

        // Main savepoint reached
        upgrade_main_savepoint(true, 2012070600.10);
    }

    if ($oldversion < 2012070600.11) {

        // Define index component-itemid-userid (not unique) to be added to role_assignments
        $table = new xmldb_table('role_assignments');
        $index = new xmldb_index('component-itemid-userid', XMLDB_INDEX_NOTUNIQUE, array('component', 'itemid', 'userid'));

        // Conditionally launch add index component-itemid-userid
        if (!$dbman->index_exists($table, $index)) {
            $dbman->add_index($table, $index);
        }

        // Main savepoint reached
        upgrade_main_savepoint(true, 2012070600.11);
    }

    if ($oldversion < 2012071900.01) {
        // Cleanup after simpeltests tool
        capabilities_cleanup('tool_unittest');
        unset_all_config_for_plugin('tool_unittest');

        upgrade_main_savepoint(true, 2012071900.01);
    }

    if ($oldversion < 2012072400.00) {
        // Remove obsolete xhtml strict setting - use THEME->doctype in theme config if necessary,
        // see theme_config->doctype in lib/outputlib.php for more details.
        unset_config('xmlstrictheaders');
        upgrade_main_savepoint(true, 2012072400.00);
    }

    if ($oldversion < 2012072401.00) {

        // Saves orphaned questions from the Dark Side
        upgrade_save_orphaned_questions();

        // Main savepoint reached
        upgrade_main_savepoint(true, 2012072401.00);
    }

    if ($oldversion < 2012072600.01) {
        // Handle events with empty eventtype //MDL-32827

        $DB->set_field('event', 'eventtype', 'site', array('eventtype' => '', 'courseid' => $SITE->id));
        $DB->set_field_select('event', 'eventtype', 'due', "eventtype = '' AND courseid != 0 AND groupid = 0 AND (modulename = 'assignment' OR modulename = 'assign')");
        $DB->set_field_select('event', 'eventtype', 'course', "eventtype = '' AND courseid != 0 AND groupid = 0");
        $DB->set_field_select('event', 'eventtype', 'group', "eventtype = '' AND groupid != 0");
        $DB->set_field_select('event', 'eventtype', 'user', "eventtype = '' AND userid != 0");

        // Main savepoint reached
        upgrade_main_savepoint(true, 2012072600.01);
    }

    if ($oldversion < 2012080200.02) {
        // Drop obsolete question upgrade field that should have been added to the install.xml.
        $table = new xmldb_table('question');
        $field = new xmldb_field('oldquestiontextformat', XMLDB_TYPE_INTEGER, '2', null, XMLDB_NOTNULL, null, '0');

        if ($dbman->field_exists($table, $field)) {
            $dbman->drop_field($table, $field);
        }

        upgrade_main_savepoint(true, 2012080200.02);
    }

    if ($oldversion < 2012081400.01) {
        // Move the ability to disable blogs to its own setting MDL-25012.

        if (isset($CFG->bloglevel)) {
            // Only change settings if existing setting was set.
            if (empty($CFG->bloglevel)) {
                set_config('enableblogs', 0);
                // Now set the bloglevel to a valid setting as the disabled setting has been removed.
                // This prevents confusing results when users enable the blog system in future.
                set_config('bloglevel', BLOG_USER_LEVEL);
            } else {
                set_config('enableblogs', 1);
            }
        }

        // Main savepoint reached
        upgrade_main_savepoint(true, 2012081400.01);
    }

    if ($oldversion < 2012081600.01) {
        // Delete removed setting - Google Maps API V2 will not work in 2013.
        unset_config('googlemapkey');
        upgrade_main_savepoint(true, 2012081600.01);
    }

    if ($oldversion < 2012082300.01) {
        // Add more custom enrol fields.
        $table = new xmldb_table('enrol');
        $field = new xmldb_field('customint5', XMLDB_TYPE_INTEGER, '10', null, null, null, null, 'customint4');

        if (!$dbman->field_exists($table, $field)) {
            $dbman->add_field($table, $field);
        }

        $field = new xmldb_field('customint6', XMLDB_TYPE_INTEGER, '10', null, null, null, null, 'customint5');
        if (!$dbman->field_exists($table, $field)) {
            $dbman->add_field($table, $field);
        }

        $field = new xmldb_field('customint7', XMLDB_TYPE_INTEGER, '10', null, null, null, null, 'customint6');
        if (!$dbman->field_exists($table, $field)) {
            $dbman->add_field($table, $field);
        }

        $field = new xmldb_field('customint8', XMLDB_TYPE_INTEGER, '10', null, null, null, null, 'customint7');
        if (!$dbman->field_exists($table, $field)) {
            $dbman->add_field($table, $field);
        }

        $field = new xmldb_field('customchar3', XMLDB_TYPE_CHAR, '1333', null, null, null, null, 'customchar2');
        if (!$dbman->field_exists($table, $field)) {
            $dbman->add_field($table, $field);
        }

        $field = new xmldb_field('customtext3', XMLDB_TYPE_TEXT, null, null, null, null, null, 'customtext2');
        if (!$dbman->field_exists($table, $field)) {
            $dbman->add_field($table, $field);
        }

        $field = new xmldb_field('customtext4', XMLDB_TYPE_TEXT, null, null, null, null, null, 'customtext3');
        if (!$dbman->field_exists($table, $field)) {
            $dbman->add_field($table, $field);
        }

        // Main savepoint reached.
        upgrade_main_savepoint(true, 2012082300.01);
    }

    if ($oldversion < 2012082300.02) {
        // Define field component to be added to groups_members
        $table = new xmldb_table('groups_members');
        $field = new xmldb_field('component', XMLDB_TYPE_CHAR, '100', null, XMLDB_NOTNULL, null, null, 'timeadded');

        // Conditionally launch add field component
        if (!$dbman->field_exists($table, $field)) {
            $dbman->add_field($table, $field);
        }

        // Define field itemid to be added to groups_members
        $field = new xmldb_field('itemid', XMLDB_TYPE_INTEGER, '10', null, XMLDB_NOTNULL, null, '0', 'component');

        // Conditionally launch add field itemid
        if (!$dbman->field_exists($table, $field)) {
            $dbman->add_field($table, $field);
        }

        // Main savepoint reached
        upgrade_main_savepoint(true, 2012082300.02);
    }

    if ($oldversion < 2012090500.00) {
        $subquery = 'SELECT b.id FROM {blog_external} b where b.id = ' . $DB->sql_cast_char2int('{post}.content', true);
        $sql = 'DELETE FROM {post}
                      WHERE {post}.module = \'blog_external\'
                            AND NOT EXISTS (' . $subquery . ')
                            AND ' . $DB->sql_isnotempty('post', 'uniquehash', false, false);
        $DB->execute($sql);
        upgrade_main_savepoint(true, 2012090500.00);
    }

    if ($oldversion < 2012090700.01) {
        // Add a category field in the course_request table
        $table = new xmldb_table('course_request');
        $field = new xmldb_field('category', XMLDB_TYPE_INTEGER, '10', null, XMLDB_NOTNULL, null, 0, 'summaryformat');
        if (!$dbman->field_exists($table, $field)) {
            $dbman->add_field($table, $field);
        }

        // Main savepoint reached.
        upgrade_main_savepoint(true, 2012090700.01);
    }

    if ($oldversion < 2012091700.00) {

        // Dropping screenreader field from user.
        $table = new xmldb_table('user');
        $field = new xmldb_field('screenreader');

        if ($dbman->field_exists($table, $field)) {
            $dbman->drop_field($table, $field);
        }

        // Main savepoint reached.
        upgrade_main_savepoint(true, 2012091700.00);
    }

    if ($oldversion < 2012092100.01) {
        // Some folders still have a sortorder set, which is used for main files but is not
        // supported by the folder resource. We reset the value here.
        $sql = 'UPDATE {files} SET sortorder = ? WHERE component = ? AND filearea = ? AND sortorder <> ?';
        $DB->execute($sql, array(0, 'mod_folder', 'content', 0));

        // Main savepoint reached.
        upgrade_main_savepoint(true, 2012092100.01);
    }

    if ($oldversion < 2012092600.00) {
        // Define index idname (unique) to be added to tag
        $table = new xmldb_table('tag');
        $index = new xmldb_index('idname', XMLDB_INDEX_UNIQUE, array('id', 'name'));

        // Conditionally launch add index idname
        if (!$dbman->index_exists($table, $index)) {
            $dbman->add_index($table, $index);
        }

        // Main savepoint reached
        upgrade_main_savepoint(true, 2012092600.00);
    }

    if ($oldversion < 2012101500.01) {
        // Find all orphaned blog associations that might exist.
        $sql = "SELECT ba.id
                  FROM {blog_association} ba
             LEFT JOIN {post} p
                    ON p.id = ba.blogid
                 WHERE p.id IS NULL";
        $orphanedrecordids = $DB->get_records_sql($sql);
        // Now delete these associations.
        foreach ($orphanedrecordids as $orphanedrecord) {
            $DB->delete_records('blog_association', array('id' => $orphanedrecord->id));
        }

        upgrade_main_savepoint(true, 2012101500.01);
    }

    if ($oldversion < 2012101800.02) {
        // Renaming backups using previous file naming convention.
        upgrade_rename_old_backup_files_using_shortname();

        // Main savepoint reached.
        upgrade_main_savepoint(true, 2012101800.02);
    }

    if ($oldversion < 2012103001.00) {
        // create new event_subscriptions table
        $table = new xmldb_table('event_subscriptions');
        $table->add_field('id', XMLDB_TYPE_INTEGER, '10', null, XMLDB_NOTNULL, XMLDB_SEQUENCE, null);
        $table->add_field('url', XMLDB_TYPE_CHAR, '255', null, XMLDB_NOTNULL, null, null);
        $table->add_field('courseid', XMLDB_TYPE_INTEGER, '10', null, XMLDB_NOTNULL, null, '0');
        $table->add_field('groupid', XMLDB_TYPE_INTEGER, '10', null, XMLDB_NOTNULL, null, '0');
        $table->add_field('userid', XMLDB_TYPE_INTEGER, '10', null, XMLDB_NOTNULL, null, '0');
        $table->add_field('pollinterval', XMLDB_TYPE_INTEGER, '10', null, XMLDB_NOTNULL, null, '0');
        $table->add_field('lastupdated', XMLDB_TYPE_INTEGER, '10', null, null, null, null);
        $table->add_field('name', XMLDB_TYPE_CHAR, '255', null, XMLDB_NOTNULL, null, null);
        $table->add_key('primary', XMLDB_KEY_PRIMARY, array('id'));
        if (!$dbman->table_exists($table)) {
            $dbman->create_table($table);
        }
        // Main savepoint reached
        upgrade_main_savepoint(true, 2012103001.00);
    }

    if ($oldversion < 2012103002.00) {
        // Add subscription field to the event table
        $table = new xmldb_table('event');
        $field = new xmldb_field('subscriptionid', XMLDB_TYPE_INTEGER, '10', null, null, null, null, 'timemodified');

        // Conditionally launch add field subscriptionid
        if (!$dbman->field_exists($table, $field)) {
            $dbman->add_field($table, $field);
        }
        upgrade_main_savepoint(true, 2012103002.00);
    }

    if ($oldversion < 2012103003.00) {
        // Fix uuid field in event table to match RFC-2445 UID property
        $table = new xmldb_table('event');
        $field = new xmldb_field('uuid', XMLDB_TYPE_CHAR, '255', null, XMLDB_NOTNULL, null, null, 'visible');
        if ($dbman->field_exists($table, $field)) {
            // Changing precision of field uuid on table event to (255)
            $dbman->change_field_precision($table, $field);
        }
        // Main savepoint reached
        upgrade_main_savepoint(true, 2012103003.00);
    }

    if ($oldversion < 2012110200.00) {

        // Define table course_format_options to be created
        $table = new xmldb_table('course_format_options');

        // Adding fields to table course_format_options
        $table->add_field('id', XMLDB_TYPE_INTEGER, '10', null, XMLDB_NOTNULL, XMLDB_SEQUENCE, null);
        $table->add_field('courseid', XMLDB_TYPE_INTEGER, '10', null, XMLDB_NOTNULL, null, null);
        $table->add_field('format', XMLDB_TYPE_CHAR, '21', null, XMLDB_NOTNULL, null, null);
        $table->add_field('sectionid', XMLDB_TYPE_INTEGER, '10', null, XMLDB_NOTNULL, null, '0', 'format');
        $table->add_field('name', XMLDB_TYPE_CHAR, '100', null, XMLDB_NOTNULL, null, null);
        $table->add_field('value', XMLDB_TYPE_TEXT, null, null, null, null, null);

        // Adding keys to table course_format_options
        $table->add_key('primary', XMLDB_KEY_PRIMARY, array('id'));
        $table->add_key('courseid', XMLDB_KEY_FOREIGN, array('courseid'), 'course', array('id'));

        // Adding indexes to table course_format_options
        $table->add_index('formatoption', XMLDB_INDEX_UNIQUE, array('courseid', 'format', 'sectionid', 'name'));

        // Conditionally launch create table for course_format_options
        if (!$dbman->table_exists($table)) {
            $dbman->create_table($table);
        }

        // Changing type of field format on table course to char with length 21
        $table = new xmldb_table('course');
        $field = new xmldb_field('format', XMLDB_TYPE_CHAR, '21', null, XMLDB_NOTNULL, null, 'topics', 'summaryformat');

        // Launch change of type for field format
        $dbman->change_field_type($table, $field);

        // Main savepoint reached
        upgrade_main_savepoint(true, 2012110200.00);
    }

    if ($oldversion < 2012110201.00) {

        // Copy fields 'coursedisplay', 'numsections', 'hiddensections' from table {course}
        // to table {course_format_options} as the additional format options
        $fields = array();
        $table = new xmldb_table('course');
        foreach (array('coursedisplay', 'numsections', 'hiddensections') as $fieldname) {
            // first check that fields still exist
            $field = new xmldb_field($fieldname);
            if ($dbman->field_exists($table, $field)) {
                $fields[] = $fieldname;
            }
        }

        if (!empty($fields)) {
            $transaction = $DB->start_delegated_transaction();
            $rs = $DB->get_recordset_sql('SELECT id, format, '. join(',', $fields).'
                FROM {course}
                WHERE format <> ? AND format <> ?',
                array('scorm', 'social'));
            // (do not copy fields from scrom and social formats, we already know that they are not used)
            foreach ($rs as $rec) {
                foreach ($fields as $field) {
                    try {
                        $DB->insert_record('course_format_options',
                                array(
                                    'courseid'  => $rec->id,
                                    'format'    => $rec->format,
                                    'sectionid' => 0,
                                    'name'      => $field,
                                    'value'     => $rec->$field
                                ));
                    } catch (dml_exception $e) {
                        // index 'courseid,format,sectionid,name' violation
                        // continue; the entry in course_format_options already exists, use it
                    }
                }
            }
            $rs->close();
            $transaction->allow_commit();

            // Drop fields from table course
            foreach ($fields as $fieldname) {
                $field = new xmldb_field($fieldname);
                $dbman->drop_field($table, $field);
            }
        }

        // Main savepoint reached
        upgrade_main_savepoint(true, 2012110201.00);
    }

    if ($oldversion < 2012110700.01) {

        // Define field caller_component to be added to portfolio_log.
        $table = new xmldb_table('portfolio_log');
        $field = new xmldb_field('caller_component', XMLDB_TYPE_CHAR, '255', null, null, null, null, 'caller_file');

        // Conditionally launch add field caller_component.
        if (!$dbman->field_exists($table, $field)) {
            $dbman->add_field($table, $field);
        }

        // Main savepoint reached.
        upgrade_main_savepoint(true, 2012110700.01);
    }

    if ($oldversion < 2012111200.00) {

        // Define table temp_enroled_template to be created
        $table = new xmldb_table('temp_enroled_template');

        // Adding fields to table temp_enroled_template
        $table->add_field('id', XMLDB_TYPE_INTEGER, '10', null, XMLDB_NOTNULL, XMLDB_SEQUENCE, null);
        $table->add_field('userid', XMLDB_TYPE_INTEGER, '10', null, XMLDB_NOTNULL, null, '0');
        $table->add_field('courseid', XMLDB_TYPE_INTEGER, '10', null, XMLDB_NOTNULL, null, '0');
        $table->add_field('roleid', XMLDB_TYPE_INTEGER, '10', null, XMLDB_NOTNULL, null, null);

        // Adding keys to table temp_enroled_template
        $table->add_key('primary', XMLDB_KEY_PRIMARY, array('id'));

        // Adding indexes to table temp_enroled_template
        $table->add_index('userid', XMLDB_INDEX_NOTUNIQUE, array('userid'));
        $table->add_index('courseid', XMLDB_INDEX_NOTUNIQUE, array('courseid'));
        $table->add_index('roleid', XMLDB_INDEX_NOTUNIQUE, array('roleid'));

        // Conditionally launch create table for temp_enroled_template
        if (!$dbman->table_exists($table)) {
            $dbman->create_table($table);
        }

        // Define table temp_log_template to be created
        $table = new xmldb_table('temp_log_template');

        // Adding fields to table temp_log_template
        $table->add_field('id', XMLDB_TYPE_INTEGER, '10', null, XMLDB_NOTNULL, XMLDB_SEQUENCE, null);
        $table->add_field('userid', XMLDB_TYPE_INTEGER, '10', null, XMLDB_NOTNULL, null, '0');
        $table->add_field('course', XMLDB_TYPE_INTEGER, '10', null, XMLDB_NOTNULL, null, '0');
        $table->add_field('action', XMLDB_TYPE_CHAR, '40', null, XMLDB_NOTNULL, null, null);

        // Adding keys to table temp_log_template
        $table->add_key('primary', XMLDB_KEY_PRIMARY, array('id'));

        // Adding indexes to table temp_log_template
        $table->add_index('action', XMLDB_INDEX_NOTUNIQUE, array('action'));
        $table->add_index('course', XMLDB_INDEX_NOTUNIQUE, array('course'));
        $table->add_index('user', XMLDB_INDEX_NOTUNIQUE, array('userid'));
        $table->add_index('usercourseaction', XMLDB_INDEX_NOTUNIQUE, array('userid', 'course', 'action'));

        // Conditionally launch create table for temp_log_template
        if (!$dbman->table_exists($table)) {
            $dbman->create_table($table);
        }

        // Main savepoint reached
        upgrade_main_savepoint(true, 2012111200.00);
    }

    if ($oldversion < 2012111200.01) {
        // Force the rebuild of the cache of every courses, some cached information could contain wrong icon references.
        rebuild_course_cache();

        // Main savepoint reached.
        upgrade_main_savepoint(true, 2012111200.01);
    }

    if ($oldversion < 2012111601.01) {
        // Clea up after old shared memory caching support.
        unset_config('cachetype');
        unset_config('rcache');
        unset_config('rcachettl');
        unset_config('intcachemax');
        unset_config('memcachedhosts');
        unset_config('memcachedpconn');

        // Main savepoint reached.
        upgrade_main_savepoint(true, 2012111601.01);
    }

    if ($oldversion < 2012112100.00) {

        // Define field eventtype to be added to event_subscriptions.
        $table = new xmldb_table('event_subscriptions');
        $field = new xmldb_field('eventtype', XMLDB_TYPE_CHAR, '20', null, XMLDB_NOTNULL, null, null, 'userid');

        // Conditionally launch add field eventtype.
        if (!$dbman->field_exists($table, $field)) {
            $dbman->add_field($table, $field);
        }

        // Main savepoint reached.
        upgrade_main_savepoint(true, 2012112100.00);
    }

    // Moodle v2.4.0 release upgrade line
    // Put any upgrade step following this


    if ($oldversion < 2012120300.01) {
        // Make sure site-course has format='site' //MDL-36840

        if ($SITE->format !== 'site') {
            $DB->set_field('course', 'format', 'site', array('id' => $SITE->id));
            $SITE->format = 'site';
        }

        // Main savepoint reached
        upgrade_main_savepoint(true, 2012120300.01);
    }

    if ($oldversion < 2012120300.04) {
        // Remove "_utf8" suffix from all langs in course table.
        $langs = $DB->get_records_sql("SELECT DISTINCT lang FROM {course} WHERE lang LIKE ?", array('%_utf8'));

        foreach ($langs as $lang=>$unused) {
            $newlang = str_replace('_utf8', '', $lang);
            $sql = "UPDATE {course} SET lang = :newlang WHERE lang = :lang";
            $DB->execute($sql, array('newlang'=>$newlang, 'lang'=>$lang));
        }

        // Main savepoint reached.
        upgrade_main_savepoint(true, 2012120300.04);
    }

    if ($oldversion < 2012120300.07) {
        // Purge removed module filters and all their settings.

        $tables = array('filter_active', 'filter_config');
        foreach ($tables as $table) {
            $DB->delete_records_select($table, "filter LIKE 'mod/%'");
            $filters = $DB->get_records_sql("SELECT DISTINCT filter FROM {{$table}} WHERE filter LIKE 'filter/%'");
            foreach ($filters as $filter) {
                $DB->set_field($table, 'filter', substr($filter->filter, 7), array('filter'=>$filter->filter));
            }
        }

        $configs = array('stringfilters', 'filterall');
        foreach ($configs as $config) {
            if ($filters = get_config(null, $config)) {
                $filters = explode(',', $filters);
                $newfilters = array();
                foreach($filters as $filter) {
                    if (strpos($filter, '/') === false) {
                        $newfilters[] = $filter;
                    } else if (strpos($filter, 'filter/') === 0) {
                        $newfilters[] = substr($filter, 7);
                    }
                }
                $filters = implode(',', $newfilters);
                set_config($config, $filters);
            }
        }

        unset($tables);
        unset($table);
        unset($configs);
        unset($newfilters);
        unset($filters);
        unset($filter);

        // Main savepoint reached.
        upgrade_main_savepoint(true, 2012120300.07);
    }

    if ($oldversion < 2013021100.01) {

        // Changing precision of field password on table user to (255).
        $table = new xmldb_table('user');
        $field = new xmldb_field('password', XMLDB_TYPE_CHAR, '255', null, XMLDB_NOTNULL, null, null, 'username');

        // Launch change of precision for field password.
        $dbman->change_field_precision($table, $field);

        // Main savepoint reached.
        upgrade_main_savepoint(true, 2013021100.01);
    }

    if ($oldversion < 2013021800.00) {
        // Add the site identifier to the cache config's file.
        $siteidentifier = $DB->get_field('config', 'value', array('name' => 'siteidentifier'));
        cache_helper::update_site_identifier($siteidentifier);

        // Main savepoint reached.
        upgrade_main_savepoint(true, 2013021800.00);
    }

    if ($oldversion < 2013021801.00) {
        // Fixing possible wrong MIME types for SMART Notebook files.
        $extensions = array('%.gallery', '%.galleryitem', '%.gallerycollection', '%.nbk', '%.notebook', '%.xbk');
        $select = $DB->sql_like('filename', '?', false);
        foreach ($extensions as $extension) {
            $DB->set_field_select(
                'files',
                'mimetype',
                'application/x-smarttech-notebook',
                $select,
                array($extension)
            );
        }
        upgrade_main_savepoint(true, 2013021801.00);
    }

    if ($oldversion < 2013021801.01) {
        // Retrieve the list of course_sections as a recordset to save memory
        $coursesections = $DB->get_recordset('course_sections', null, 'course, id', 'id, course, sequence');
        foreach ($coursesections as $coursesection) {
            // Retrieve all of the actual modules in this course and section combination to reduce DB calls
            $actualsectionmodules = $DB->get_records('course_modules',
                    array('course' => $coursesection->course, 'section' => $coursesection->id), '', 'id, section');

            // Break out the current sequence so that we can compare it
            $currentsequence = explode(',', $coursesection->sequence);
            $newsequence = array();

            // Check each of the modules in the current sequence
            foreach ($currentsequence as $module) {
                if (isset($actualsectionmodules[$module])) {
                    $newsequence[] = $module;
                    // We unset the actualsectionmodules so that we don't get duplicates and that we can add orphaned
                    // modules later
                    unset($actualsectionmodules[$module]);
                }
            }

            // Append any modules which have somehow been orphaned
            foreach ($actualsectionmodules as $module) {
                $newsequence[] = $module->id;
            }

            // Piece it all back together
            $sequence = implode(',', $newsequence);

            // Only update if there have been changes
            if ($sequence !== $coursesection->sequence) {
                $coursesection->sequence = $sequence;
                $DB->update_record('course_sections', $coursesection);

                // And clear the sectioncache and modinfo cache - they'll be regenerated on next use
                $course = new stdClass();
                $course->id = $coursesection->course;
                $course->sectioncache = null;
                $course->modinfo = null;
                $DB->update_record('course', $course);
            }
        }
        $coursesections->close();

        // Main savepoint reached.
        upgrade_main_savepoint(true, 2013021801.01);
    }

    if ($oldversion < 2013021902.00) {
        // ISO country change: Netherlands Antilles is split into BQ, CW & SX
        // http://www.iso.org/iso/iso_3166-1_newsletter_vi-8_split_of_the_dutch_antilles_final-en.pdf
        $sql = "UPDATE {user} SET country = '' WHERE country = ?";
        $DB->execute($sql, array('AN'));

        upgrade_main_savepoint(true, 2013021902.00);
    }

    if ($oldversion < 2013022600.00) {
        // Delete entries regarding invalid 'interests' option which breaks course.
        $DB->delete_records('course_sections_avail_fields', array('userfield' => 'interests'));
        $DB->delete_records('course_modules_avail_fields', array('userfield' => 'interests'));
        // Clear course cache (will be rebuilt on first visit) in case of changes to these.
        rebuild_course_cache(0, true);

        upgrade_main_savepoint(true, 2013022600.00);
    }

    // Add index to field "timemodified" for grade_grades_history table.
    if ($oldversion < 2013030400.00) {
        $table = new xmldb_table('grade_grades_history');
        $field = new xmldb_field('timemodified');

        if ($dbman->field_exists($table, $field)) {
            $index = new xmldb_index('timemodified', XMLDB_INDEX_NOTUNIQUE, array('timemodified'));
            if (!$dbman->index_exists($table, $index)) {
                $dbman->add_index($table, $index);
            }
        }

        // Main savepoint reached.
        upgrade_main_savepoint(true, 2013030400.00);
    }

    if ($oldversion < 2013030400.02) {
        // Cleanup qformat blackboard settings.
        unset_all_config_for_plugin('qformat_blackboard');

        upgrade_main_savepoint(true, 2013030400.02);
    }

    // This is checking to see if the site has been running a specific version with a bug in it
    // because this upgrade step is slow and is only needed if the site has been running with the affected versions.
    if ($oldversion >= 2012062504.08 && $oldversion < 2012062504.13) {
        // Retrieve the list of course_sections as a recordset to save memory.
        // This is to fix a regression caused by MDL-37939.
        // In this case the upgrade step is fixing records where:
        // The data in course_sections.sequence contains the correct module id
        // The section field for on the course modules table may have been updated to point to the incorrect id.

        // This query is looking for sections where the sequence is not in sync with the course_modules table.
        // The syntax for the like query is looking for a value in a comma separated list.
        // It adds a comma to either site of the list and then searches for LIKE '%,id,%'.
        $sequenceconcat = $DB->sql_concat("','", 's.sequence', "','");
        $moduleconcat = $DB->sql_concat("'%,'", 'cm.id', "',%'");
        $sql = 'SELECT s2.id, s2.course, s2.sequence
                FROM {course_sections} s2
                JOIN(
                    SELECT DISTINCT s.id
                    FROM
                    {course_modules} cm
                    JOIN {course_sections} s
                    ON
                        cm.course = s.course
                    WHERE cm.section != s.id AND ' . $sequenceconcat . ' LIKE ' . $moduleconcat . '
                ) d
                ON s2.id = d.id';
        $coursesections = $DB->get_recordset_sql($sql);

        foreach ($coursesections as $coursesection) {
            // Retrieve all of the actual modules in this course and section combination to reduce DB calls.
            $actualsectionmodules = $DB->get_records('course_modules',
                    array('course' => $coursesection->course, 'section' => $coursesection->id), '', 'id, section');

            // Break out the current sequence so that we can compare it.
            $currentsequence = explode(',', $coursesection->sequence);
            $orphanlist = array();

            // Check each of the modules in the current sequence.
            foreach ($currentsequence as $cmid) {
                if (!empty($cmid) && !isset($actualsectionmodules[$cmid])) {
                    $orphanlist[] = $cmid;
                }
            }

            if (!empty($orphanlist)) {
                list($sql, $params) = $DB->get_in_or_equal($orphanlist, SQL_PARAMS_NAMED);
                $sql = "id $sql";

                $DB->set_field_select('course_modules', 'section', $coursesection->id, $sql, $params);

                // And clear the sectioncache and modinfo cache - they'll be regenerated on next use.
                $course = new stdClass();
                $course->id = $coursesection->course;
                $course->sectioncache = null;
                $course->modinfo = null;
                $DB->update_record('course', $course);
            }
        }
        $coursesections->close();

        // No savepoint needed for this change.
    }

<<<<<<< HEAD
    if ($oldversion < 2013032200.01) {
        // GD is now always available
        set_config('gdversion', 2);

        upgrade_main_savepoint(true, 2013032200.01);
    }

    if ($oldversion < 2013032600.03) {
        // Fixing possible wrong MIME type for MIME HTML (MHTML) files.
        $extensions = array('%.mht', '%.mhtml');
        $select = $DB->sql_like('filename', '?', false);
        foreach ($extensions as $extension) {
            $DB->set_field_select(
                'files',
                'mimetype',
                'message/rfc822',
                $select,
                array($extension)
            );
        }
        upgrade_main_savepoint(true, 2013032600.03);
    }

    if ($oldversion < 2013032600.04) {
        // MDL-31983 broke the quiz version number. Fix it.
        $DB->set_field('modules', 'version', '2013021500',
                array('name' => 'quiz', 'version' => '2013310100'));
        upgrade_main_savepoint(true, 2013032600.04);
    }

    if ($oldversion < 2013040200.00) {
        // Add openbadges tables.

        // Define table 'badge' to be created.
        $table = new xmldb_table('badge');

        // Adding fields to table 'badge'.
        $table->add_field('id', XMLDB_TYPE_INTEGER, '10', null, XMLDB_NOTNULL, XMLDB_SEQUENCE, null, null);
        $table->add_field('name', XMLDB_TYPE_CHAR, '255', null, XMLDB_NOTNULL, null, null, 'id');
        $table->add_field('description', XMLDB_TYPE_TEXT, null, null, null, null, null, 'name');
        $table->add_field('image', XMLDB_TYPE_INTEGER, '10', null, XMLDB_NOTNULL, null, null, 'description');
        $table->add_field('timecreated', XMLDB_TYPE_INTEGER, '10', null, XMLDB_NOTNULL, null, '0', 'image');
        $table->add_field('timemodified', XMLDB_TYPE_INTEGER, '10', null, XMLDB_NOTNULL, null, '0', 'timecreated');
        $table->add_field('usercreated', XMLDB_TYPE_INTEGER, '10', null, XMLDB_NOTNULL, null, null, 'timemodified');
        $table->add_field('usermodified', XMLDB_TYPE_INTEGER, '10', null, XMLDB_NOTNULL, null, null, 'usercreated');
        $table->add_field('issuername', XMLDB_TYPE_CHAR, '255', null, XMLDB_NOTNULL, null, null, 'usermodified');
        $table->add_field('issuerurl', XMLDB_TYPE_CHAR, '255', null, XMLDB_NOTNULL, null, null, 'issuername');
        $table->add_field('issuercontact', XMLDB_TYPE_CHAR, '255', null, null, null, null, 'issuerurl');
        $table->add_field('expiredate', XMLDB_TYPE_INTEGER, '10', null, null, null, null, 'issuercontact');
        $table->add_field('expireperiod', XMLDB_TYPE_INTEGER, '10', null, null, null, null, 'expiredate');
        $table->add_field('type', XMLDB_TYPE_INTEGER, '1', null, XMLDB_NOTNULL, null, '1', 'expireperiod');
        $table->add_field('courseid', XMLDB_TYPE_INTEGER, '10', null, null, null, null, 'type');
        $table->add_field('message', XMLDB_TYPE_TEXT, null, null, XMLDB_NOTNULL, null, null, 'courseid');
        $table->add_field('messagesubject', XMLDB_TYPE_TEXT, null, null, XMLDB_NOTNULL, null, null, 'message');
        $table->add_field('attachment', XMLDB_TYPE_INTEGER, '1', null, XMLDB_NOTNULL, null, '1', 'messagesubject');
        $table->add_field('notification', XMLDB_TYPE_INTEGER, '1', null, XMLDB_NOTNULL, null, '1', 'attachment');
        $table->add_field('status', XMLDB_TYPE_INTEGER, '1', null, XMLDB_NOTNULL, null, '0', 'notification');
        $table->add_field('nextcron', XMLDB_TYPE_INTEGER, '10', null, null, null, null, 'status');

        // Adding keys to table 'badge'.
        $table->add_key('primary', XMLDB_KEY_PRIMARY, array('id'));
        $table->add_key('fk_courseid', XMLDB_KEY_FOREIGN, array('courseid'), 'course', array('id'));
        $table->add_key('fk_usermodified', XMLDB_KEY_FOREIGN, array('usermodified'), 'user', array('id'));
        $table->add_key('fk_usercreated', XMLDB_KEY_FOREIGN, array('usercreated'), 'user', array('id'));

        // Adding indexes to table 'badge'.
        $table->add_index('type', XMLDB_INDEX_NOTUNIQUE, array('type'));

        // Conditionally launch create table for 'badge'.
        if (!$dbman->table_exists($table)) {
            $dbman->create_table($table);
        }

        // Define table 'badge_criteria' to be created.
        $table = new xmldb_table('badge_criteria');

        // Adding fields to table 'badge_criteria'.
        $table->add_field('id', XMLDB_TYPE_INTEGER, '10', null, XMLDB_NOTNULL, XMLDB_SEQUENCE, null, null);
        $table->add_field('badgeid', XMLDB_TYPE_INTEGER, '10', null, XMLDB_NOTNULL, null, '0', 'id');
        $table->add_field('criteriatype', XMLDB_TYPE_INTEGER, '10', null, null, null, null, 'badgeid');
        $table->add_field('method', XMLDB_TYPE_INTEGER, '1', null, XMLDB_NOTNULL, null, '1', 'criteriatype');

        // Adding keys to table 'badge_criteria'.
        $table->add_key('primary', XMLDB_KEY_PRIMARY, array('id'));
        $table->add_key('fk_badgeid', XMLDB_KEY_FOREIGN, array('badgeid'), 'badge', array('id'));

        // Adding indexes to table 'badge_criteria'.
        $table->add_index('badgeid', XMLDB_INDEX_NOTUNIQUE, array('badgeid'));
        $table->add_index('criteriatype', XMLDB_INDEX_NOTUNIQUE, array('criteriatype'));
        $table->add_index('badgecriteriatype', XMLDB_INDEX_UNIQUE, array('badgeid', 'criteriatype'));

        // Conditionally launch create table for 'badge_criteria'.
        if (!$dbman->table_exists($table)) {
            $dbman->create_table($table);
        }

        // Define table 'badge_criteria_param' to be created.
        $table = new xmldb_table('badge_criteria_param');

        // Adding fields to table 'badge_criteria_param'.
        $table->add_field('id', XMLDB_TYPE_INTEGER, '10', null, XMLDB_NOTNULL, XMLDB_SEQUENCE, null, null);
        $table->add_field('critid', XMLDB_TYPE_INTEGER, '10', null, XMLDB_NOTNULL, null, null, 'id');
        $table->add_field('name', XMLDB_TYPE_CHAR, '255', null, XMLDB_NOTNULL, null, null, 'critid');
        $table->add_field('value', XMLDB_TYPE_CHAR, '255', null, null, null, null, 'name');

        // Adding keys to table 'badge_criteria_param'.
        $table->add_key('primary', XMLDB_KEY_PRIMARY, array('id'));
        $table->add_key('fk_critid', XMLDB_KEY_FOREIGN, array('critid'), 'badge_criteria', array('id'));

        // Adding indexes to table 'badge_criteria_param'.
        $table->add_index('critid', XMLDB_INDEX_NOTUNIQUE, array('critid'));

        // Conditionally launch create table for 'badge_criteria_param'.
        if (!$dbman->table_exists($table)) {
            $dbman->create_table($table);
        }

        // Define table 'badge_issued' to be created.
        $table = new xmldb_table('badge_issued');

        // Adding fields to table 'badge_issued'.
        $table->add_field('id', XMLDB_TYPE_INTEGER, '10', null, XMLDB_NOTNULL, XMLDB_SEQUENCE, null, null);
        $table->add_field('badgeid', XMLDB_TYPE_INTEGER, '10', null, XMLDB_NOTNULL, null, '0', 'id');
        $table->add_field('userid', XMLDB_TYPE_INTEGER, '10', null, XMLDB_NOTNULL, null, '0', 'badgeid');
        $table->add_field('uniquehash', XMLDB_TYPE_TEXT, null, null, XMLDB_NOTNULL, null, null, 'userid');
        $table->add_field('dateissued', XMLDB_TYPE_INTEGER, '10', null, XMLDB_NOTNULL, null, '0', 'uniquehash');
        $table->add_field('dateexpire', XMLDB_TYPE_INTEGER, '10', null, null, null, null, 'dateissued');
        $table->add_field('visible', XMLDB_TYPE_INTEGER, '1', null, XMLDB_NOTNULL, null, '0', 'dateexpire');
        $table->add_field('issuernotified', XMLDB_TYPE_INTEGER, '10', null, null, null, null, 'visible');

        // Adding keys to table 'badge_issued'.
        $table->add_key('primary', XMLDB_KEY_PRIMARY, array('id'));
        $table->add_key('fk_badgeid', XMLDB_KEY_FOREIGN, array('badgeid'), 'badge', array('id'));
        $table->add_key('fk_userid', XMLDB_KEY_FOREIGN, array('userid'), 'user', array('id'));

        // Adding indexes to table 'badge_issued'.
        $table->add_index('badgeid', XMLDB_INDEX_NOTUNIQUE, array('badgeid'));
        $table->add_index('userid', XMLDB_INDEX_NOTUNIQUE, array('userid'));
        $table->add_index('badgeuser', XMLDB_INDEX_UNIQUE, array('badgeid', 'userid'));

        // Conditionally launch create table for 'badge_issued'.
        if (!$dbman->table_exists($table)) {
            $dbman->create_table($table);
        }

        // Define table 'badge_criteria_met' to be created.
        $table = new xmldb_table('badge_criteria_met');

        // Adding fields to table 'badge_criteria_met'.
        $table->add_field('id', XMLDB_TYPE_INTEGER, '10', null, XMLDB_NOTNULL, XMLDB_SEQUENCE, null, null);
        $table->add_field('issuedid', XMLDB_TYPE_INTEGER, '10', null, null, null, null, 'id');
        $table->add_field('critid', XMLDB_TYPE_INTEGER, '10', null, XMLDB_NOTNULL, null, null, 'issuedid');
        $table->add_field('userid', XMLDB_TYPE_INTEGER, '10', null, XMLDB_NOTNULL, null, null, 'critid');
        $table->add_field('datemet', XMLDB_TYPE_INTEGER, '10', null, XMLDB_NOTNULL, null, null, 'userid');

        // Adding keys to table 'badge_criteria_met'
        $table->add_key('primary', XMLDB_KEY_PRIMARY, array('id'));
        $table->add_key('fk_critid', XMLDB_KEY_FOREIGN, array('critid'), 'badge_criteria', array('id'));
        $table->add_key('fk_userid', XMLDB_KEY_FOREIGN, array('userid'), 'user', array('id'));
        $table->add_key('fk_issuedid', XMLDB_KEY_FOREIGN, array('issuedid'), 'badge_issued', array('id'));

        // Conditionally launch create table for 'badge_criteria_met'.
        if (!$dbman->table_exists($table)) {
            $dbman->create_table($table);
        }

        // Define table 'badge_manual_award' to be created.
        $table = new xmldb_table('badge_manual_award');

        // Adding fields to table 'badge_manual_award'.
        $table->add_field('id', XMLDB_TYPE_INTEGER, '10', null, XMLDB_NOTNULL, XMLDB_SEQUENCE, null, null);
        $table->add_field('badgeid', XMLDB_TYPE_INTEGER, '10', null, XMLDB_NOTNULL, null, null, 'id');
        $table->add_field('recipientid', XMLDB_TYPE_INTEGER, '10', null, XMLDB_NOTNULL, null, null, 'badgeid');
        $table->add_field('issuerid', XMLDB_TYPE_INTEGER, '10', null, XMLDB_NOTNULL, null, null, 'recipientid');
        $table->add_field('issuerrole', XMLDB_TYPE_INTEGER, '10', null, XMLDB_NOTNULL, null, null, 'issuerid');
        $table->add_field('datemet', XMLDB_TYPE_INTEGER, '10', null, XMLDB_NOTNULL, null, null, 'issuerrole');

        // Adding keys to table 'badge_manual_award'.
        $table->add_key('primary', XMLDB_KEY_PRIMARY, array('id'));
        $table->add_key('fk_badgeid', XMLDB_KEY_FOREIGN, array('id'), 'badge', array('id'));
        $table->add_key('fk_recipientid', XMLDB_KEY_FOREIGN, array('recipientid'), 'user', array('id'));
        $table->add_key('fk_issuerid', XMLDB_KEY_FOREIGN, array('issuerid'), 'user', array('id'));
        $table->add_key('fk_issuerrole', XMLDB_KEY_FOREIGN, array('issuerrole'), 'role', array('id'));

        // Conditionally launch create table for 'badge_manual_award'.
        if (!$dbman->table_exists($table)) {
            $dbman->create_table($table);
        }

        // Define table 'badge_backpack' to be created.
        $table = new xmldb_table('badge_backpack');

        // Adding fields to table 'badge_backpack'.
        $table->add_field('id', XMLDB_TYPE_INTEGER, '10', null, XMLDB_NOTNULL, XMLDB_SEQUENCE, null, null);
        $table->add_field('userid', XMLDB_TYPE_INTEGER, '10', null, XMLDB_NOTNULL, null, '0', 'id');
        $table->add_field('email', XMLDB_TYPE_CHAR, '100', null, XMLDB_NOTNULL, null, null, 'userid');
        $table->add_field('backpackurl', XMLDB_TYPE_CHAR, '255', null, XMLDB_NOTNULL, null, null, 'email');
        $table->add_field('backpackuid', XMLDB_TYPE_INTEGER, '10', null, XMLDB_NOTNULL, null, null, 'backpackurl');
        $table->add_field('backpackgid', XMLDB_TYPE_INTEGER, '10', null, XMLDB_NOTNULL, null, null, 'backpackuid');
        $table->add_field('autosync', XMLDB_TYPE_INTEGER, '1', null, XMLDB_NOTNULL, null, '0', 'backpackgid');
        $table->add_field('password', XMLDB_TYPE_CHAR, '50', null, null, null, null, 'autosync');

        // Adding keys to table 'badge_backpack'.
        $table->add_key('primary', XMLDB_KEY_PRIMARY, array('id'));
        $table->add_key('fk_userid', XMLDB_KEY_FOREIGN, array('userid'), 'user', array('id'));

        // Adding indexes to table 'badge_backpack'.
        $table->add_index('userid', XMLDB_INDEX_NOTUNIQUE, array('userid'));

        // Conditionally launch create table for 'badge_backpack'.
        if (!$dbman->table_exists($table)) {
            $dbman->create_table($table);
        }

        // Main savepoint reached.
        upgrade_main_savepoint(true, 2013040200.00);
    }

    if ($oldversion < 2013040201.00) {
        // Convert name field in event table to text type as RFC-2445 doesn't have any limitation on it.
        $table = new xmldb_table('event');
        $field = new xmldb_field('name', XMLDB_TYPE_TEXT, null, null, XMLDB_NOTNULL, null, null);
        if ($dbman->field_exists($table, $field)) {
            $dbman->change_field_type($table, $field);
        }
        // Main savepoint reached.
        upgrade_main_savepoint(true, 2013040201.00);
=======
    if ($oldversion < 2013032200.00) {

        // Define field completionstartonenrol to be dropped from course.
        $table = new xmldb_table('course');
        $field = new xmldb_field('completionstartonenrol');

        // Conditionally launch drop field completionstartonenrol.
        if ($dbman->field_exists($table, $field)) {
            $dbman->drop_field($table, $field);
        }

        // Main savepoint reached.
        upgrade_main_savepoint(true, 2013032200.00);
>>>>>>> 8819a836
    }

    return true;
}<|MERGE_RESOLUTION|>--- conflicted
+++ resolved
@@ -1756,7 +1756,6 @@
         // No savepoint needed for this change.
     }
 
-<<<<<<< HEAD
     if ($oldversion < 2013032200.01) {
         // GD is now always available
         set_config('gdversion', 2);
@@ -1984,7 +1983,8 @@
         }
         // Main savepoint reached.
         upgrade_main_savepoint(true, 2013040201.00);
-=======
+    }
+
     if ($oldversion < 2013032200.00) {
 
         // Define field completionstartonenrol to be dropped from course.
@@ -1998,7 +1998,6 @@
 
         // Main savepoint reached.
         upgrade_main_savepoint(true, 2013032200.00);
->>>>>>> 8819a836
     }
 
     return true;
