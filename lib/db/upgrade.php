--- conflicted
+++ resolved
@@ -2933,7 +2933,6 @@
         upgrade_main_savepoint(true, 2019040200.01);
     }
 
-<<<<<<< HEAD
     if ($oldversion < 2019040600.02) {
 
         // Define key fileid (foreign) to be dropped form analytics_train_samples.
@@ -2972,8 +2971,9 @@
 
         // Main savepoint reached.
         upgrade_main_savepoint(true, 2019040600.04);
-=======
-    if ($oldversion < 2019040600.01) {
+    }
+
+    if ($oldversion < 2019041000.02) {
 
         // Define field fullmessagetrust to be added to messages.
         $table = new xmldb_table('messages');
@@ -2985,8 +2985,7 @@
         }
 
         // Main savepoint reached.
-        upgrade_main_savepoint(true, 2019040600.01);
->>>>>>> 3a5afbf5
+        upgrade_main_savepoint(true, 2019041000.02);
     }
 
     return true;
