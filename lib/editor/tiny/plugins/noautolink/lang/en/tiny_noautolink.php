<?php
// This file is part of Moodle - http://moodle.org/
//
// Moodle is free software: you can redistribute it and/or modify
// it under the terms of the GNU General Public License as published by
// the Free Software Foundation, either version 3 of the License, or
// (at your option) any later version.
//
// Moodle is distributed in the hope that it will be useful,
// but WITHOUT ANY WARRANTY; without even the implied warranty of
// MERCHANTABILITY or FITNESS FOR A PARTICULAR PURPOSE.  See the
// GNU General Public License for more details.
//
// You should have received a copy of the GNU General Public License
// along with Moodle.  If not, see <http://www.gnu.org/licenses/>.

/**
 * Strings for component 'tiny_noautolink', language 'en'.
 *
 * @package    tiny_noautolink
 * @copyright  2023 Meirza  <meirza.arson@moodle.com>
 * @license    http://www.gnu.org/copyleft/gpl.html GNU GPL v3 or later
 */

$string['buttontitle'] = 'No auto-link';
$string['errorinvalidurl'] = 'The selected content is not a URL. Please try again.';
$string['infoaddsuccess'] = 'Auto-link prevention added.';
$string['infoemptyselection'] = 'Select a URL and try again.';
$string['inforemovesuccess'] = 'Auto-link prevention removed.';
<<<<<<< HEAD
$string['pluginname'] = 'Tiny no auto-link';
$string['privacy:metadata'] = 'The tiny_noautolink plugin does not store any personal data.';

// Deprecated since Moodle 4.5.
$string['helplinktext'] = 'No auto-link helper';
=======
$string['pluginname'] = 'No auto-link';
$string['privacy:metadata'] = 'The tiny_noautolink plugin does not store any personal data.';
>>>>>>> a8cdd0d7
<|MERGE_RESOLUTION|>--- conflicted
+++ resolved
@@ -27,13 +27,8 @@
 $string['infoaddsuccess'] = 'Auto-link prevention added.';
 $string['infoemptyselection'] = 'Select a URL and try again.';
 $string['inforemovesuccess'] = 'Auto-link prevention removed.';
-<<<<<<< HEAD
-$string['pluginname'] = 'Tiny no auto-link';
+$string['pluginname'] = 'No auto-link';
 $string['privacy:metadata'] = 'The tiny_noautolink plugin does not store any personal data.';
 
 // Deprecated since Moodle 4.5.
-$string['helplinktext'] = 'No auto-link helper';
-=======
-$string['pluginname'] = 'No auto-link';
-$string['privacy:metadata'] = 'The tiny_noautolink plugin does not store any personal data.';
->>>>>>> a8cdd0d7
+$string['helplinktext'] = 'No auto-link helper';