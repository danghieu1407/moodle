--- conflicted
+++ resolved
@@ -47,13 +47,8 @@
 $string['premiumplugin:tinymcespellchecker'] = 'Spell Checker Pro';
 $string['premiumplugin:typography'] = 'Advanced Typography';
 $string['premiumplugins'] = 'Premium plugins';
-<<<<<<< HEAD
-$string['premiumplugins_desc'] = 'Access to TinyMCE Premium plugins requires an API key. Not all listed plugins may be available with your TinyMCE Premium subscription. You can check available plugins on your <a target="_blank" href="https://www.tiny.cloud/my-account/integrate/">Tiny Cloud</a> account page.';
+$string['premiumplugins_desc'] = 'Access to TinyMCE Premium plugins requires an API key. Not all listed plugins may be available with your TinyMCE Premium subscription. You can check available plugins on your <a href="https://www.tiny.cloud">Tiny Cloud</a> account page.';
 $string['privacy:metadata'] = 'The Tiny premium plugin for TinyMCE does not store any personal data.';
 
 // Deprecated since Moodle 4.5.
-$string['helplinktext'] = 'Premium plugins';
-=======
-$string['premiumplugins_desc'] = 'Access to TinyMCE Premium plugins requires an API key. Not all listed plugins may be available with your TinyMCE Premium subscription. You can check available plugins on your <a href="https://www.tiny.cloud">Tiny Cloud</a> account page.';
-$string['privacy:metadata'] = 'The Tiny premium plugin for TinyMCE does not store any personal data.';
->>>>>>> a8cdd0d7
+$string['helplinktext'] = 'Premium plugins';