This files describes API changes in core libraries and APIs,
information provided here is intended especially for developers.

=== 3.9 ===
<<<<<<< HEAD
* admin/tool/task/cli/adhoc_task.php now observers the concurrency limits.
  If you want to get the previous (unlimited) behavior, use the --ignorelimits switch).
* Removed the following deprecated functions:
  - question_add_tops
  - question_is_only_toplevel_category_in_context
=======
format_float() now accepts a special value (-1) as the $decimalpoints parameter which means auto-detecting number of decimal points.
>>>>>>> 9173b83e

=== 3.8 ===
* Add CLI option to notify all cron tasks to stop: admin/cli/cron.php --stop
* The rotate_image function has been added to the stored_file class (MDL-63349)
* The yui checknet module is removed. Call \core\session\manager::keepalive instead.
* The generate_uuid() function has been deprecated. Please use \core\uuid::generate() instead.
* Remove lib/pear/auth/RADIUS.php (MDL-65746)
* Core components are now defined in /lib/components.json instead of coded into /lib/classes/component.php
* Subplugins should now be defined using /db/subplugins.json instead of /db/subplugins.php
* The following functions have been finally deprecated and can not be used anymore:
    * allow_override()
    * allow_assign()
    * allow_switch()
    * https_required()
    * verify_https_required()
* Remove duplicate font-awesome SCSS, Please see /theme/boost/scss/fontawesome for usage (MDL-65936)
* Remove lib/pear/Crypt/CHAP.php (MDL-65747)
* New output component available: \core\output\checkbox_toggleall
  - This allows developers to easily output groups of checkboxes that can be toggled by master controls in the form of a checkbox or
    a button. Action elements which perform actions on the selected checkboxes can also be enabled/disabled depending on whether
    at least a single checkbox item is selected or not.
* Final deprecation (removal) of the core/modal_confirm dialogue.
* Upgrade scssphp to v1.0.2, This involves renaming classes from Leafo => ScssPhp as the repo has changed.
* Implement supports_xsendfile() method and allow support for xsendfile in alternative_file_system_class
  independently of local files (MDL-66304).
* The methods get_local_path_from_storedfile and get_remote_path_from_storedfile in lib/filestore/file_system.php
  are now public. If you are overriding these then you will need to change your methods to public in your class.
* It is now possible to use sub-directories for AMD modules.
  The standard rules for Level 2 namespaces also apply to AMD modules.
  The sub-directory used must be either an valid component, or placed inside a 'local' directory to ensure that it does not conflict with other components.

    The following are all valid module names and locations in your plugin:
      mod_forum/view: mod/forum/amd/src/view.js
      mod_forum/local/views/post: mod/forum/amd/src/local/views/post
      mod_forum/form/checkbox-toggle: mod/forum/amd/src/form/checkbox-toggle.js

    The following are all invalid module names and locations in your plugin:
      mod_forum/views/post: mod/forum/amd/src/views/post
* The 'xxxx_check_password_policy' method now has an extra parameter: $user. It contains the user object to perform password
validation against and defaults to null (so, no user needed) if not provided.
* It is now possible to use sub-directories when creating mustache templates.
  The standard rules for Level 2 namespaces also apply to templates.
  The sub-directory used must be either an valid component, or placed inside a 'local' directory to ensure that it does not conflict with other components.

    The following are all valid template names and locations in your plugin:
      mod_forum/forum_post: mod/forum/templates/forum_post.mustache
      mod_forum/local/post/user: mod/forum/templates/local/post/user.mustache
      mod_forum/form/checkbox_toggle: mod/forum/templates/form/checkbox_toggle.mustache

    The following are _invalid_ template names and locations:
      mod_forum/post/user: mod/forum/templates/local/post/user.mustache
* Following behat steps have been removed from core:
    - I go to "<gradepath_string>" in the course gradebook
* A new admin setting widget 'core_admin\local\settings\filesize' is added.
* Core capabilities 'moodle/community:add' and 'moodle/community:download' have been removed from core as part of Moodle.net sunsetting.
* As part of Moodle.net sunsetting process the following hub api functions have been deprecated:
    - get_courses
    - unregister_courses
    - register_course
    - add_screenshot
    - download_course_backup
    - upload_course_backup
* A new setting 'Cache templates' was added (see MDL-66367). This setting determines if templates are cached or not.
  This setting can be set via the UI or by defining $CFG->cachetemplates in your config.php file. It is a boolean
  and should be set to either false or true. Developers will probably want to set this to false.
* The core_enrol_edit_user_enrolment webservice has been deprecated. Please use core_enrol_submit_user_enrolment_form instead.
* \single_button constructor has a new attributes param to add attributes to the button HTML tag.
* Improved url matching behaviour for profiled urls and excluded urls
* Attempting to use xsendfile via the 3rd param of readstring_accel() is now ignored.
* New H5P libraries have been added to Moodle core in /lib/h5p.
* New H5P core subsystem have been added.
* Introduced new callback for plugin developers '<component>_get_path_from_pluginfile($filearea, $args)': This will return
the itemid and filepath for the filearea and path defined in $args. It has been added in order to get the correct itemid and
filepath because some components, such as mod_page or mod_resource, add the revision to the URL where the itemid should be placed
(to prevent caching problems), but then they don't store it in database.
* New utility function \core_form\util::form_download_complete should be called if your code sends
  a file with Content-Disposition: Attachment in response to a Moodle form submit button (to ensure
  that disabled submit buttons get re-enabled in that case). It is automatically called by the
  filelib.php send_xx functions.
* If you have a form which sends a file in response to a Moodle form submit button, but you cannot
  call the above function because the file is sent by a third party library, then you should add
  the attribute data-double-submit-protection="off" to your form.

=== 3.7 ===

* Nodes in the navigation api can have labels for each group. See set/get_collectionlabel().
* The method core_user::is_real_user() now returns false for userid = 0 parameter
* 'mform1' dependencies (in themes, js...) will stop working because a randomly generated string has been added to the id
attribute on forms to avoid collisions in forms loaded in AJAX requests.
* A new method to allow queueing or rescheduling of an existing scheduled task was added. This allows an existing task
  to be updated or queued as required. This new functionality can be found in \core\task\manager::reschedule_or_queue_adhoc_task.
* Icons are displayed for screen readers unless they have empty alt text (aria-hidden). Do not provide an icon with alt text immediately beside an element with exactly the same text.
* admin_settingpage has a new function hide_if(), modeled after the same functionality in the forms library. This allows admin settings to be dynamically hidden based on the values of other settings.
* The \core_rating provider's get_sql_join function now accepts an optional $innerjoin parameter.
  It is recommended that privacy providers using this function call rewrite any long query into a number of separate
  calls to add_from_sql for improved performance, and that the new argument is used.
  This will allow queries to remain backwards-compatible with older versions of Moodle but will have significantly better performance in version supporting the innerjoin parameter.
* /message/defaultoutputs.php file and admin_page_defaultmessageoutputs class have been deprecated
  and all their settings moved to admin/message.php (see MDL-64495). Please use admin_page_managemessageoutputs class instead.
* A new parameter $lang has been added to mustache_template_source_loader->load_with_dependencies() method
  so it is possible for Mustache to request string in a specific language.
* Behat timeout constants behat_base::TIMEOUT, EXTENDED_TIMEOUT, and REDUCED_TIMEOUT have been
  deprecated. Please instead use the functions behat_base::get_timeout(), get_extended_timeout(),
  and get_reduced_timeout(). These allow for timeouts to be increased by a setting in config.php.
* The $draftitemid parameter of file_save_draft_area_files() function now supports the constant IGNORE_FILE_MERGE:
  When the parameter is set to that constant, the function won't process file merging, keeping the original state of the file area.
  Notice also than when $text is set, pluginfile rewrite won't be processed so the text will not be modified.
* Introduced new callback for plugin developers '<component>_pre_processor_message_send($procname, $proceventdata)':
  This will allow any plugin to manipulate messages or notifications before they are sent by a processor (email, mobile...)
* New capability 'moodle/category:viewcourselist' in category context that controls whether user is able to browse list of courses
  in this category. To work with list of courses use API methods in core_course_category and also 'course' form element.
* It is possible to pass additional conditions to get_courses_search();
  core_course_category::search_courses() now allows to search only among courses with completion enabled.
* Add support for a new xxx_after_require_login callback
* A new conversation type has been created for self-conversations. During the upgrading process:
  - Firstly, the existing self-conversations will be starred and migrated to the new type, removing the duplicated members in the
  message_conversation_members table.
  - Secondly, the legacy self conversations will be migrated from the legacy 'message_read' table. They will be created using the
  new conversation type and will be favourited.
  - Finally, the self-conversations for all remaining users without them will be created and starred.
Besides, from now, a self-conversation will be created and starred by default to all the new users (even when $CFG->messaging
is disabled).
* New optional parameter $throwexception for \get_complete_user_data(). If true, an exception will be thrown when there's no
  matching record found or when there are multiple records found for the given field value. If false, it will simply return false.
  Defaults to false when not set.
* Exposed submit button to allow custom styling (via customclassoverride variable) which can override btn-primary/btn-secondary classes
* `$includetoken` parameter type has been changed. Now supports:
   boolean: False indicates to not include the token, true indicates to generate a token for the current user ($USER).
   integer: Indicates to generate a token for the user whose id is the integer value.
* The following functions have been updated to support the new usage:
    - make_pluginfile_url
    - file_rewrite_pluginfile_urls
* New mform element 'float' handles localised floating point numbers.

=== 3.6 ===

* A new token-based version of pluginfile.php has been added which can be used for out-of-session file serving by
  setting the `$includetoken` parameter to true on the `moodle_url::make_pluginfile_url()`, and
  `moodle_url::make_file_url()` functions.
* The following picture functions have been updated to support use of the new token-based file serving:
    - print_group_picture
    - get_group_picture_url
* The `user_picture` class has a new public `$includetoken` property which can be set to make use of the new token-based
  file serving.
* Custom AJAX handlers for the form autocomplete fields can now optionally return string in their processResults()
  callback. If a string is returned, it is displayed instead of the list of suggested items. This can be used, for
  example, to inform the user that there are too many items matching the current search criteria.
* The form element 'htmleditor' has been deprecated. Please use the 'editor' element instead.
* The print_textarea() function has been deprecated. Please use $OUTPUT->print_textarea() instead.
* The following functions have been finally deprecated and can not be used any more:
    - external_function_info()
    - core_renderer::update_module_button()
    - events_trigger()
    - events_cron()
    - events_dispatch()
    - events_is_registered()
    - events_load_def()
    - events_pending_count()
    - events_process_queued_handler()
    - events_queue_handler()
    - events_trigger_legacy()
    - events_update_definition()
    - get_file_url()
    - course_get_cm_rename_action()
    - course_scale_used()
    - site_scale_used()
    - clam_message_admins()
    - get_clam_error_code()
    - get_records_csv()
    - put_records_csv()
    - print_log()
    - print_mnet_log()
    - print_log_csv()
    - print_log_xls()
    - print_log_ods()
    - build_logs_array()
    - get_logs_usercourse()
    - get_logs_userday()
    - get_logs()
    - prevent_form_autofill_password()
    - prefixed_tablenode_transformations()
    - core_media_renderer
    - core_media
* Following api's have been removed in behat_config_manager, please use behat_config_util instead.
    - get_features_with_tags()
    - get_components_steps_definitions()
    - get_config_file_contents()
    - merge_behat_config()
    - get_behat_profile()
    - profile_guided_allocate()
    - merge_config()
    - clean_path()
    - get_behat_tests_path()
* Following behat steps have been removed from core:
    - I set the field "<field_string>" to multiline
    - I follow "<link_string>"" in the open menu
* The following behat steps have been deprecated, please do not use these step definitions any more:
    - behat_navigation.php: i_navigate_to_node_in()
    - theme/boost/tests/behat/behat_theme_boost_behat_navigation.php: i_navigate_to_node_in()
  Use one of the following steps instead:
    - I navigate to "PATH > ITEM" in current page administration
    - I navigate to "PATH > ITEM" in site administration
    - I navigate to course participants
    - I navigate to "TAB1 > TAB2" in the course gradebook
  If some items are not available without Navigation block at all, one can use combination of:
    - I add the "Navigation" block if not present
    - I click on "LINK" "link" in the "Navigation" "block"
* The core\session\util class has been removed. This contained one function only used by the memcached class which has
  been moved there instead (connection_string_to_memcache_servers).
* Removed the lib/password_compat/lib/password.php file.
* The eventslib.php file has been deleted and its functions have been moved to deprecatedlib.php. The affected functions are:
  - events_get_cached()
  - events_uninstall()
  - events_cleanup()
  - events_dequeue()
  - events_get_handlers()
* coursecat::get() now has optional $user parameter.
* coursecat::is_uservisible() now has optional $user parameter.
* Removed the lib/form/submitlink.php element which was deprecated in 3.2.
* The user_selector classes do not support custom list of extra identity fields any more. They obey the configured user
  policy and respect the privacy setting made by site administrators. The list of user identifiers should never be
  hard-coded. Instead, the setting $CFG->showuseridentity should be always respected, which has always been the default
  behaviour (MDL-59847).
* The function message_send() in messagelib.php will now only take the object \core\message\message as a parameter.
* The method message_sent::create_from_ids() parameter courseid is now required. A debugging
  message was previously displayed, and the SITEID was used, when not provided.
* The method \core\message\manager::send_message() now only takes the object \core\message\message as the first parameter.
* Following functions have been deprecated, please use get_roles_used_in_context.
    - get_roles_on_exact_context()
    - get_roles_with_assignment_on_context()
* New functions to support the merging of user draft areas from the interface; see MDL-45170 for details:
  - file_copy_file_to_file_area()
  - file_merge_draft_areas()
  - file_replace_file_area_in_text()
  - extract_draft_file_urls_from_text()
* Class coursecat is now alias to autoloaded class core_course_category, course_in_list is an alias to
  core_course_list_element, class coursecat_sortable_records is deprecated without replacement.
* \core_user_external::create_users() and \core_user_external::update_users() can now accept more user profile fields so user
  creation/update via web service can now be very similar to the edit profile page's functionality. The new fields that have been
  added are:
  - maildisplay
  - interests
  - url
  - icq
  - skype
  - aim
  - yahoo
  - msn
  - institution
  - department
  - phone1
  - phone2
  - address
* New function mark_user_dirty() must be called after changing data that gets cached in user sessions. Examples:
  - Assigning roles to users.
  - Unassigning roles from users.
  - Enrolling users into courses.
  - Unenrolling users from courses.
* New optional parameter $context for the groups_get_members_join() function and ability to filter users that are not members of
any group. Besides, groups_get_members_ids_sql, get_enrolled_sql and get_enrolled_users now accepts -1 (USERSWITHOUTGROUP) for
the groupid field.
* Added $CFG->conversionattemptlimit setting to config.php allowing a maximum number of retries before giving up conversion
  of a given document by the assignfeedback_editpdf\task\convert_submissions task. Default value: 3.
* The following events have been deprecated and should not be used any more:
  - message_contact_blocked
  - message_contact_unblocked
  The reason for this is because you can now block/unblock users without them necessarily being a contact. These events
  have been replaced with message_user_blocked and message_user_unblocked respectively.
* The event message_deleted has been changed, it no longer records the value of the 'useridto' due to
  the introduction of group messaging. Please, if you have any observers or are triggering this event
  in your code you will have to make some changes!
* The gradebook now supports the ability to accept files as feedback. This can be achieved by adding
  'feedbackfiles' to the $grades parameter passed to grade_update().
    For example -
        $grades['feedbackfiles'] = [
            'contextid' => 1,
            'component' => 'mod_xyz',
            'filearea' => 'mod_xyz_feedback',
            'itemid' => 2
        ];
  These files will be then copied to the gradebook file area.
* Allow users to choose who can message them for privacy reasons, with a 'growing circle of contactability':
  - Added $CFG->messagingallusers, for enabling messaging to all site users. Default value: 0.
    When $CFG->messagingallusers = false users can choose being contacted by only contacts or contacts and users sharing a course with them.
    In that case, the default user preference is MESSAGE_PRIVACY_COURSEMEMBER (users sharing a course).
    When $CFG->messagingallusers = true users have a new option for the privacy messaging preferences: "Anyone on the site". In that case,
    the default user preference is MESSAGE_PRIVACY_SITE (all site users).
  - Added $CFG->keepmessagingallusersenabled setting to config.php to force enabling $CFG->messagingallusers during the upgrading process.
    Default value: 0.
    When $CFG->keepmessagingallusersenabled is set to true, $CFG->messagingallusers will be also set to true to enable messaging site users.
    However, when it is empty, $CFG->messagingallusers will be disabled during the upgrading process, so the users will only be able to
    message contacts and users sharing a course with them.
* There has been interface and functional changes to admin_apply_default_settings() (/lib/adminlib.php).  The function now takes two
  additional optional parameters, $admindefaultsettings and $settingsoutput.  It also has a return value $settingsoutput.
  The function now does not need to be called twice to ensure all default settings are set.  Instead the function calls itself recursively
  until all settings have been set. The additional parameters are used recursively and shouldn't be need to be explicitly passed in when calling
  the function from other parts of Moodle.
  The return value: $settingsoutput is an array of setting names and the values that were set by the function.
* Webservices no longer update the lastaccess time for a user in a course. Call core_course_view_course() manually if needed.
* A new field has been added to the context table. Please ensure that any contxt preloading uses get_preload_record_columns_sql or get_preload_record_columns to fetch the list of columns.

=== 3.5 ===

* There is a new privacy API that every subsystem and plugin has to implement so that the site can become GDPR
  compliant. Plugins use this API to report what information they store or process regarding users, and provide ability
  to export and delete personal data. See https://docs.moodle.org/dev/Privacy_API for guidelines on how to implement the
  privacy API in your plugin.
* The cron runner now sets up a fresh PAGE and OUTPUT between each task.
* The core_renderer methods notify_problem(), notify_success(), notify_message() and notify_redirect() that were
  deprecated in Moodle 3.1 have been removed. Use \core\notification::add(), or \core\output\notification as required.
* The maximum supported precision (the total number of digits) for XMLDB_TYPE_NUMBER ("number") fields raised from 20 to
  38 digits. Additionally, the whole number part (precision minus scale) must not be longer than the maximum length of
  integer fields (20 digits). Note that PHP floats commonly support precision of roughly 15 digits only (MDL-32113).
* Event triggering and event handlers:
    - The following events, deprecated since moodle 2.6, have been finally removed: groups_members_removed,
      groups_groupings_groups_removed, groups_groups_deleted, groups_groupings_deleted.
* The following functions have been finally deprecated and can not be used any more:
  - notify()
* XMLDB now validates the PATH attribute on every install.xml file. Both the XMLDB editor and installation will fail
  when a problem is detected with it. Please ensure your plugins contain correct directory relative paths.
* Add recaptchalib_v2.php for support of reCAPTCHA v2.
* Plugins can define class 'PLUGINNAME\privacy\local\sitepolicy\handler' if they implement an alternative mechanisms for
  site policies managements and agreements. Administrators can define which component is to be used for handling site
  policies and agreements. See https://docs.moodle.org/dev/Site_policy_handler
* Scripts can define a constant NO_SITEPOLICY_CHECK and set it to true before requiring the main config.php file. It
  will make the require_login() skipping the test for the user's policyagreed status. This is useful for plugins that
  act as a site policy handler.
* There is a new is_fulltext_search_supported() DML function. The default implementation returns false. This function
  is used by 'Simple search' global search engine to determine if the database full-text search capabilities can be used.
* The following have been removed from the list of core subsystems:
   - core_register
   - core_publish
  Following this change, \core_register_renderer and \core_publish_renderer have been removed and their methods have been
  moved to \core_admin_renderer and \core_course_renderer respectively.

=== 3.4 ===

* oauth2_client::request method has an extra parameter to specify the accept header for the response (MDL-60733)
* The following functions, previously used (exclusively) by upgrade steps are not available
  anymore because of the upgrade cleanup performed for this version. See MDL-57432 for more info:
    - upgrade_mimetypes()
    - upgrade_fix_missing_root_folders_draft()
    - upgrade_minmaxgrade()
    - upgrade_course_tags()

* Added new moodleform element 'filetypes' and new admin setting widget 'admin_setting_filetypes'. These new widgets
  allow users to define a list of file types; either by typing them manually or selecting them from a list. The widgets
  directly support the syntax used to feed the 'accepted_types' option of the filemanager and filepicker elements. File
  types can be specified as extensions (.jpg or just jpg), mime types (text/plain) or groups (image).
* Removed accesslib private functions: load_course_context(), load_role_access_by_context(), dedupe_user_access() (MDL-49398).
* Internal "accessdata" structure format has changed to improve ability to perform role definition caching (MDL-49398).
* Role definitions are no longer cached in user session (MDL-49398).
* External function core_group_external::get_activity_allowed_groups now returns an additional field: canaccessallgroups.
  It indicates whether the user will be able to access all the activity groups.
* file_get_draft_area_info does not sum the root folder anymore when calculating the foldercount.
* The moodleform element classes can now optionally provide a public function validateSubmitValue(). This method can be
  used to perform implicit validation of submitted values - without the need to explicitly add the validation rules to
  every form. The method should accept a single parameter with the submitted value. It should return a string with the
  eventual validation error, or an empty value if the validation passes.
* New user_picture attribute $includefullname to determine whether to include the user's full name with the user's picture.
* Enrol plugins which provide enrolment actions can now declare the following "data-action" attributes in their implementation of
  enrol_plugin::get_user_enrolment_actions() whenever applicable:
  * "editenrolment" - For editing a user'e enrolment details. Defined by constant ENROL_ACTION_EDIT.
  * "unenrol" - For unenrolling a student. Defined by constant ENROL_ACTION_UNENROL.
  These attributes enable enrol actions to be rendered via modals. If not added, clicking on the enrolment action buttons will still
  redirect the user to the appropriate enrolment action page. Though optional, it is recommended to add these attributes for a
  better user experience when performing enrol actions.
* The enrol_plugin::get_user_enrolment_actions() implementations for core enrol plugins have been removed and moved to
  the parent method itself. New enrol plugins don't have to implement get_user_enrolment_actions(), but just need to
  make sure that they override:
  - enrol_plugin::allow_manage(), and/or
  - enrol_plugin::allow_unenrol_user() or enrol_plugin::allow_unenrol()
  Existing enrol plugins that override enrol_plugin::get_user_enrolment_actions() don't have to do anything, but can
  also opt to remove their own implementation of the method if they basically have the same logic as the parent method.
* New optional parameter $enrolid for the following functions:
  - get_enrolled_join()
  - get_enrolled_sql()
  - get_enrolled_with_capabilities_join()
  Setting this parameter to a non-zero value will add a condition to the query such that only users that were enrolled
  with this enrolment method will be returned.
* New optional parameter 'closeSuggestionsOnSelect' for the enhance() function for form-autocomplete. Setting this to true will
  close the suggestions popup immediately after an option has been selected. If not specified, it defaults to true for single-select
  elements and false for multiple-select elements.
* user_can_view_profile() now also checks the moodle/user:viewalldetails capability.
* The core/modal_confirm dialogue has been deprecated. Please use the core/modal_save_cancel dialogue instead. Please ensure you
  update to use the ModalEvents.save and ModalEvents.cancel events instead of their yes/no counterparts.
* Instead of checking the 'moodle/course:viewparticipants' and 'moodle/site:viewparticipants' capabilities use the
  new functions course_can_view_participants() and course_require_view_participants().
* $stored_file->add_to_curl_request() now adds the filename to the curl request.
* The option for Login HTTPS (authentication-only SSL) has been removed
* $CFG->loginhttps is now deprecated, do not use it.
* $PAGE->https_required and $PAGE->verify_https_required() are now deprecated. They are no longer used and will throw a coding_exception.
* $CFG->httpswwwroot is now deprecated and will always result in the same value as wwwroot.
* Added function core_role_set_view_allowed() to check if a user should be able to see a given role.
  This should be checked whenever displaying a list of roles to a user, however, core_role_set_assign_allowed may need to override it
  in some cases.
* Deprecated allow_override, allow_assign and allow_switch and replaced with core_role_set_*_allowed to avoid function names conflicting.

=== 3.3.1 ===

* ldap_get_entries_moodle() now always returns lower-cased attribute names in the returned entries.
  It was suppposed to do so before, but it actually didn't.

=== 3.3 ===

* Behat compatibility changes are now being documented at
  https://docs.moodle.org/dev/Acceptance_testing/Compatibility_changes
* PHPUnit's bootstrap has been changed to use HTTPS wwwroot (https://www.example.com/moodle) from previous HTTP version. Any
  existing test expecting the old HTTP URLs will need to be switched to the new HTTPS value (reference: MDL-54901).
* The information returned by the idp list has changed. This is usually only rendered by the login page and login block.
  The icon attribute is removed and an iconurl attribute has been added.
* Support added for a new type of external file: FILE_CONTROLLED_LINK. This is an external file that Moodle can control
  the permissions. Moodle makes files read-only but can grant temporary write access.
    When accessing a URL, the info from file_browser::get_file_info will be checked to determine if the user has write access,
    if they do - the remote file will have access controls set to allow editing.
* The method moodleform::after_definition() has been added and can now be used to add some logic
  to be performed after the form's definition was set. This is useful for intermediate subclasses.
* Moodle has support for font-awesome icons. Plugins should use the xxx_get_fontawesome_icon_map callback
  to map their custom icons to one from font-awesome.
* $OUTPUT->pix_url() has been deprecated because it is was used mostly to manually generate image tags for icons.
  We now distinguish between icons and "small images". The difference is that an icon does not have to be rendered as an image tag
  with a source. It is OK to still have "small images" - if this desired use $OUTPUT->image_icon() and $OUTPUT->image_url(). For
  other uses - use $OUTPUT->pix_icon() or the pix helper in mustache templates {{#pix}}...{{/pix}}
  For other valid use cases use $OUTPUT->image_url().
* Activity icons have been split from standard icons. Use $OUTPUT->image_icon instead of $OUTPUT->pix_icon for these
  type of icons (the coloured main icon for each activity).
* YUI module moodle-core-formautosubmit has been removed, use jquery .change() instead (see lib/templates/url_select.mustache for
  an example)
* $mform->init_javascript_enhancement() is deprecated and no longer does anything. Existing uses of smartselect enhancement
  should be switched to the searchableselector form element or other solutions.
* Return value of the validate_email() is now proper boolean as documented. Previously the function could return 1, 0 or false.
* The mcore YUI rollup which included various YUI modules such as moodle-core-notification is no longer included on every
  page. Missing YUI depdencies may be exposed by this change (e.g. missing a requirement on moodle-core-notification when
  using M.core.dialogue).
* Various legacy javascript functions have been removed:
    * M.util.focus_login_form and M.util.focus_login_error no longer do anything. Please use jquery instead. See
      lib/templates/login.mustache for an example.
    * Some outdated global JS functions have been removed and should be replaced with calls to jquery
      or alternative approaches:
        checkall, checknone, select_all_in_element_with_id, select_all_in, deselect_all_in, confirm_if, findParentNode,
        filterByParent, stripHTML
    * M.util.init_toggle_class_on_click has been removed.
* The following functions have been deprecated and should not be used any more:
  - file_storage::try_content_recovery  - See MDL-46375 for more information
  - file_storage::content_exists        - See MDL-46375 for more information
  - file_storage::deleted_file_cleanup  - See MDL-46375 for more information
  - file_storage::get_converted_document
  - file_storage::is_format_supported_by_unoconv
  - file_storage::can_convert_documents
  - file_storage::send_test_pdf
  - file_storage::test_unoconv_path
* Following behat steps have been removed from core:
    - I click on "<element_string>" "<selector_string>" in the "<row_text_string>" table row
    - I go to notifications page
    - I add "<filename_string>" file from recent files to "<filepicker_field_string>" filepicker
    - I upload "<filepath_string>" file to "<filepicker_field_string>" filepicker
    - I create "<foldername_string>" folder in "<filepicker_field_string>" filepicker
    - I open "<foldername_string>" folder from "<filepicker_field_string>" filepicker
    - I unzip "<filename_string>" file from "<filepicker_field_string>" filepicker
    - I zip "<filename_string>" folder from "<filepicker_field_string>" filepicker
    - I delete "<file_or_folder_name_string>" from "<filepicker_field_string>" filepicker
    - I send "<message_contents_string>" message to "<username_string>"
    - I add "<user_username_string>" user to "<cohort_idnumber_string>" cohort
    - I add "<username_string>" user to "<group_name_string>" group
    - I fill in "<field_string>" with "<value_string>"
    - I select "<option_string>" from "<select_string>"
    - I select "<radio_button_string>" radio button
    - I check "<option_string>"
    - I uncheck "<option_string>"
    - the "<field_string>" field should match "<value_string>" value
    - the "<checkbox_string>" checkbox should be checked
    - the "<checkbox_string>" checkbox should not be checked
    - I fill the moodle form with:
    - "<element_string>" "<selector_string>" should exists
    - "<element_string>" "<selector_string>" should not exists
    - the following "<element_string>" exists:
* get_user_capability_course() now has an additional parameter 'limit'. This can be used to return a set number of records with
  the submitted capability. The parameter 'fieldsexceptid' will now accept context fields which can be used for preloading.
* The caching option 'immutable' has been added to send_stored_file() and send_file().
* New adhoc task refresh_mod_calendar_events_task that updates existing calendar events of modules.
* New 'priority' column for the event table to determine which event to show in case of events with user and group overrides.
* Webservices core_course_search_courses and core_course_get_courses_by_field will always return the sortorder field.
* core_course_external::get_activities_overview has been deprecated. Please do not call this function any more.
* Changed the pix mustache template helper to accept context variables for the key, component and alt text.
* New auth_plugin_base helper methods:
  - get_identity_providers() - Retrieves available auth identity providers.
  - prepare_identity_providers_for_output() - Prepares auth identity provider data for output (e.g. to templates, WS, etc.).

=== 3.2 ===

* Custom roles with access to any part of site administration that do not use the manager archetype will need
  moodle/site:configview capability added.
* Admin setting "Show My courses expanded on Dashboard" has been removed.
* Some backwards and forwards compatibility has been added for different bootstrap versions.
  This is to allow the same markup to work in "clean" and "boost" themes alot of the time. It is also to allow user text
  with bootstrap classes to keep working in the new theme. See MDL-56004 for the list of supported classes.
* MForms element 'submitlink' has been deprecated.
* Searchable selector form element is now a wrapper for autocomplete. A "No selection" option is automatically
  added to the options list for best backwards compatibility - if you were manually adding a "no selection" option you will need
  to remove it.
* Node.js versions >=4 are now required to run grunt.
* JQuery has been updated to 3.1.0. JQuery migrate plugins are no longer shipped - please read
  https://jquery.com/upgrade-guide/3.0/ and update your javascript.
* New option 'blanktarget' added to format_text. This option adds target="_blank" to links
* A new webservice structure `external_files` has been created which provides a standardised view of files in Moodle and
  should be used for all file return descriptions.
  Files matching this format can be retrieved via the new `external_util::get_area_files` method.
  See MDL-54951 for further information.
* The parameter $usepost of the following functions has been deprecated and is not used any more:
  - get_max_upload_file_size()
  - get_user_max_upload_file_size()
* The following classes have been removed and should not be used any more:
    - boxclient - See MDL-49599 for more information.
* The following functions have been removed and should not be used any more:
    - file_modify_html_header() - See MDL-29738 for more information.
* core_grades_external::get_grades has been deprecated. Please do not call this function any more.
  External function gradereport_user_external::get_grade_items can be used for retrieving the course grades information.
* New option 'escape' added to format_string. When true (default), escapes HTML entities from the string
* The following functions have been deprecated and are not used any more:
  - get_records_csv() Please use csv_import_reader::load_csv_content() instead.
  - put_records_csv() Please use download_as_dataformat (lib/dataformatlib.php) instead.
  - zip_files()   - See MDL-24343 for more information.
  - unzip_file()  - See MDL-24343 for more information.
  - print_log()           - See MDL-43681 for more information
  - print_log_csv()       - See MDL-43681 for more information
  - print_log_ods()       - See MDL-43681 for more information
  - print_log_xls()       - See MDL-43681 for more information
  - print_mnet_log()      - See MDL-43681 for more information
  - build_logs_array()    - See MDL-43681 for more information
  - get_logs()            - See MDL-43681 for more information
  - get_logs_usercourse() - See MDL-43681 for more information
  - get_logs_userday()    - See MDL-43681 for more information
  - prevent_form_autofill_password() Please do not use anymore.
* The password_compat library was removed as it is no longer required.
* Phpunit has been upgraded to 5.4.x and following has been deprecated and is not used any more:
  - setExpectedException(), use @expectedException or $this->expectException() and $this->expectExceptionMessage()
  - getMock(), use createMock() or getMockBuilder()->getMock()
  - UnitTestCase class is removed.
* The following methods have been finally deprecated and should no longer be used:
  - course_modinfo::build_section_cache()
  - cm_info::get_deprecated_group_members_only()
  - cm_info::is_user_access_restricted_by_group()
* The following methods in cm_info::standardmethods have also been finally deprecated and should no longer be used:
  - cm_info::get_after_edit_icons()
  - cm_info::get_after_link()
  - cm_info::get_content()
  - cm_info::get_custom_data()
  - cm_info::get_extra_classes()
  - cm_info::get_on_click()
  - cm_info::get_url()
  - cm_info::obtain_dynamic_data()
  Calling them through the magic method __call() will throw a coding exception.
* The alfresco library has been removed from core. It was an old version of
  the library which was not compatible with newer versions of Alfresco.
* Added down arrow: $OUTPUT->darrow.
* All file_packer implementations now accept an additional parameter to allow a simple boolean return value instead of
  an array of individual file statuses.
* "I set the field "field_string" to multiline:" now end with colon (:), as PyStrings is supposed to end with ":"
* New functions to support deprecation of events have been added to the base event. See MDL-46214 for further details.
* A new function `get_name_with_info` has been added to the base event. This function adds information about event
  deprecations and should be used where this information is relevant.
* Following api's have been deprecated in behat_config_manager, please use behat_config_util instead.
  - get_features_with_tags
  - get_components_steps_definitions
  - get_config_file_contents
  - merge_behat_config
  - get_behat_profile
  - profile_guided_allocate
  - merge_config
  - clean_path
  - get_behat_tests_path
* behat_util::start_test_mode() accepts 3 options now:
  - 1. Theme sute with all features: If behat should initialise theme suite with all core features.
  - 2. Parallel runs: How many parallel runs will be running.
  - 3. Run: Which process behat should be initialise for.
* behat_context_helper::set_session() has been deprecated, please use behat_context_helper::set_environment() instead.
* data-fieldtype="type" attribute has been added to form field default template.
* form elements extending MoodleQuickForm_group must call $this->createFormElement() instead of
  @MoodleQuickForm::createElement() in order to be compatible with PHP 7.1
* Relative paths in $CFG->alternateloginurl will be resolved to absolute path within moodle site. Previously they
  were resolved to absolute path within the server. That means:
  - $CFG->wwwroot: http://example.com/moodle
  - $CFG->alternateloginurl : /my/super/login.php
  - Login url will be: http://example.com/moodle/my/super/login.php (moodle root based)
* Database (DML) layer:
  - new sql_equal() method available for places where case sensitive/insensitive varchar comparisons are required.
* PostgreSQL connections now use advanced options to reduce connection overhead.  These options are not compatible
  with some connection poolers.  The dbhandlesoptions parameter has been added to allow the database to configure the
  required defaults. The parameters that are required in the database are;
    ALTER DATABASE moodle SET client_encoding = UTF8;
    ALTER DATABASE moodle SET standard_conforming_strings = on;
    ALTER DATABASE moodle SET search_path = 'moodle,public';  -- Optional, if you wish to use a custom schema.
  You can set these options against the database or the moodle user who connects.
* Some form elements have been refined to better support right-to-left languages. In RTL,
  most fields should not have their direction flipped, a URL, a path to a file, a number, ...
  are always displayed LTR. Input fields and text areas now will best guess whether they
  should be forced to be displayed in LTR based on the PARAM type associated with it. You
  can call $mform->setForceLtr($elementName, true/false) on some form fields to manually
  set the value.
* Action menus do_not_enhance() is deprecated, use a list of action_icon instead.
* The user_not_fully_set_up() function has a new $strict parameter (defaulting to true) in order to decide when
  custom fields (and other checks) should be evaluated to determine if the user has been completely setup.
* profile_field_base class has new methods: get_field_config_for_external() and get_field_properties().
  This two new methods should be implemented by profile field plugins to make them compatible with Web Services.
* The minifier library used by core_minify has been switched to https://github.com/matthiasmullie/minify - there are minor differences
  in minifier output.
* context_header additional buttons can now have a class attribute provided in the link attributes.
* The return signature for the antivirus::scan_file() function has changed.
  The calling function will now handle removal of infected files from Moodle based on the new integer return value.
* The first parameter $eventdata of both message_send() and \core\message\manager::send_message() should
  be \core\message\message. Use of stdClass is deprecated.
* The message_sent event now expects other[courseid] to be always set, exception otherwise. For BC with contrib code,
  message_sent::create_from_ids() will show a debugging notice if the \core\message\message being sent is missing
  the courseid property, defaulting to SITEID automatically. In Moodle 3.6 (MDL-55449) courseid will be fully mandatory
  for all messages sent.
* The send_confirmation_email() function has a new optional parameter $confirmationurl to provide a different confirmation URL.
* Introduced a new hook for plugin developers:
    - <component>_course_module_background_deletion_recommended()
  This hook should be used in conjunction with the existing '<component>_pre_course_module_delete($mod)'. It must
  return a boolean and is called by core to check whether a plugin's implementation of
  <component>_pre_course_module_deleted($mod) will take a long time. A plugin should therefore only implement this
  function if it also implements <component>_pre_course_module_delete($mod).
  An example in current use is recyclebin, which performs what can be a lengthy backup process in
  tool_recyclebin_pre_course_module_delete. The recyclebin, if enabled, now returns true in its implementation of
  tool_recyclebin_course_module_background_deletion_recommended(), to indicate to core that the deletion (and
  execution of tool_recyclebin_pre_course_module_delete) should be handled with an adhoc task, meaning it will not
  occur in real time.

=== 3.1 ===

* Webservice function core_course_search_courses accepts a new parameter 'limittoenrolled' to filter the results
  only to courses the user is enrolled in, and are visible to them.
* External functions that are not calling external_api::validate_context are buggy and will now generate
  exceptions. Previously they were only generating warnings in the webserver error log.
  See https://docs.moodle.org/dev/External_functions_API#Security
* The moodle/blog:associatecourse and moodle/blog:associatemodule capabilities has been removed.
* The following functions has been finally deprecated and can not be used any more:
    - profile_display_badges()
    - useredit_shared_definition_preferences()
    - calendar_normalize_tz()
    - get_user_timezone_offset()
    - get_timezone_offset()
    - get_list_of_timezones()
    - calculate_user_dst_table()
    - dst_changes_for_year()
    - get_timezone_record()
    - test_get_list_of_timezones()
    - test_get_timezone_offset()
    - test_get_user_timezone_offset()
* The google api library has been updated to version 1.1.7. There was some important changes
  on the SSL handling. Now the SSL version will be determined by the underlying library.
  For more information see https://github.com/google/google-api-php-client/pull/644
* The get_role_users() function will now add the $sort fields that are not part
  of the requested fields to the query result and will throw a debugging message
  with the added fields when that happens.
* The core_user::fill_properties_cache() static method has been introduced to be a reference
  and allow standard user fields data validation. Right now only type validation is supported
  checking it against the parameter (PARAM_*) type of the target user field. MDL-52781 is
  going to add support to null/not null and choices validation, replacing the existing code to
  validate the user fields in different places in a common way.
* Webservice function core_course_search_courses now returns results when the search string
  is less than 2 chars long.
* Webservice function core_course_search_courses accepts a new parameter 'requiredcapabilities' to filter the results
  by the capabilities of the current user.
* New mform element 'course' handles thousands of courses with good performance and usability.
* The redirect() function will now redirect immediately if output has not
  already started. Messages will be displayed on the subsequent page using
  session notifications. The type of message output can be configured using the
  fourth parameter to redirect().
* The specification of extra classes in the $OUTPUT->notification()
  function, and \core\output\notification renderable have been deprecated
  and will be removed in a future version.
  Notifications should use the levels found in \core\output\notification.
* The constants for NOTIFY_PROBLEM, NOTIFY_REDIRECT, and NOTIFY_MESSAGE in
  \core\output\notification have been deprecated in favour of NOTIFY_ERROR,
  NOTIFY_WARNING, and NOTIFY_INFO respectively.
* The following functions, previously used (exclusively) by upgrade steps are not available
  anymore because of the upgrade cleanup performed for this version. See MDL-51580 for more info:
    - upgrade_mysql_fix_unsigned_and_lob_columns()
    - upgrade_course_completion_remove_duplicates()
    - upgrade_save_orphaned_questions()
    - upgrade_rename_old_backup_files_using_shortname()
    - upgrade_mssql_nvarcharmax()
    - upgrade_mssql_varbinarymax()
    - upgrade_fix_missing_root_folders()
    - upgrade_course_modules_sequences()
    - upgrade_grade_item_fix_sortorder()
    - upgrade_availability_item()
* A new parameter $ajaxformdata was added to the constructor for moodleform. When building a
  moodleform in a webservice or ajax script (for example using the new fragments API) we
  cannot allow the moodleform to parse it's own data from _GET and _POST - we must pass it as
  an array.
* Plugins can extend the navigation for user by declaring the following callback:
  <frankenstyle>_extend_navigation_user(navigation_node $parentnode, stdClass $user,
                                        context_user $context, stdClass $course,
                                        context_course $coursecontext)
* The function notify() now throws a debugging message - see MDL-50269.
* Ajax calls going through lib/ajax/* now validate the return values before sending
  the response. If the validation does not pass an exception is raised. This behaviour
  is consistent with web services.
* Several changes in Moodle core, standard plugins and third party libraries to
  ensure compatibility with PHP7. All plugins are recommended to perform testing
  against PHP7 as well. Refer to https://docs.moodle.org/dev/Moodle_and_PHP7 for more
  information. The following changes may affect you:
  * Class moodleform, moodleform_mod and some module classes have been changed to use
    __construct() for the constructor. Calling parent constructors by the class
    name will display debugging message. Incorrect: parent::moodleform(),
    correct: parent::__construct()
  * All form elements have also changed the constructor syntax. No changes are
    needed for using form elements, however if plugin defines new form element it
    needs to use correct syntax. For example, incorrect: parent::HTML_QuickForm_input(),
    HTML_QuickForm_input::HTML_QuickForm_input(), $this->HTML_QuickForm_input().
    Correct: HTML_QuickForm_input::__construct() or parent::__construct().
  * profile_field_base::profile_field_base() is deprecated, use parent::__construct()
    in custom profile fields constructors. Similar deprecations in exsiting
    profile_field_* classes.
  * user_filter_type::user_filter_type() is deprecated, use parent::__construct() in
    custom user filters. Similar deprecations in existing user_filter_* classes.
  * table_default_export_format_parent::table_default_export_format_parent() is
    deprecated, use parent::__construct() in extending classes.
* groups_delete_group_members() $showfeedback parameter has been removed and is no longer
  respected. Users of this function should output their own feedback if required.
* Number of changes to Tags API, see tag/upgrade.txt for more details
* The previous events API handlers are being deprecated in favour of events 2 API, debugging messages are being displayed if
  there are 3rd party plugins using it. Switch to events 2 API please, see https://docs.moodle.org/dev/Event_2#Event_dispatching_and_observers
  Note than you will need to bump the plugin version so moodle is aware that you removed the plugin's event handlers.
* mforms validation functions are not available in the global JS namespace anymore, event listeners
  are assigned to fields and buttons through a self-contained JS function.
* Added $CFG->urlrewriteclass option to config.php allowing clean / semantic urls to
  be implemented in a plugin, eg local_cleanurls.
* $CFG->pathtoclam global setting has been moved to clamav antivirus plugin setting of the same name.
* clam_message_admins() and get_clam_error_code() have been deprecated, its functionality
  is now a part of \antivirus_clamav\scanner class methods.
* \repository::antivir_scan_file() has been deprecated, \core\antivirus\manager::scan_file() that
  applies antivirus plugins is replacing its functionality.
* Added core_text::str_max_bytes() which safely truncates multi-byte strings to a maximum number of bytes.
* Zend Framework has been removed completely.
* Any plugin can report when a scale is being used with the callback function [pluginname]_scale_used_anywhere(int $scaleid).
* Changes in file_rewrite_pluginfile_urls: Passing a new option reverse = true in the $options var will make the function to convert
  actual URLs in $text to encoded URLs in the @@PLUGINFILE@@ form.
* behat_util::is_server_running() is removed, please use behat_util::check_server_status() instead.
* Behat\Mink\Selector\SelectorsHandler::xpathLiteral() method is deprecated use behat_context_helper::escape instead
  when building Xpath, or pass the unescaped value when using the named selector.',
* table_sql download process is using the new data formats plugin which you can't use if you are buffering any output
    * flexible_table::get_download_menu(), considered private, has been deleted. Use
      $OUTPUT->download_dataformat_selector() instead.
  when building Xpath, or pass the unescaped value when using the named selector.
* Add new file_is_executable(), to consistently check for executables even in Windows (PHP bug #41062).
* Introduced new hooks for plugin developers.
    - <component>_pre_course_category_delete($category)
    - <component>_pre_course_delete($course)
    - <component>_pre_course_module_delete($cm)
    - <component>_pre_block_delete($instance)
    - <component>_pre_user_delete($user)
  These hooks allow developers to use the item in question before it is deleted by core. For example, if your plugin is
  a module (plugins located in the mod folder) called 'xxx' and you wish to interact with the user object before it is
  deleted then the function to create would be mod_xxx_pre_user_delete($user) in mod/xxx/lib.php.
* pear::Net::GeoIP has been removed.

=== 3.0 ===

* Minify updated to 2.2.1
* htmlpurifier upgraded to 4.7.0
* Less.php upgraded to 1.7.0.9
* The horde library has been updated to version 5.2.7.
* Google libraries (lib/google) updated to 1.1.5
* Html2Text library has been updated to the latest version of the library.
* External functions x_is_allowed_from_ajax() methods have been deprecated. Define 'ajax' => true in db/services.php instead.
* External functions can be called without a session if they define 'loginrequired' => true in db/services.php.
* All plugins are required to declare their frankenstyle component name via
  the $plugin->component property in their version.php file. See
  https://docs.moodle.org/dev/version.php for details (MDL-48494).
* PHPUnit is upgraded to 4.7. Some tests using deprecated assertions etc may need changes to work correctly.
* Users of the text editor API to manually create a text editor should call set_text before calling use_editor.
* Javascript - SimpleYUI and the Y instance used for modules have been merged. Y is now always the same instance of Y.
* get_referer() has been deprecated, please use the get_local_referer function instead.
* \core\progress\null is renamed to \core\progress\none for improved PHP7 compatibility as null is a reserved word (see MDL-50453).
* \webservice_xmlrpc_client now respects proxy server settings. If your XMLRPC server is available on your local network and not via your proxy server, you may need to add it to the list of proxy
  server exceptions in $CFG->proxybypass. See MDL-39353 for details.
* Group and groupings idnumbers can now be passed to and/or are returned from the following web services functions:
  ** core_group_external::create_groups
  ** core_group_external::get_groups
  ** core_group_external::get_course_groups
  ** core_group_external::create_groupings
  ** core_group_external::update_groupings
  ** core_group_external::get_groupings
  ** core_group_external::get_course_groupings
  ** core_group_external::get_course_user_groups
* Following functions are removed from core. See MDL-50049 for details.
    password_compat_not_supported()
    session_get_instance()
    session_is_legacy()
    session_kill_all()
    session_touch()
    session_kill()
    session_kill_user()
    session_set_user()
    session_is_loggedinas()
    session_get_realuser()
    session_loginas()
    js_minify()
    css_minify_css()
    update_login_count()
    reset_login_count()
    check_gd_version()
    update_log_display_entry()
    get_recent_enrolments()
    groups_filter_users_by_course_module_visible()
    groups_course_module_visible()
    error()
    formerr()
    editorhelpbutton()
    editorshortcutshelpbutton()
    choose_from_menu()
    update_event()
    get_generic_section_name()
    get_all_sections()
    add_mod_to_section()
    get_all_mods()
    get_course_section()
    format_weeks_get_section_dates()
    get_print_section_cm_text()
    print_section_add_menus()
    make_editing_buttons()
    print_section()
    print_overview()
    print_recent_activity()
    delete_course_module()
    update_category_button()
    make_categories_list()
    category_delete_move()
    category_delete_full()
    move_category()
    course_category_hide()
    course_category_show()
    get_course_category()
    create_course_category()
    get_all_subcategories()
    get_child_categories()
    get_categories()
    print_course_search()
    print_my_moodle()
    print_remote_course()
    print_remote_host()
    print_whole_category_list()
    print_category_info()
    get_course_category_tree()
    print_courses()
    print_course()
    get_category_courses_array()
    get_category_courses_array_recursively()
    blog_get_context_url()
    get_courses_wmanagers()
    convert_tree_to_html()
    convert_tabrows_to_tree()
    can_use_rotated_text()
    get_parent_contexts()
    get_parent_contextid()
    get_child_contexts()
    create_contexts()
    cleanup_contexts()
    build_context_path()
    rebuild_contexts()
    preload_course_contexts()
    context_moved()
    fetch_context_capabilities()
    context_instance_preload()
    get_contextlevel_name()
    print_context_name()
    mark_context_dirty()
    delete_context()
    get_context_url()
    get_course_context()
    get_user_courses_bycap()
    get_role_context_caps()
    get_courseid_from_context()
    context_instance_preload_sql()
    get_related_contexts_string()
    get_plugin_list_with_file()
    check_browser_operating_system()
    check_browser_version()
    get_device_type()
    get_device_type_list()
    get_selected_theme_for_device_type()
    get_device_cfg_var_name()
    set_user_device_type()
    get_user_device_type()
    get_browser_version_classes()
    generate_email_supportuser()
    badges_get_issued_badge_info()
    can_use_html_editor()
    enrol_cohort_get_cohorts()
    enrol_cohort_can_view_cohort()
    cohort_get_visible_list()
    enrol_cohort_enrol_all_users()
    enrol_cohort_search_cohorts()
* The never unused webdav_locks table was dropped.
* The actionmenu hideMenu() function now expects an EventFacade object to be passed to it,
  i.e. a call to M.core.actionmenu.instance.hideMenu() should be change to M.core.actionmenu.instance.hideMenu(e)
* In the html_editors (tinyMCE, Atto), the manage files button can be hidden by changing the 'enable_filemanagement' option to false.
* external_api::validate_context now is public, it can be called from other classes.
* rss_error() now supports returning of correct HTTP status of error and will return '404 Not Found'
  unless other status is specified.
* Plugins can extend the navigation for categories settings by declaring the following callback:
  <frankenstyle>_extend_navigation_category_settings(navigation_node, context_coursecat)
* The clilib.php provides two new functions cli_write() and cli_writeln() that should be used for outputting texts from the command
  line interface scripts.
* External function core_course_external::get_course_contents returned parameter "name" has been changed to PARAM_RAW,
  this is because the new external_format_string function may return raw data if the global moodlewssettingraw parameter is used.
* Function is_web_crawler() has been deprecated, please use core_useragent::is_web_crawler() instead.

=== 2.9.1 ===

* New methods grade_grade::get_grade_max() and get_grade_min() must be used rather than directly the public properties rawgrademax and rawgrademin.
* New method grade_item::is_aggregate_item() indicates when a grade_item is an aggreggated type grade.

=== 2.9 ===

* The default home page for users has been changed to the dashboard (formely my home). See MDL-45774.
* Support for rendering templates from php or javascript has been added. See MDL-49152.
* Support for loading AMD javascript modules has been added. See MDL-49046.
* Webservice core_course_delete_courses now return warning messages on any failures and does not try to rollback the entire deletion.
* \core\event\course_viewed 'other' argument renamed from coursesectionid to coursesectionnumber as it contains the section number.
* New API core_filetypes::add_type (etc.) allows custom filetypes to be added and modified.
* PHPUnit: PHPMailer Sink is now started for all tests and is setup within the phpunit wrapper for advanced tests.
  Catching debugging messages when sending mail will no longer work. Use $sink = $this->redirectEmails(); and then check
  the message in the sink instead.
* The file pluginlib.php was deprecated since 2.6 and has now been removed, do not include or require it.
* \core_component::fetch_subsystems() now returns a valid path for completion component instead of null.
* Deprecated JS global methods have been removed (show_item, destroy_item, hide_item, addonload, getElementsByTagName, findChildNodes).
* For 3rd party plugin specific environment.xml files, it's now possible to specify version independent checks by using the
  <PLUGIN name="component_name"> tag instead of the version dependent <MOODLE version="x.y"> one. If the PLUGIN tag is used any
  Moodle specific tags will be ignored.
* html_table: new API for adding captions to tables (new field, $table->caption) and subsequently hiding said captions from sighted users using accesshide (enabled using $table->captionhide).
* The authorization procedure in the mdeploy.php script has been improved. The script
  now relies on the main config.php when deploying an available update.
* sql_internal_reader and sql_select_reader interfaces have been deprecated in favour of sql_internal_table_reader
  and sql_reader which use iterators to be more memory efficient.
* $CFG->enabletgzbackups setting has been removed as now backups are stored internally using .tar.gz format by default, you can
  set $CFG->usezipbackups to store them in zip format. This does not affect the restore process, which continues accepting both.
* Added support for custom string manager implementations via $CFG->customstringmanager
  directive in the config.php. See MDL-49361 for details.
* Add new make_request_directory() for creation of per-request files.
* Added generate_image_thumbnail_from_string. This should be used instead of generate_image_thumbnail when the source is a string.
  This prevents the need to write files to disk unnecessarily.
* Added generate_image_thumbnail to stored_file class. This should be used when generating thumbnails for stored files.
  This prevents the need to write files to disk unnecessarily.
* Removed pear/HTTP/WebDav. See MDL-49534 for details.
* Use standard PHP date time classes and methods - see new core_date class for timezone normalisation methods.
* Moved lib/google/Google/ to lib/google/src/Google. This is to address autoloader issues with Google's provided autoloader
  for the library. See MDL-49519 for details.
* The outdated lib/google/Google_Client.php and related files have been completely removed. To use
  the new client, read lib/google/readme_moodle.txt, please.
* profile_display_badges() has been deprecated. See MDL-48935 for details.
* Added a new method add_report_nodes() to pagelib.php. If you are looking to add links to the user profile page under the heading "Reports"
  then please use this function to ensure that the breadcrumb and navigation block are created properly for all user profile pages.
* process_new_icon() now does not always return a PNG file. When possible, it will try to keep the format of the original file.
  Set the new argument $preferpng to true to force PNG. See MDL-46763 and MDL-50041 for details.

=== 2.8 ===

* Gradebook grade category option "aggregatesubcats" has been removed completely.
  This means that the database column is removed, the admin settings are removed and
  the properties from the grade_category object have been removed. If any courses were
  found to be using this setting, a warning to check the grades will be shown in the
  course grader report after upgrading the site. The same warning will be shown on
  courses restored from backup that had this setting enabled (see MDL-47503).
* lib/excelllib.class.php has been updated. The class MoodleExcelWorkbook will now only produce excel 2007 files.
* renderers: We now remove the suffix _renderable when looking for a render method for a renderable.
  If you have a renderable class named like "blah_renderable" and have a method on a renderer named "render_blah_renderable"
  you will need to change the name of your render method to "render_blah" instead, as renderable at the end is no longer accepted.
* New functions get_course_and_cm_from_cmid($cmorid, $modulename) and
  get_course_and_cm_from_instance($instanceorid, $modulename) can be used to
  more efficiently load these basic data objects at the start of a script.
* New function cm_info::create($cm) can be used when you need a cm_info
  object, but have a $cm which might only be a standard database record.
* $CFG->enablegroupmembersonly no longer exists.
* Scheduled tasks have gained support for syntax to introduce variability when a
  task will run across installs. When a when hour or minute are defined as 'R'
  they will be installed with a random hour/minute value.
* Several classes grade_edit_tree_column_xxx were removed since grades setup page
  has been significantly changed. These classes should not be used outside of
  gradebook or developers can copy them into their plugins from 2.7 branch.
* Google APIs Client Library (lib/google/) has been upgraded to 1.0.5-beta and
  API has changed dramatically without backward compatibility. Any code accessing
  it must be amended. It does not apply to lib/googleapi.php. See MDL-47297
* Added an extra parameter to the function get_formatted_help_string() (default null) which is used to specify
  additional string parameters.
* User settings node and course node in navigation now support callbacks from admin tools.
* grade_get_grades() optional parameteres $itemtype, $itemmodule, $iteminstance are now required.

DEPRECATIONS:
* completion_info->get_incomplete_criteria() is deprecated and will be removed in Moodle 3.0.
* grade_category::aggregate_values() is deprecated and will be removed in Moodle 3.0.
* groups_filter_users_by_course_module_visible() is deprecated; replace with
  core_availability\info::filter_user_list. Will be removed in Moodle 3.0.
* groups_course_module_visible() is deprecated; replace with $cm->uservisible.
* cm_info property $cm->groupmembersonly is deprecated and always returns 0.
  Use core_availability\info::filter_user_list if trying to determine which
  other users can see an activity.
* cm_info method $cm->is_user_access_restricted_by_group() is deprecated and
  always returns false. Use $cm->uservisible to determine whether the user can
  access the activity.
* Constant FEATURE_GROUPMEMBERSONLY (used in module _supports functions) is
  deprecated.
* cohort_get_visible_list() is deprecated. There is a better function cohort_get_available_cohorts()
  that respects user capabilities to view cohorts.
* enrol_cohort_get_cohorts() and enrol_cohort_search_cohorts() are deprecated since
  functionality is removed. Please use cohort_get_available_cohorts()
* enrol_cohort_enrol_all_users() is deprecated; enrol_manual is now responsible for this action
* enrol_cohort_can_view_cohort() is deprecated; replace with cohort_can_view_cohort()

=== 2.6.4 / 2.7.1 ===

* setnew_password_and_mail() and update_internal_user_password() will trigger
  \core\event\user_password_updated. Previously they used to generate
  \core\event\user_updated event.
* update_internal_user_password() accepts optional boolean $fasthash for fast
  hashing.
* user_update_user() and user_create_user() api's accept optional param
  $triggerevent to avoid respective events to be triggred from the api's.

=== 2.7 ===

* PHPUnit cannot be installed via PEAR any more, please use composer package manager instead.
* $core_renderer->block_move_target() changed to support more verbose move-block-here descriptions.

Events and Logging:
* Significant changes in Logging API. For upgrading existing events_trigger() and
  add_to_log() see http://docs.moodle.org/dev/Migrating_logging_calls_in_plugins
  For accessing logs from plugins see http://docs.moodle.org/dev/Migrating_log_access_in_reports
* The validation of the following events is now stricter (see MDL-45445):
    - \core\event\blog_entry_created
    - \core\event\blog_entry_deleted
    - \core\event\blog_entry_updated
    - \core\event\cohort_member_added
    - \core\event\cohort_member_removed
    - \core\event\course_category_deleted
    - \core\event\course_completed
    - \core\event\course_content_deleted
    - \core\event\course_created
    - \core\event\course_deleted
    - \core\event\course_restored
    - \core\event\course_section_updated (see MDL-45229)
    - \core\event\email_failed
    - \core\event\group_member_added
    - \core\event\group_member_removed
    - \core\event\note_created
    - \core\event\note_deleted
    - \core\event\note_updated
    - \core\event\role_assigned
    - \core\event\role_deleted
    - \core\event\role_unassigned
    - \core\event\user_graded
    - \core\event\user_loggedinas
    - \core\event\user_profile_viewed
    - \core\event\webservice_token_created

DEPRECATIONS:
* $module uses in mod/xxx/version.php files is now deprecated. Please use $plugin instead. It will be removed in Moodle 2.10.
* Update init methods in all event classes - "level" property was renamed to "edulevel", the level property is now deprecated.
* Abstract class \core\event\course_module_instances_list_viewed is deprecated now, use \core\event\instances_list_viewed instead.
* Abstract class core\event\content_viewed has been deprecated. Please extend base event or other relevant abstract class.
* mod_book\event\instances_list_viewed has been deprecated. Please use mod_book\event\course_module_instance_list_viewed instead.
* mod_chat\event\instances_list_viewed has been deprecated. Please use mod_chat\event\course_module_instance_list_viewed instead.
* mod_choice\event\instances_list_viewed has been deprecated. Please use mod_choice\event\course_module_instance_list_viewed instead.
* mod_feedback\event\instances_list_viewed has been deprecated. Please use mod_feedback\event\course_module_instance_list_viewed instead.
* mod_page\event\instances_list_viewed has been deprecated. Please use mod_page\event\course_module_instance_list_viewed instead.
* The constants FRONTPAGECOURSELIST, FRONTPAGETOPICONLY & FRONTPAGECOURSELIMIT have been removed.
* Conditional availability API has moved and changed. The condition_info class is
  replaced by \core_availability\info_module, and condition_info_section by
  \core_availability\info_section. (Code that uses the old classes will generally
  still work.)
* coursemodule_visible_for_user() has been deprecated but still works - replaced
  by a new static function \core_availability\info_module::is_user_visible()
* cm_info::is_user_access_restricted_by_conditional_access has been deprecated
  but still works (it has never done what its name suggests, and is
  unnecessary).
* cm_info and section_info property showavailability has been deprecated, but
  still works (with the caveat that this information is now per-user).
* cm_info and section_info properties availablefrom and availableuntil have been
  deprecated and always return zero (underlying data doesn't have these values).
* section_info property groupingid has been deprecated and always returns zero,
  same deal.
* Various cm_info methods have been deprecated in favour of their read-only properties (get_url(), get_content(), get_extra_classes(),
  get_on_click(), get_custom_data(), get_after_link, get_after_edit_icons)
* The ajaxenabled function has been deprecated and always returns true. All code should be fully functional in Javascript.
* count_login_failures() has been deprecated, use user_count_login_failures() instead. Refer MDL-42891 for details.

Conditional availability (activities and sections):
* New conditional availability API in /availability, including new availability
  condition plugins in /availability/condition. The new API is very similar with
  regard to checking availability, but any code that modifies availability settings
  for an activity or section is likely to need substantial changes.

YUI:
  * The lightbox attribute for moodle-core-notification-dialogue has been
    deprecated and replaced by the modal attribute. This was actually
    changed in Moodle 2.2, but has only been marked as deprecated now. It
    will be removed in Moodle 2.9.
  * When destroying any type of dialogue based on moodle-core-notification, the relevant content is also removed from
    the DOM. Previously it was left orphaned.

JavaSript:
    * The findChildNodes global function has been deprecated. Y.all should
      be used instead.
    * The callback argument to confirm_action and M.util.show_confirm_dialog has been deprecated. If you need to write a
      confirmation which includes a callback, please use moodle-core-notification-confirmation and attach callbacks to the
      events provided.

* New locking api and admin settings to configure the system locking type.
* New "Time spent waiting for the database" performance metric displayed along with the
  other MDL_PERF vars; the change affects both the error logs and the vars displayed in
  the page footer.
* Changes in the tag API. The component and contextid are now saved when assigning tags to an item. Please see
  tag/upgrade.txt for more information.

=== 2.6 ===

* Use new methods from core_component class instead of get_core_subsystems(), get_plugin_types(),
  get_plugin_list(), get_plugin_list_with_class(), get_plugin_directory(), normalize_component(),
  get_component_directory() and get_plugin_list_with_file(). The names of the new methods are
  exactly the same, the only differences are that core_component::get_plugin_types() now always returns
  full paths and core_component::get_plugin_list() does not accept empty parameter any more.
* Use core_text::* instead of textlib:: and also core_collator::* instead of collatorlib::*.
* Use new function moodleform::mock_submit() to simulate form submission in unit tests (backported).
* New $CFG->localcachedir setting useful for cluster nodes. Admins have to update X-Sendfile aliases if used.
* MS SQL Server drivers are now using NVARCHAR(MAX) instead of NTEXT and VARBINARY(MAX) instead of IMAGE,
  this change should be fully transparent and it should help significantly with add-on compatibility.
* The string manager classes were renamed. Note that they should not be modified or used directly,
  always use get_string_manager() to get instance of the string manager.
* The ability to use an 'insecure' rc4encrypt/rc4decrypt key has been removed.
* Use $CFG->debugdeveloper instead of debugging('', DEBUG_DEVELOPER).
* Use set_debugging(DEBUG_xxx) when changing debugging level for current request.
* Function moveto_module() does not modify $mod argument and instead now returns the new module visibility value.
* Use behat_selectors::get_allowed_text_selectors() and behat_selectors::get_allowed_selectors() instead of
  behat_command::$allowedtextselectors and behat_command::$allowedselectors
* Subplugins are supported in admin tools and local plugins.
* file_packer/zip_packer API has been modified so that key functions support a new file_progress interface
  to report progress during long operations. Related to this, zip_archive now supports an estimated_count()
  function that returns an approximate number of entries in the zip faster than the count() function.
* Class cm_info no longer extends stdClass. All properties are read-only and calculated on first request only.
* Class course_modinfo no longer extends stdClass. All properties are read-only.
* Database fields modinfo and sectioncache in table course are removed. Application cache core/coursemodinfo
  is used instead. Course cache is still reset, rebuilt and retrieved using function rebuild_course_cache() and
  get_fast_modinfo(). Purging all caches and every core upgrade purges course modinfo cache as well.
  If function get_fast_modinfo() is called for multiple courses make sure to include field cacherev in course
  object.
* Internal (noreply and support) user support has been added for sending/receiving message.
  Use core_user::get_noreply_user() and core_user::get_support_user() to get noreply and support user's respectively.
  Real users can be used as noreply/support users by setting $CFG->noreplyuserid and $CFG->supportuserid
* New function readfile_allow_large() in filelib.php for use when very large files may need sending to user.
* Use core_plugin_manager::reset_caches() when changing visibility of plugins.
* Implement new method get_enabled_plugins() method in subplugin info classes.
* Each plugin should include version information in version.php.
* Module and block tables do not contain version column any more, use get_config('xx_yy', 'version') instead.
* $USER->password field is intentionally unset so that session data does not contain password hashes.
* Use core_shutdown_manager::register_function() instead of register_shutdown_function().
* New file packer for .tar.gz files; obtain by calling get_file_packer('application/x-gzip'). Intended initially
  for use in backup/restore only, as there are limitations on supported filenames. Also new packer for
  backups which supports both compression formats; get_file_packer('application/vnd.moodle.backup').
* New optional parameter to stored_file::get_content_file_handle to open file handle with 'gzopen' instead
  of 'fopen' to read gzip-compressed files if required.
* update_internal_user_password() and setnew_password_and_mail() now trigger user_updated event.
* Add thirdpartylibs.xml file to plugins that bundle any 3rd party libraries.
* New class introduced to help auto generate zIndex values for modal dialogues. Class "moodle-has-zindex"
  should set on any element which uses a non-default zindex and needs to ensure it doesn't show above a
  dialogue.
* $CFG->filelifetime is now used consistently for most file serving operations, the default was lowered
  to 6 hours from 24 hours because etags and x-sendfile support should make file serving less expensive.
* Date format locale charset for windows server will come from calendar type and for gregorian it will use
  lang file.
* The library to interact with Box.net (class boxclient) is only compatible with their APIv1 which
  reaches its end of life on the 14th of Dec. You should migrate your scripts to make usage of the
  new class boxnet_client(). Note that the method names and return values have changed.
* Settings pages are now possible for Calendar type plugins. Calendar type plugins that require a settings page to
  work properly will need to set their requires version to a number that is equal to or grater than the 2.6.1 release version.
* The admin/tool/generator tool was overhauled to use testing data generators and the previous interface to create
  test data was removed (it was not working correctly anyway). If you were using this tool you will probably need to
  update your code.

DEPRECATIONS:
Various previously deprecated functions have now been altered to throw DEBUG_DEVELOPER debugging notices
and will be removed in a future release (target: 2.8), a summary follows:

Accesslib:
    * get_context_instance()                ->  context_xxxx::instance()
    * get_context_instance_by_id()          ->  context::instance_by_id($id)
    * get_system_context()                  ->  context_system::instance()
    * context_moved()                       ->  context::update_moved()
    * preload_course_contexts()             ->  context_helper::preload_course()
    * context_instance_preload()            ->  context_helper::preload_from_record()
    * context_instance_preload_sql()        ->  context_helper::get_preload_record_columns_sql()
    * get_contextlevel_name()               ->  context_helper::get_level_name()
    * create_contexts()                     ->  context_helper::create_instances()
    * cleanup_contexts()                    ->  context_helper::cleanup_instances()
    * build_context_path()                  ->  context_helper::build_all_paths()
    * print_context_name()                  ->  $context->get_context_name()
    * mark_context_dirty()                  ->  $context->mark_dirty()
    * delete_context()                      ->  $context->delete_content() or context_helper::delete_instance()
    * get_context_url()                     ->  $context->get_url()
    * get_course_context()                  ->  $context->get_course_context()
    * get_parent_contexts()                 ->  $context->get_parent_context_ids()
    * get_parent_contextid()                ->  $context->get_parent_context()
    * get_child_contexts()                  ->  $context->get_child_contexts()
    * rebuild_contexts()                    ->  $context->reset_paths()
    * get_user_courses_bycap()              ->  enrol_get_users_courses()
    * get_courseid_from_context()           ->  $context->get_course_context(false)
    * get_role_context_caps()               ->  (no replacement)
    * load_temp_role()                      ->  (no replacement)
    * remove_temp_roles()                   ->  (no replacement)
    * get_related_contexts_string()         ->  $context->get_parent_context_ids(true)
    * get_recent_enrolments()               ->  (no replacement)

Enrollment:
    * get_course_participants()             -> get_enrolled_users()
    * is_course_participant()               -> is_enrolled()

Output:
    * current_theme()                       -> $PAGE->theme->name
    * skip_main_destination()               -> $OUTPUT->skip_link_target()
    * print_container()                     -> $OUTPUT->container()
    * print_container_start()               -> $OUTPUT->container_start()
    * print_container_end()                 -> $OUTPUT->container_end()
    * print_continue()                      -> $OUTPUT->continue_button()
    * print_header()                        -> $PAGE methods
    * print_header_simple()                 -> $PAGE methods
    * print_side_block()                    -> $OUTPUT->block()
    * print_arrow()                         -> $OUTPUT->arrow()
    * print_scale_menu_helpbutton()         -> $OUTPUT->help_icon_scale($courseid, $scale)
    * print_checkbox()                      -> html_writer::checkbox()

Navigation:
    * print_navigation()                    -> $OUTPUT->navbar()
    * build_navigation()                    -> $PAGE->navbar methods
    * navmenu()                             -> (no replacement)
    * settings_navigation::
          get_course_modules()              -> (no replacement)

Files and repositories:
    * stored_file::replace_content_with()   -> stored_file::replace_file_with()
    * stored_file::set_filesize()           -> stored_file::replace_file_with()
    * stored_file::get_referencelifetime()  -> (no replacement)
    * repository::sync_external_file()      -> see repository::sync_reference()
    * repository::get_file_by_reference()   -> repository::sync_reference()
    * repository::
          get_reference_file_lifetime()     -> (no replacement)
    * repository::sync_individual_file()    -> (no replacement)
    * repository::reset_caches()            -> (no replacement)

Calendar:
    * add_event()                           -> calendar_event::create()
    * update_event()                        -> calendar_event->update()
    * delete_event()                        -> calendar_event->delete()
    * hide_event()                          -> calendar_event->toggle_visibility(false)
    * show_event()                          -> calendar_event->toggle_visibility(true)

Misc:
    * filter_text()                         -> format_text(), format_string()...
    * httpsrequired()                       -> $PAGE->https_required()
    * detect_munged_arguments()             -> clean_param([...], PARAM_FILE)
    * mygroupid()                           -> groups_get_all_groups()
    * js_minify()                           -> core_minify::js_files()
    * css_minify_css()                      -> core_minify::css_files()
    * course_modinfo::build_section_cache() -> (no replacement)
    * generate_email_supportuser()          -> core_user::get_support_user()

Sessions:
    * session_get_instance()->xxx()         -> \core\session\manager::xxx()
    * session_kill_all()                    -> \core\session\manager::kill_all_sessions()
    * session_touch()                       -> \core\session\manager::touch_session()
    * session_kill()                        -> \core\session\manager::kill_session()
    * session_kill_user()                   -> \core\session\manager::kill_user_sessions()
    * session_gc()                          -> \core\session\manager::gc()
    * session_set_user()                    -> \core\session\manager::set_user()
    * session_is_loggedinas()               -> \core\session\manager::is_loggedinas()
    * session_get_realuser()                -> \core\session\manager::get_realuser()
    * session_loginas()                     -> \core\session\manager::loginas()

User-agent related functions:
    * check_browser_operating_system()      -> core_useragent::check_browser_operating_system()
    * check_browser_version()               -> core_useragent::check_browser_version()
    * get_device_type()                     -> core_useragent::get_device_type()
    * get_device_type_list()                -> core_useragent::get_device_type_list()
    * get_selected_theme_for_device_type()  -> core_useragent::get_device_type_theme()
    * get_device_cfg_var_name()             -> core_useragent::get_device_type_cfg_var_name()
    * set_user_device_type()                -> core_useragent::set_user_device_type()
    * get_user_device_type()                -> core_useragent::get_user_device_type()
    * get_browser_version_classes()         -> core_useragent::get_browser_version_classes()

YUI:
    * moodle-core-notification has been deprecated with a recommendation of
      using its subclasses instead. This is to allow for reduced page
      transport costs. Current subclasses include:
      * dialogue
      * alert
      * confirm
      * exception
      * ajaxexception

Event triggering and event handlers:
    * All existing events and event handlers should be replaced by new
      event classes and matching new event observers.
    * See http://docs.moodle.org/dev/Event_2 for more information.
    * The following events will be entirely removed, though they can still
      be captured using handlers, but they should not be used any more.
      * groups_members_removed          -> \core\event\group_member_removed
      * groups_groupings_groups_removed -> (no replacement)
      * groups_groups_deleted           -> \core\event\group_deleted
      * groups_groupings_deleted        -> \core\event\grouping_deleted
    * edit_module_post_actions() does not trigger events any more.

=== 2.5.1 ===

* New get_course() function for use when obtaining the course record from database. Will
  reuse existing $COURSE or $SITE globals if possible to improve performance.

=== 2.5 ===

* The database drivers (moodle_database and subclasses) aren't using anymore the ::columns property
  for caching database metadata. MUC (databasemeta) is used instead. Any custom DB driver should
  apply for that change.
* The cron output has been changed to include time and memory usage (see cron_trace_time_and_memory()),
  so any custom utility relying on the old output may require modification.
* Function get_max_file_sizes now returns an option for (for example) "Course limit (500MB)" or
  "Site limit (200MB)" when appropriate with the option set to 0. This function no longer returns
  an option for 0 bytes. Existing code that was replacing the 0 option in the return
  from this function with a more sensible message, can now use the return from this function directly.
* Functions responsible for output in course/lib.php are deprecated, the code is moved to
  appropriate renderers: print_section(), print_section_add_menus(), get_print_section_cm_text(),
  make_editing_buttons()
  See functions' phpdocs in lib/deprecatedlib.php
* Function get_print_section_cm_text() is deprecated, replaced with methods in cm_info
* zip_packer may create empty zip archives, there is a new option to ignore
  problematic files when creating archive
* The function delete_course_module was deprecated and has been replaced with
  course_delete_module. The reason for this was because the function delete_course_module
  only partially deletes data, so wherever it was called extra code was needed to
  perform the whole deletion process. The function course_delete_module now takes care
  of the whole process.
* curl::setopt() does not accept constant values any more. As it never worked properly,
  we decided to make the type check stricter. Now, the keys of the array pass must be a string
  corresponding to the curl constant name.
* Function get_users_listing now return list of users except guest and deleted users. Previously
  deleted users were excluded by get_users_listing. As guest user is not expected while browsing users,
  and not included in get_user function, it will not be returned by get_users_listing.
* The add_* functions in course/dnduploadlib.php have been deprecated. Plugins should be using the
  MODNAME_dndupload_register callback instead.
* The signature of the add() method of classes implementing the parentable_part_of_admin_tree
  interface (such as admin_category) has been extended. The new parameter allows the caller
  to prepend the new node before an existing sibling in the admin tree.
* condition_info:get_condition_user_fields($formatoptions) now accepts the optional
  param $formatoptions, that will determine if the field names are processed by
  format_string() with the passed options.
* remove all references to $CFG->gdversion, GD PHP extension is now required
* Formslib will now throw a developer warning if a PARAM_ type hasn't been set for elements which
  need it. Please set PARAM_RAW explicitly if you do not want any cleaning.
* Functions responsible for managing and accessing course categories are moved to class coursecat
  in lib/coursecatlib.php, functions responsible for rendering courses and categories lists are
  moved to course/renderer.php. The following global functions are deprecated: make_categories_list(),
  category_delete_move(), category_delete_full(), move_category(), course_category_hide(),
  course_category_show(), get_course_category(), create_course_category(), get_all_subcategories(),
  get_child_categories(), get_categories(), print_my_moodle(), print_remote_course(),
  print_remote_host(), print_whole_category_list(), print_category_info(), get_course_category_tree(),
  print_courses(), print_course(), get_category_courses_array(), get_category_courses_array_recursively(),
  get_courses_wmanagers()
  See http://docs.moodle.org/dev/Courses_lists_upgrade_to_2.5
* $core_renderer->block_move_target() changed to support more verbose move-block-here descriptions.
* Additional (optional) param $onlyactive has been added to get_enrolled_users, count_enrolled_users
  functions to get information for only active (excluding suspended enrolments) users. Included two
  helper functions extract_suspended_users, get_suspended_userids to extract suspended user information.
* The core_plugin_manager class now provides two new helper methods for getting information
  about known plugins: get_plugins_of_type() and get_subplugins_of_plugin().
* The get_uninstall_url() method of all subclasses of \core\plugininfo\base class is now expected
  to always return moodle_url. Subclasses can use the new method is_uninstall_allowed()
  to control the availability of the 'Uninstall' link at the Plugins overview page (previously
  they would do it by get_uninstall_url() returning null). By default, URL to a new general plugin
  uninstall tool is returned. Unless the plugin type needs extra steps that can't be handled by
  plugininfo_xxx::uninstall() method or xmldb_xxx_uninstall() function, this default URL should
  satisfy all plugin types.

Database (DML) layer:
* $DB->sql_empty() is deprecated, you have to use sql parameters with empty values instead,
  please note hardcoding of empty strings in SQL queries breaks execution in Oracle database.
* Indexes must not be defined on the same columns as keys, this is now reported as fatal problem.
  Please note that internally we create indexes instead of foreign keys.

YUI changes:
* M.util.help_icon has been deprecated. Code should be updated to use moodle-core-popuphelp
  instead. To do so, remove any existing JS calls to M.util.help_icon from your PHP and ensure
  that your help link is placed in a span which has the class 'helplink'.

=== 2.4 ===

* Pagelib: Numerous deprecated functions were removed as classes page_base, page_course
  and page_generic_activity.
* use $CFG->googlemapkey3 instead of removed $CFG->googlemapkey and migrate to Google Maps API V3
* Function settings_navigation::add_course_editing_links() is completely removed
* function global_navigation::format_display_course_content() is removed completely (the
  functionality is moved to course format class)
* in the function global_navigation::load_generic_course_sections() the argument $courseformat is
  removed
* New component and itemid columns in groups_members table - this allows plugin to create protected
  group memberships using 'xx_yy_allow_group_member_remove' callback and there is also a new restore
  callback 'xx_yy_restore_group_member()'.
* New general role assignment restore plugin callback 'xx_yy_restore_role_assignment()'.
* functions get_generic_section_name(), get_all_sections(), add_mod_to_section(), get_all_mods()
  are deprecated. See their phpdocs in lib/deprecatedlib.php on how to replace them

YUI changes:
* moodle-enrol-notification has been renamed to moodle-core-notification
* YUI2 code must now use 2in3, see http://yuilibrary.com/yui/docs/yui/yui-yui2.html
* M.util.init_select_autosubmit() and M.util.init_url_select() have been deprecated. Code using this should be updated
  to use moodle-core-formautosubmit

Unit testing changes:
* output debugging() is not sent to standard output any more,
  use $this->assertDebuggingCalled(), $this->assertDebuggingNotCalled(),
  $this->getDebuggingMessages() or $this->assertResetDebugging() instead.

=== 2.3 ===

Database layer changes:
* objects are not allowed in paramters of DML functions, use explicit casting to strings if necessary

Note:
* DDL and DML methods which were deprecated in 2.0 have now been removed, they will no longer produce
debug messages and will produce fatal errors

API changes:

* send_stored_file() has changed its interface
* deleted several resourcelib_embed_* functions from resourcelib.php

=== 2.2 ===

removed unused libraries:
* odbc, base32, CodeSniffer, overlib, apd profiling, kses, Smarty, PEAR Console, swfobject, cssshover.htc, md5.js

API changes:
* new admin/tool plugin type
* new context API - old API is still available
* deleted users do not have context any more
* removed global search


=== 2.1 ===

API changes:
* basic suport for restore from 1.9
* new mobile devices API
* new questions API


=== 2.0 ===

API changes:
* new DML API - http://docs.moodle.org/dev/DML_functions
* new DDL API - http://docs.moodle.org/dev/DDL_functions
* new file API - http://docs.moodle.org/dev/File_API
* new $PAGE and $OUTPUT API
* new navigation API
* new theme API - http://docs.moodle.org/dev/Theme_changes_in_2.0
* new javascript API - http://docs.moodle.org/dev/JavaScript_usage_guide
* new portfolio API
* new local plugin type
* new translation support - http://lang.moodle.org
* new web service API
* new cohorts API
* new messaging API
* new rating API
* new comment API
* new sessions API
* new enrolment API
* new backup/restore API
* new blocks API
* new filters API
* improved plugin support (aka Frankenstyle)
* new registration and hub API
* new course completion API
* new plagiarism API
* changed blog API
* new text editor API
* new my moodle and profiles API<|MERGE_RESOLUTION|>--- conflicted
+++ resolved
@@ -2,15 +2,13 @@
 information provided here is intended especially for developers.
 
 === 3.9 ===
-<<<<<<< HEAD
 * admin/tool/task/cli/adhoc_task.php now observers the concurrency limits.
   If you want to get the previous (unlimited) behavior, use the --ignorelimits switch).
 * Removed the following deprecated functions:
   - question_add_tops
   - question_is_only_toplevel_category_in_context
-=======
-format_float() now accepts a special value (-1) as the $decimalpoints parameter which means auto-detecting number of decimal points.
->>>>>>> 9173b83e
+* format_float() now accepts a special value (-1) as the $decimalpoints parameter
+  which means auto-detecting number of decimal points.
 
 === 3.8 ===
 * Add CLI option to notify all cron tasks to stop: admin/cli/cron.php --stop
