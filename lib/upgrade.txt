--- conflicted
+++ resolved
@@ -19,15 +19,12 @@
   that are also members of these groups.
 * The options for `format_string()`, and `format_text()` are now checked for incorrectly passed context objects.
   Please note that this was never an accepted value but previously failed silently.
-<<<<<<< HEAD
 * The current page language is available in new `core/config` language property for Javascript modules
-=======
 * The following functions have been added to adhoc_task class:
     - retry_until_success(): Used to indicate if the task should be re-run if it fails
       By default, tasks will be retried until they succeed, other tasks can override this method to change this behaviour.
     - set_attempts_available(): Used to set the number of attempts available for the task
     - get_attempts_available(): Used to get the number of attempts available for the task.
->>>>>>> bd3af647
 
 === 4.3 ===
 
