This files describes API changes in core libraries and APIs,
information provided here is intended especially for developers.

=== 4.0 ===
* New method flexible_table::set_columnsattributes() has been introduced to add column attributes applied in every cell.
* New method flexible_table::get_row_cells_html() has been introduced, extracted from flexible_table::get_row_html
  so it can be overriden individually.
* Since Boxnet has been remove from core then boxnet_client() class has been removed from core too.
* New navigation classes to mimic the new navigation project. The existing navigation callbacks are still available and
  will be called. The following behaviour will be the new standard for nodes added via callbacks:
   - Module nodes added will be appended to the end and will appear within the hamburger option.
   - Course nodes added will also be appended and appear within the 'More' option/page.
* The core/event events have been renamed and now fire native events, in addition to the legacy YUI and jQuery events.
  The following events have been renamed:
  - The BLOCK_CONTENT_UPDATED event has been replaced with a new native event in the `core_block/events` AMD module
    eventTypes.blockContentUpdated.
  - The EDITOR_CONTENT_RESTORED event has been replaced with a new native event in the `core_editor/events` AMD module
    eventTypes.editorContentRestored.
  - The FILTER_CONTENT_UPDATED event has been replaced with a new native event in the `core_filters/events` AMD module
    eventTypes.filterContentUpdated.
  - The FORM_FIELD_VALIDATION event has been replaced with a new native event in the `core_form/events` AMD module
    eventTypes.formFieldValidationFailed.
  - The FORM_SUBMIT_AJAX event has been replaced with a new native event in the `core_form/events` AMD module
    eventTypes.formSubmittedByJavascript.
* The block template now includues a block-instanceid data attribute.
* The core/event::getLegacyEvents() function has been deprecated and should no longer be used.
* Typo3 has now been removed. Use native mbstring or iconv functions.
* A new index has been added on mdl_user_preferences.name. This upgrade step might take some time on big sites.
* The completion_info function display_help_icon() which returned the 'Your progress' help icon has been deprecated and
  should no longer be used.
* The completion_info function print_help_icon() which has been deprecated since Moodle 2.0 should no longer be used.
* @babel/polyfill has been removed in favour of corejs@3
* A new parameter $isbulkupdate has been added to the following functions:
  - grade_category::update()
  - grade_category::insert()
  - grade_grade::update()
  - grade_grade::insert()
  - grade_grade::notify_changed()
  - grade_item::insert()
  - grade_item::update()
  - grade_item::update_final_grade()
  - grade_item::update_raw_grade()
  - grade_object::update()
  - grade_object::insert()
  - grade_outcome::update()
  - grade_outcome::insert()
  - grade_scale::update()
  - grade_scale::insert()
  - grade_update()
  - completion_info::inform_grade_changed()
  - completion_info::update_state()
  - completion_info::internal_set_data()
  All functions except completion_info::internal_set_data() are only passing this parameter from very beginning of
  workflow (like grade report page where bulk grade update is possible) so this parameter is used in
  completion_info::internal_set_data() to decide if we need to mark completions instantly without waiting for cron.
* Following methods now return an int instead of bool:
  - completion_completion::_save()
  - completion_completion::mark_enrolled()
  - completion_completion::mark_inprogress()
  - completion_completion::mark_complete()
  which is needed to store id of completion record on successful update which is later beeing used by
  completion_info::internal_set_data() to reaggregate completions that have been marked for instant course completion.
* The following functions have been finally deprecated and can not be used anymore:
  - generate_uuid
* The YUI moodle-core-formchangechecker module has been deprecated and replaced with a new AMD module
  core_form/changechecker.
* New method \core_user::awaiting_action() has been introduced to check if the user is fully ready to use the site or
  whether there is an action (such as filling the missing profile field, changing password or agreeing to the site
  policy) needed.
* The signature of the get_name() function for grade_category and grade_item has been extended. The new parameter allows
  callers to get the name without escaped characters.
* The inplace_editable element constructor now accepts an optional pix_icon parameter to use as it's editing icon when
  rendered. The default icon for "select" types has also changed to a dropdown caret ("t/expanded").
* The inplace_editable Javascript module now emits native events, removing the jQuery dependency from calling code
  that wants to listen for the events. Backwards compatibility with existing code using jQuery is preserved.
* The function message_send() in messagelib.php now returns false if there is an error sending the message to the
  message processor (MDL-70046).
* Following methods are now deprecated in questionlib and moved to the new qbank_previewquestion plugin:
  - question_preview_url() is moved to qbank_previewquestion\helper::question_preview_url()
  - question_preview_popup_params() is moved to \qbank_previewquestion\helper::question_preview_popup_params()
  Calling these functions in the question will point to the plugin.
  The deprecated codes are removed from the questionlib for those two methods.
* The following functions are deprecated in questionlib.php and moved to the new location.
  These are marked for final deprecation on 4.4:
  - question_remove_stale_questions_from_category() =>
    qbank_managecategories\helper::question_remove_stale_questions_from_category()
  - flatten_category_tree() => qbank_managecategories\helper::flatten_category_tree()
  - add_indented_names() => qbank_managecategories\helper::add_indented_names()
  - question_category_select_menu() => qbank_managecategories\helper::question_category_select_menu()
  - get_categories_for_contexts() => qbank_managecategories\helper::get_categories_for_contexts()
  - question_category_options() => qbank_managecategories\helper::question_category_options()
  - question_add_context_in_key() => qbank_managecategories\helper::question_add_context_in_key()
  - question_fix_top_names() => qbank_managecategories\helper::question_fix_top_names()
* Following methods are now deprecated in questionlib and moved to the new qbank_previewquestion plugin:
  - question_preview_url() is moved to qbank_previewquestion\helper::question_preview_url()
  - question_preview_popup_params() is moved to \qbank_previewquestion\helper::question_preview_popup_params()
  Calling these functions in the question will point to the plugin, but the deprecation message will be activated in MDL-72004.
  The deprecated codes are removed from the questionlib for those two methods.
* The postgres driver now wraps calls to pg_field_type() and caches them in databasemeta to save an invisible internal
  DB call on every request.
* The default type of 'core/toast' messages has been changed to 'information' (callers can still explicitely set the type)
* As the message_jabber notification plugin has been moved to the plugins database, the XMPPHP library (aka Jabber) has been
completely removed from Moodle core too.
* The SWF media player has been completely removed (The Flash Player was deprecated in 2017 and officially discontinued
  on 31 December 2020).
* The display_size function has been improved to add new optional parameters (decimal places,
  fixed units), to always include a non-breaking space between the number and unit, and to use
  consistent rounding (always 1 decimal place by default).
* The persistent method get() now returns the correct type for each property defined in the persistent class.
* The persistent method from_record() now only attempts to load record properties defined in the persistent class.
* New persistent set_many() helper for setting multiple properties in single method call.
* Require pass grade criteria is now part of core.
  Refer to upgrade.php to see transitioning from similar plugin criteria to core
  Refer to completion/upgrade.txt for additional information.
* The method enable_plugin() has been added to the core_plugininfo\base class and it has been implemented by all the plugininfo
  classes extending it. When possible, the enable_plugin() method will store these changes into the config_log table, to let admins
  check when and who has enabled/disabled plugins.
* Final deprecation: The following functions along with associated tests have been removed:
  - core_grades_external::get_grades
  - core_grades_external::get_grade_item
<<<<<<< HEAD
  - report_insights_context_insights
* \core\session\manager::init_empty_session() has a new optional parameter $newsid to indicate whether this is a new user session
* New html_table attribute "$responsive" which defaults to true. When set to true, tables created via html_writer::table() will be enclosed
  in a .table-responsive div container which will allow the table to be scrolled horizontally with ease, especially when the table is rendered in smaller viewports.
  Set to false to prevent the table from being enclosed in the responsive container.
* Two new helper functions have been added to lib/datalib.php, for safely preparing SQL ORDER BY statements where user
  interactions define sort parameters (see the respective docblocks for full details and examples):
  -get_safe_orderby() - where a single sort parameter is required.
  -get_safe_orderby_multiple() - where multiple sort parameters are required.
=======
* Added the cleanstr mustache template helper to clean strings after loading them from language packs.
>>>>>>> 7ba7920a

=== 3.11.4 ===
* A new option dontforcesvgdownload has been added to the $options parameter of the send_file() function.
  Note: This option overrides the forced download of directly accessed SVGs, so should only be used where the calling method is
  rendering SVGs directly for content created using XSS risk flagged capabilities (such as creating a SCORM activity).
  This is also not necessary where SVGs are already being safely loaded into <img> tags by Moodle (eg within forum posts).

=== 3.11.2 ===
* For security reasons, filelib has been updated so all requests now use emulated redirects.
  For this reason, manually disabling emulateredirects will no longer have any effect (and will generate a debugging message).

=== 3.11 ===
* PHPUnit has been upgraded to 9.5 (see MDL-71036 for details).
  That comes with a few changes:
  - Breaking: All the changes that were deprecated with PHPUnit 8.5
    are now removed (see the 3.10 section below).
  - Breaking: assertContains() now performs stricter comparison (like assertSame()
    does). New assertContainsEquals() has been created to provide the old
    behavior.
  - Deprecation: A number of file-related assertions have been deprecated, will
    be removed with PHPUnit 10. Alternatives for all them have been created:
      - assertNotIsReadable()         -> assertIsNotReadable()
      - assertNotIsWritable()         -> assertIsNotWritable()
      - assertDirectoryNotExists()    -> assertDirectoryDoesNotExist()
      - assertDirectoryNotIsReadable()-> assertDirectoryIsNotReadable()
      - assertDirectoryNotIsWritable()-> assertDirectoryIsNotWritable()
      - assertFileNotExists()         -> assertFileDoesNotExist()
      - assertFileNotIsReadable()     -> assertFileIsNotReadable()
      - assertFileNotIsWritable()     -> assertFileIsNotWritable()
  - Deprecation: Regexp-related assertions have been deprecated, will be
    removed with PHPUnit 10. Alternatives for all them have been created:
      - assertRegExp()     -> assertMatchesRegularExpression()
      - assertNotRegExp()  -> assertDoesNotMatchRegularExpression()
  - Deprecation: The expectException() for Notice, Warning, Deprecation and
    Error is deprecated, will be removed with PHPUnit 10. New expectations
    have been created to better define the expectation:
      - expectDeprecation() for E_DEPRECATED and E_USER_DEPRECATED.
      - expectNotice() for E_NOTICE, E_USER_NOTICE, and E_STRICT.
      - expectWarning() for E_WARNING and E_USER_WARNING.
      - expectError() for everything else.
   - Deprecation: The Mock->at() matcher has been deprecated and will be
     removed with PHPUnit 10. Switch to better, more deterministic and clearer
     matchers is recommended (->once(), ->exactly(), ->never()...).
   - Deprecation: The Mock->setMethods() method has been *silently* deprecated
     and will be removed in the future. Change uses to the new Mock->onlyMethods()
     alternative. Also, it doesn't accept "null" anymore, new default must
     be [] (empty array).
   - Mostly internal: With the raise to PHP 7.3 as lower version supported,
     various internal bits perform now stricter type checking in params and
     return values. If your tests have own-created comparators, assertions...
     they may need to be adjusted.
   - Mostly internal: The phpunit.xml schema has changed, basically removing
     the old <filter> section and replacing it with a new, less confusing
     <coverage> section. Also the elements within them have been changed:
       - <whitelist> has been replaced by <include>.
       - <exclude> is not a child of <whitelist> anymore, but of <coverage>.
     Note that this only will affect if you've custom phpunit.xml files
     instead of using the automatically generated ones by Moodle.
   - Deprecation: Related to the previous point, the $whitelistxxx properties
     used by the coverage.php files have been deprecated (will continue
     working until Moodle 4.3) to follow the same pattern:
       - whitelistfolders -> includelistfolders
       - whitelistfiles   -> includelistfiles
   - Internal: Custom autoloaders are deprecated and will be removed with
     PHPUnit 10. Hence we have removed our one already.
     Note that it was not useful since PHPUnit 8.5, where the ability
     to run tests by class name was removed.
   - Warning: Because of some new restrictions about how test files and
     test classes must be named (that Moodle haven't followed ever) it's not
     possible to run individual test files any more. Use any of the alternative
     execution methods (filter, suite, config) to specify which tests
     you want to run. This will be hopefully fixed in MDL-71049
     once it has been agreed which the best way to proceed is.
* The horde library has been updated to version 5.2.23.
* New optional parameter $extracontent for print_collapsible_region_start(). This allows developers to add interactive HTML elements
  (e.g. a help icon) after the collapsible region's toggle link.
* Final deprecation i_dock_block() in behat_deprecated.php
* Final deprecation of get_courses_page. Function has been removed and core_course_category::get_courses() should be
  used instead.
* New encryption API in \core\encryption allows secure encryption and decryption of data. By
  default the key is stored in moodledata but admins can configure a different, more secure
  location in config.php if required. To get the best possible security for this feature, we
  recommend enabling the Sodium PHP extension.
  The OpenSSL alternative for this API, used when Sodium is not available, is considered deprecated
  at all effects, and will be removed in Moodle 4.2. See MDL-71421 for more information.
* Behat timeout constants behat_base::TIMEOUT, EXTENDED_TIMEOUT, and REDUCED_TIMEOUT, which were deprecated in 3.7, have been removed.
* \core_table\local\filter\filterset::JOINTYPE_DEFAULT is being changed from 1 (ANY) to 2 (ALL). Filterset implementations
  can override the default filterset join type by overriding \core_table\local\filter\filterset::get_join_type() instead.
* HTMLPurifier has been upgraded to the latest version - 4.13.0
* Markdown lib has been upgraded to the latest version - 1.9.0
* The minify lib has been upgraded to 1.3.63 and pathconvertor to 1.1.3
* A new optional parameter `$sort` has been added to all `$context->get_capabilities()` methods to be able to define order of
  returned capability array.
* Spout has been upgraded to the latest version - 3.1.0
* emoji-data has been upgraded to 6.0.0.
* The final deprecation of /message/defaultoutputs.php file and admin_page_defaultmessageoutputs.
  All their settings moved to admin/message.php (see MDL-64495). Please use admin_page_managemessageoutputs class instead.
* Behat now supports date selection from the date form element. Examples:
    - I set the field "<field_string>" to "##15 March 2021##"
    - I set the field "<field_string>" to "##first day of January last year##"
* Behat now supports date and time selection from the datetime form element. Examples:
    - I set the field "<field_string>" to "##15 March 2021 08:15##"
    - I set the field "<field_string>" to "##first day of January last year noon##"
* New DML driver method `$DB->sql_group_concat` for performing group concatenation of a field within a SQL query
* Added new class, AMD modules and WS that allow displaying forms in modal popups or load and submit in AJAX requests.
  See https://docs.moodle.org/dev/Modal_and_AJAX_forms for more details.
* New base class for defining an activity's custom completion requirements: \core_completion\activity_custom_completion.
  Activity module plugins that define custom completion conditions should implement a mod_[modname]\completion\custom_completion
  subclass and the following methods:
  - get_state(): Provides the completion state for a given custom completion rule.
  - get_defined_custom_rules(): Returns an array of the activity module's custom completion rules.
    e.g. ['completionsubmit']
  - get_custom_rule_descriptions(): Returns an associative array with values containing the user-facing textual description
    of the custom completion rules (which serve as the keys to these values).
    e.g. ['completionsubmit' => 'Must submit']
  - get_sort_order(): Returns an array listing the order the activity module's completion rules should be displayed to the user,
    including both custom completion and relevant core completion rules
    e.g. ['completionview', 'completionsubmit', 'completionusegrade']
* Admin setting admin_setting_configmulticheckbox now supports lazy-loading the options list by
  supplying a callback function instead of an array of options.
* A new core API class \core_user\fields provides ways to get lists of user fields, and SQL related to
  those fields. This replaces existing functions get_extra_user_fields(), get_extra_user_fields_sql(),
  get_user_field_name(), get_all_user_name_fields(), and user_picture::fields(), which have all been
  deprecated.
* Allow plugins to augment the curl security helper via callback. The plugin's function has to be defined as
  plugintype_pluginname_curl_security_helper in pluginname/lib.php file and the function should return a plugin's security
  helper instance.
* The behat transformation 'string time to timestamp' no longer supports datetime format. If provided, the format must
  be strftime compatible. Example:
    - I should see "##tomorrow noon##%A, %d %B %Y, %I:%M %p##"
* External functions implementation classes should use 'execute' as the method name, in which case the
  'methodname' property should not be specified in db/services.php file.
* The core_grades_create_gradecategory webservice has been deprecated in favour of core_grades_create_gradecategories, which is
  functionally identical but allows for parallel gradecategory creations by supplying a data array to the webservice.
* The signature of the get_context_name() function in the abstract class context and all extending classes (such as context_course)
  has been extended. The new parameter allows the to get the name without escaped characters.
* The signature of the question_category_options() has been extended. The new parameter allows the to get the categories name
  in the returned array without escaped characters.
* The \core\hub\site_registration_form::add_select_with_email() method has been deprecated in favour of
  \core\hub\site_registration_form::add_checkbox_with_email().

=== 3.10 ===
* PHPUnit has been upgraded to 8.5. That comes with a few changes:
  - Breaking change: All the "template methods" (setUp(), tearDown()...) now require to return void. This implies
    that the minimum version of PHP able to run tests will be PHP 7.1
  - A good number of assertions have been deprecated with this version
    and will be removed in a future one. In core all cases have been removed
    (so it's deprecation-warnings free). It's recommended to perform the
    switch to their new counterparts ASAP:
      - assertInternalType() has been deprecated. Use the assertIsXXX() methods instead.
      - assertArraySubset() has been deprecated. Use looping + assertArrayHasKey() or similar.
      - @expectedExceptionXXX annotations have been deprecated. Use the expectExceptionXXX()
        methods instead (and put them exactly before the line that is expected to throw the exception).
      - assertAttributeXXX() have been deprecated. If testing public attributes use normal assertions. If
        testing non-public attributes... you're doing something wrong :-)
      - assertContains() to find substrings on strings has been deprecated. Use assertStringContainsString() instead.
        (note that there are "IgnoringCase()" variants to perform case-insensitive matching.
      - assertEquals() extra params have been deprecated and new assertions for them created:
        - delta => use assertEqualsWithDelta()
        - canonicalize => use assertEqualsCanonicalizing()
        - ignoreCase => use assertEqualsIgnoringCase()
        - maxDepth => removed without replacement.
  - The custom printer that was used to show how to rerun a failure has been removed, it was old and "hacky"
    solution, for more information about how to run tests, see the docs, there are plenty of options.
  - phpunit/dbunit is not available any more and it has been replaced by a lightweight phpunit_dataset class, able to
    load XML/CSV and PHP arrays, send the to database and return rows to calling code (in tests). That implies the
    follwoing changes in the advanced_testcase class:
      - createFlatXMLDataSet() has been removed. No uses in core, uses can switch to createXMLDataSet() (read below).
      - createXMLDataSet() has been deprecated. Use dataset_from_files() instead.
      - createCsvDataSet() has been deprecated. Use dataset_from_files() instead.
      - createArrayDataSet() has been deprecated. This method was using the phpunit_ArrayDataSet class
        that has been also removed from core. Use dataset_from_array() instead.
      - loadDataSet() has been deprecated. Use phpunit_dataset->to_database() instead.
      - All the previous uses of phpunit/dbunit methods like Dataset:getRows(), Dataset::getRowCount()
        must be replaced by the new phpunit_dataset->get_rows() method.
* Retains the source course id when a course is copied from another course on the same site.
* Added function setScrollable in core/modal. This function can be used to set the modal's body to be scrollable or not
  when the modal's height exceeds the browser's height. This is also supported in core/modal_factory through the
  'scrollable' config parameter which can be set to either true or false. If not explicitly defined, the default value
  of 'scrollable' is true.
* The `$CFG->behat_retart_browser_after` configuration setting has been removed.
  The browser session is now restarted between all tests.
* add_to_log() has been through final deprecation, please rewrite your code to the new events API.
* The following functions have been finally deprecated and can not be used anymore:
  - print_textarea
  - calendar_get_all_allowed_types
  - groups_get_all_groups_for_courses
  - events_get_cached
  - events_uninstall
  - events_cleanup
  - events_dequeue
  - events_get_handlers
  - get_roles_on_exact_context
  - get_roles_with_assignment_on_context
  - message_add_contact
  - message_remove_contact
  - message_unblock_contact
  - message_block_contact
  - message_get_contact
* The following renamed classes have been completely removed:
    - course_in_list (now: core_course_list_element)
    - coursecat (now: core_course_category)
* The form element 'htmleditor', which was deprecated in 3.6, has been removed.
* The `core_output_load_fontawesome_icon_map` web service has been deprecated and replaced by
  `core_output_load_fontawesome_icon_system_map` which takes the name of the theme to generate the icon system map for.
* A new parameter `$rolenamedisplay` has been added to `get_viewable_roles()` and `get_switchable_roles` to define how role names
  should be returned.
* The class coursecat_sortable_records has been removed.
* Admin setting admin_setting_configselect now supports lazy-loading the options list by supplying
  a callback function instead of an array of options.
* Admin setting admin_setting_configselect now supports validating the selection by supplying a
  callback function.
* The task system has new functions adhoc_task_starting() and scheduled_task_starting() which must
  be called before executing a task, and a new function \core\task\manager::get_running_tasks()
  returns information about currently-running tasks.
* New library function rename_to_unused_name() to rename a file within its current location.
* Constant \core_h5p\file_storage::EDITOR_FILEAREA has been deprecated
  because it's not required any more.
* The ZipStream-PHP library has been added to Moodle core in /lib/zipstream.
* The php-enum library has been added to Moodle core in /lib/php-enum.
* The http-message library has been added to Moodle core in /lib/http-message.
* Methods `filetypes_util::is_whitelisted()` and `filetypes_util::get_not_whitelisted()` have been deprecated and
  renamed to `is_listed()` and `get_not_listed()` respectively.
* Method `mustache_helper_collection::strip_blacklisted_helpers()` has been deprecated and renamed to
  `strip_disallowed_helpers()`.
* A new admin externalpage type `\core_admin\local\externalpage\accesscallback` for use in plugin settings is available that allows
  a callback to be provided to determine whether page can be accessed.
* New setting $CFG->localtempdir overrides which defaults to sys_get_temp_dir()
* Function redirect() now emits a line of backtrace into the X-Redirect-By header when debugging is on
* New DML function $DB->delete_records_subquery() to delete records based on a subquery in a way
  that will work across databases.
* Add support for email DKIM signatures via $CFG->emaildkimselector

=== 3.9 ===
* Following function has been deprecated, please use \core\task\manager::run_from_cli().
    - cron_run_single_task()
* Following class has been deprecated, please use \core\task\manager.
    - \tool_task\run_from_cli
* Following CLI scripts has been deprecated:
  - admin/tool/task/cli/schedule_task.php please use admin/cli/scheduled_task.php
  - admin/tool/task/cli/adhoc_task.php please use admin/cli/adhoc_task.php
* Old Safe Exam Browser quiz access rule (quizaccess_safebrowser) replaced by new Safe Exam Browser access rule (quizaccess_seb).
  Experimental setting enablesafebrowserintegration was deleted.
* New CFPropertyList library has been added to Moodle core in /lib/plist.
* behat_data_generators::the_following_exist() has been removed, please use
  behat_data_generators::the_following_entities_exist() instead. See MDL-67691 for more info.
* admin/tool/task/cli/adhoc_task.php now observers the concurrency limits.
  If you want to get the previous (unlimited) behavior, use the --ignorelimits switch).
* Removed the following deprecated functions:
  - question_add_tops
  - question_is_only_toplevel_category_in_context
* format_float() now accepts a special value (-1) as the $decimalpoints parameter
  which means auto-detecting number of decimal points.
* plagiarism_save_form_elements() has been deprecated. Please use {plugin name}_coursemodule_edit_post_actions() instead.
* plagiarism_get_form_elements_module() has been deprecated. Please use {plugin name}_coursemodule_standard_elements() instead.
* Changed default sessiontimeout to 8 hours to cover most normal working days
* Plugins can now explicitly declare supported and incompatible Moodle versions in version.php
  - $plugin->supported = [37,39];
    supported takes an array of ascending numbers, that correspond to a range of branch numbers of supported versions, inclusive.
    Moodle versions that are outside of this range will produce a message notifying at install time, but will allow for installation.
  - $plugin->incompatible = 36;
    incompatible takes a single int corresponding to the first incompatible branch. Any Moodle versions including and
    above this will be prevented from installing the plugin, and a message will be given when attempting installation.
* Added the <component>_bulk_user_actions() callback which returns a list of custom action_links objects
* Add 'required' admin flag for mod forms allows elements to be toggled between being required or not in admin settings.
  - In mod settings, along with lock, advanced flags, the required flag can now be set with $setting->set_required_flag_options().
    The name of the admin setting must be exactly the same as the mod_form element.
  - Currently supported by:
    - mod_assign
    - mod_quiz
* Added a native MySQL / MariaDB lock implementation
* The database drivers (moodle_database and subclasses) don't need to implement get_columns() anymore.
  They have to implement fetch_columns instead.
* Added function cleanup_after_drop to the database_manager class to take care of all the cleanups that need to be done after a table is dropped.
* The 'xxxx_check_password_policy' callback now only fires if $CFG->passwordpolicy is true
* grade_item::update_final_grade() can now take an optional parameter to set the grade->timemodified. If not present the current time will carry on being used.
* lib/outputrequirementslib::get_jsrev now is public, it can be called from other classes.
* H5P libraries have been moved from /lib/h5p to h5p/h5plib as an h5plib plugintype.
* mdn-polyfills has been renamed to polyfills. The reason there is no polyfill from the MDN is
  because there is no example polyfills on the MDN for this functionality.
* AJAX pages can be called without requiring a session lock if they set READ_ONLY_SESSION to true, eg.
  define('READ_ONLY_SESSION', true); Note - this also requires $CFG->enable_read_only_sessions to be set to true.
* External functions can be called without requiring a session lock if they define 'readonlysession' => true in
  db/services.php. Note - this also requires $CFG->enable_read_only_sessions to be set to true.
* database_manager::check_database_schema() now checks for missing and extra indexes.
* Implement a more direct xsendfile_file() method for an alternative_file_system_class
* A new `dynamic` table interface has been defined, which allows any `flexible_table` to be converted into a table which
  is updatable via ajax calls. See MDL-68495 and `\core_table\dynamic` for further information.
* The core/notification module has been updated to use AMD modals for its confirmation and alert dialogues.
  The confirmation dialogue no longer has a configurable "No" button as per similar changes in MDL-59759.
  This set of confirmation modals was unintentionally missed from that deprecation process.
* The download_as_dataformat() method has been deprecated. Please use \core\dataformat::download_data() instead
* The following functions have been updated to support passing in an array of group IDs (but still support passing in a single ID):
  * groups_get_members_join()
  * groups_get_members_ids_sql()
* Additional parameters were added to core_get_user_dates:
    - type: specifies the calendar type. Optional, defaults to Gregorian.
    - fixday: Whether to remove leading zero for day. Optional, defaults to 1.
    - fixhour: Whether to remove leading zero for hour. Optional, defaults to 1.
* Legacy cron has been deprecated and will be removed in Moodle 4.1. This includes the functions:
  - cron_execute_plugin_type()
  - cron_bc_hack_plugin_functions()
  Please, use the Task API instead: https://docs.moodle.org/dev/Task_API
* Introduce new hooks for plugin developers:
    - <component>_can_course_category_delete($category)
    - <component>_can_course_category_delete_move($category, $newcategory)
  These hooks allow plugin developers greater control over category deletion. Plugin can return false in those
  functions if category deletion or deletion with content move to the new parent category is not permitted.
  Both $category and $newcategory params are instances of core_course_category class.
    - <component>_pre_course_category_delete_move($category, $newcategory)
  This hook is expanding functionality of existing <component>_pre_course_category_delete hook and allow plugin developers
  to execute code prior to category deletion when its content is moved to another category.
  Both $category and $newcategory params are instances of core_course_category class.
    - <component>_get_course_category_contents($category)
  This hook allow plugin developers to add information that is displayed on category deletion form. Function should
  return string, which will be added to the list of category contents shown on the form. $category param is an instance
  of core_course_category class.
* Data generator create_user in both unittests and behat now validates user fields and triggers user_created event

=== 3.8 ===
* Add CLI option to notify all cron tasks to stop: admin/cli/cron.php --stop
* The rotate_image function has been added to the stored_file class (MDL-63349)
* The yui checknet module is removed. Call \core\session\manager::keepalive instead.
* The generate_uuid() function has been deprecated. Please use \core\uuid::generate() instead.
* Remove lib/pear/auth/RADIUS.php (MDL-65746)
* Core components are now defined in /lib/components.json instead of coded into /lib/classes/component.php
* Subplugins should now be defined using /db/subplugins.json instead of /db/subplugins.php
* The following functions have been finally deprecated and can not be used anymore:
    * allow_override()
    * allow_assign()
    * allow_switch()
    * https_required()
    * verify_https_required()
* Remove duplicate font-awesome SCSS, Please see /theme/boost/scss/fontawesome for usage (MDL-65936)
* Remove lib/pear/Crypt/CHAP.php (MDL-65747)
* New output component available: \core\output\checkbox_toggleall
  - This allows developers to easily output groups of checkboxes that can be toggled by master controls in the form of a checkbox or
    a button. Action elements which perform actions on the selected checkboxes can also be enabled/disabled depending on whether
    at least a single checkbox item is selected or not.
* Final deprecation (removal) of the core/modal_confirm dialogue.
* Upgrade scssphp to v1.0.2, This involves renaming classes from Leafo => ScssPhp as the repo has changed.
* Implement supports_xsendfile() method and allow support for xsendfile in alternative_file_system_class
  independently of local files (MDL-66304).
* The methods get_local_path_from_storedfile and get_remote_path_from_storedfile in lib/filestore/file_system.php
  are now public. If you are overriding these then you will need to change your methods to public in your class.
* It is now possible to use sub-directories for AMD modules.
  The standard rules for Level 2 namespaces also apply to AMD modules.
  The sub-directory used must be either an valid component, or placed inside a 'local' directory to ensure that it does not conflict with other components.

    The following are all valid module names and locations in your plugin:
      mod_forum/view: mod/forum/amd/src/view.js
      mod_forum/local/views/post: mod/forum/amd/src/local/views/post
      mod_forum/form/checkbox-toggle: mod/forum/amd/src/form/checkbox-toggle.js

    The following are all invalid module names and locations in your plugin:
      mod_forum/views/post: mod/forum/amd/src/views/post
* The 'xxxx_check_password_policy' method now has an extra parameter: $user. It contains the user object to perform password
validation against and defaults to null (so, no user needed) if not provided.
* It is now possible to use sub-directories when creating mustache templates.
  The standard rules for Level 2 namespaces also apply to templates.
  The sub-directory used must be either an valid component, or placed inside a 'local' directory to ensure that it does not conflict with other components.

    The following are all valid template names and locations in your plugin:
      mod_forum/forum_post: mod/forum/templates/forum_post.mustache
      mod_forum/local/post/user: mod/forum/templates/local/post/user.mustache
      mod_forum/form/checkbox_toggle: mod/forum/templates/form/checkbox_toggle.mustache

    The following are _invalid_ template names and locations:
      mod_forum/post/user: mod/forum/templates/local/post/user.mustache
* Following behat steps have been removed from core:
    - I go to "<gradepath_string>" in the course gradebook
* A new admin setting widget 'core_admin\local\settings\filesize' is added.
* Core capabilities 'moodle/community:add' and 'moodle/community:download' have been removed from core as part of Moodle.net sunsetting.
* As part of Moodle.net sunsetting process the following hub api functions have been deprecated:
    - get_courses
    - unregister_courses
    - register_course
    - add_screenshot
    - download_course_backup
    - upload_course_backup
* A new setting 'Cache templates' was added (see MDL-66367). This setting determines if templates are cached or not.
  This setting can be set via the UI or by defining $CFG->cachetemplates in your config.php file. It is a boolean
  and should be set to either false or true. Developers will probably want to set this to false.
* The core_enrol_edit_user_enrolment webservice has been deprecated. Please use core_enrol_submit_user_enrolment_form instead.
* \single_button constructor has a new attributes param to add attributes to the button HTML tag.
* Improved url matching behaviour for profiled urls and excluded urls
* Attempting to use xsendfile via the 3rd param of readstring_accel() is now ignored.
* New H5P libraries have been added to Moodle core in /lib/h5p.
* New H5P core subsystem have been added.
* Introduced new callback for plugin developers '<component>_get_path_from_pluginfile($filearea, $args)': This will return
the itemid and filepath for the filearea and path defined in $args. It has been added in order to get the correct itemid and
filepath because some components, such as mod_page or mod_resource, add the revision to the URL where the itemid should be placed
(to prevent caching problems), but then they don't store it in database.
* New utility function \core_form\util::form_download_complete should be called if your code sends
  a file with Content-Disposition: Attachment in response to a Moodle form submit button (to ensure
  that disabled submit buttons get re-enabled in that case). It is automatically called by the
  filelib.php send_xx functions.
* If you have a form which sends a file in response to a Moodle form submit button, but you cannot
  call the above function because the file is sent by a third party library, then you should add
  the attribute data-double-submit-protection="off" to your form.

=== 3.7 ===

* Nodes in the navigation api can have labels for each group. See set/get_collectionlabel().
* The method core_user::is_real_user() now returns false for userid = 0 parameter
* 'mform1' dependencies (in themes, js...) will stop working because a randomly generated string has been added to the id
attribute on forms to avoid collisions in forms loaded in AJAX requests.
* A new method to allow queueing or rescheduling of an existing scheduled task was added. This allows an existing task
  to be updated or queued as required. This new functionality can be found in \core\task\manager::reschedule_or_queue_adhoc_task.
* Icons are displayed for screen readers unless they have empty alt text (aria-hidden). Do not provide an icon with alt text immediately beside an element with exactly the same text.
* admin_settingpage has a new function hide_if(), modeled after the same functionality in the forms library. This allows admin settings to be dynamically hidden based on the values of other settings.
* The \core_rating provider's get_sql_join function now accepts an optional $innerjoin parameter.
  It is recommended that privacy providers using this function call rewrite any long query into a number of separate
  calls to add_from_sql for improved performance, and that the new argument is used.
  This will allow queries to remain backwards-compatible with older versions of Moodle but will have significantly better performance in version supporting the innerjoin parameter.
* /message/defaultoutputs.php file and admin_page_defaultmessageoutputs class have been deprecated
  and all their settings moved to admin/message.php (see MDL-64495). Please use admin_page_managemessageoutputs class instead.
* A new parameter $lang has been added to mustache_template_source_loader->load_with_dependencies() method
  so it is possible for Mustache to request string in a specific language.
* Behat timeout constants behat_base::TIMEOUT, EXTENDED_TIMEOUT, and REDUCED_TIMEOUT have been
  deprecated. Please instead use the functions behat_base::get_timeout(), get_extended_timeout(),
  and get_reduced_timeout(). These allow for timeouts to be increased by a setting in config.php.
* The $draftitemid parameter of file_save_draft_area_files() function now supports the constant IGNORE_FILE_MERGE:
  When the parameter is set to that constant, the function won't process file merging, keeping the original state of the file area.
  Notice also than when $text is set, pluginfile rewrite won't be processed so the text will not be modified.
* Introduced new callback for plugin developers '<component>_pre_processor_message_send($procname, $proceventdata)':
  This will allow any plugin to manipulate messages or notifications before they are sent by a processor (email, mobile...)
* New capability 'moodle/category:viewcourselist' in category context that controls whether user is able to browse list of courses
  in this category. To work with list of courses use API methods in core_course_category and also 'course' form element.
* It is possible to pass additional conditions to get_courses_search();
  core_course_category::search_courses() now allows to search only among courses with completion enabled.
* Add support for a new xxx_after_require_login callback
* A new conversation type has been created for self-conversations. During the upgrading process:
  - Firstly, the existing self-conversations will be starred and migrated to the new type, removing the duplicated members in the
  message_conversation_members table.
  - Secondly, the legacy self conversations will be migrated from the legacy 'message_read' table. They will be created using the
  new conversation type and will be favourited.
  - Finally, the self-conversations for all remaining users without them will be created and starred.
Besides, from now, a self-conversation will be created and starred by default to all the new users (even when $CFG->messaging
is disabled).
* New optional parameter $throwexception for \get_complete_user_data(). If true, an exception will be thrown when there's no
  matching record found or when there are multiple records found for the given field value. If false, it will simply return false.
  Defaults to false when not set.
* Exposed submit button to allow custom styling (via customclassoverride variable) which can override btn-primary/btn-secondary classes
* `$includetoken` parameter type has been changed. Now supports:
   boolean: False indicates to not include the token, true indicates to generate a token for the current user ($USER).
   integer: Indicates to generate a token for the user whose id is the integer value.
* The following functions have been updated to support the new usage:
    - make_pluginfile_url
    - file_rewrite_pluginfile_urls
* New mform element 'float' handles localised floating point numbers.

=== 3.6 ===

* A new token-based version of pluginfile.php has been added which can be used for out-of-session file serving by
  setting the `$includetoken` parameter to true on the `moodle_url::make_pluginfile_url()`, and
  `moodle_url::make_file_url()` functions.
* The following picture functions have been updated to support use of the new token-based file serving:
    - print_group_picture
    - get_group_picture_url
* The `user_picture` class has a new public `$includetoken` property which can be set to make use of the new token-based
  file serving.
* Custom AJAX handlers for the form autocomplete fields can now optionally return string in their processResults()
  callback. If a string is returned, it is displayed instead of the list of suggested items. This can be used, for
  example, to inform the user that there are too many items matching the current search criteria.
* The form element 'htmleditor' has been deprecated. Please use the 'editor' element instead.
* The print_textarea() function has been deprecated. Please use $OUTPUT->print_textarea() instead.
* The following functions have been finally deprecated and can not be used any more:
    - external_function_info()
    - core_renderer::update_module_button()
    - events_trigger()
    - events_cron()
    - events_dispatch()
    - events_is_registered()
    - events_load_def()
    - events_pending_count()
    - events_process_queued_handler()
    - events_queue_handler()
    - events_trigger_legacy()
    - events_update_definition()
    - get_file_url()
    - course_get_cm_rename_action()
    - course_scale_used()
    - site_scale_used()
    - clam_message_admins()
    - get_clam_error_code()
    - get_records_csv()
    - put_records_csv()
    - print_log()
    - print_mnet_log()
    - print_log_csv()
    - print_log_xls()
    - print_log_ods()
    - build_logs_array()
    - get_logs_usercourse()
    - get_logs_userday()
    - get_logs()
    - prevent_form_autofill_password()
    - prefixed_tablenode_transformations()
    - core_media_renderer
    - core_media
* Following api's have been removed in behat_config_manager, please use behat_config_util instead.
    - get_features_with_tags()
    - get_components_steps_definitions()
    - get_config_file_contents()
    - merge_behat_config()
    - get_behat_profile()
    - profile_guided_allocate()
    - merge_config()
    - clean_path()
    - get_behat_tests_path()
* Following behat steps have been removed from core:
    - I set the field "<field_string>" to multiline
    - I follow "<link_string>"" in the open menu
* The following behat steps have been deprecated, please do not use these step definitions any more:
    - behat_navigation.php: i_navigate_to_node_in()
    - theme/boost/tests/behat/behat_theme_boost_behat_navigation.php: i_navigate_to_node_in()
  Use one of the following steps instead:
    - I navigate to "PATH > ITEM" in current page administration
    - I navigate to "PATH > ITEM" in site administration
    - I navigate to course participants
    - I navigate to "TAB1 > TAB2" in the course gradebook
  If some items are not available without Navigation block at all, one can use combination of:
    - I add the "Navigation" block if not present
    - I click on "LINK" "link" in the "Navigation" "block"
* The core\session\util class has been removed. This contained one function only used by the memcached class which has
  been moved there instead (connection_string_to_memcache_servers).
* Removed the lib/password_compat/lib/password.php file.
* The eventslib.php file has been deleted and its functions have been moved to deprecatedlib.php. The affected functions are:
  - events_get_cached()
  - events_uninstall()
  - events_cleanup()
  - events_dequeue()
  - events_get_handlers()
* coursecat::get() now has optional $user parameter.
* coursecat::is_uservisible() now has optional $user parameter.
* Removed the lib/form/submitlink.php element which was deprecated in 3.2.
* The user_selector classes do not support custom list of extra identity fields any more. They obey the configured user
  policy and respect the privacy setting made by site administrators. The list of user identifiers should never be
  hard-coded. Instead, the setting $CFG->showuseridentity should be always respected, which has always been the default
  behaviour (MDL-59847).
* The function message_send() in messagelib.php will now only take the object \core\message\message as a parameter.
* The method message_sent::create_from_ids() parameter courseid is now required. A debugging
  message was previously displayed, and the SITEID was used, when not provided.
* The method \core\message\manager::send_message() now only takes the object \core\message\message as the first parameter.
* Following functions have been deprecated, please use get_roles_used_in_context.
    - get_roles_on_exact_context()
    - get_roles_with_assignment_on_context()
* New functions to support the merging of user draft areas from the interface; see MDL-45170 for details:
  - file_copy_file_to_file_area()
  - file_merge_draft_areas()
  - file_replace_file_area_in_text()
  - extract_draft_file_urls_from_text()
* Class coursecat is now alias to autoloaded class core_course_category, course_in_list is an alias to
  core_course_list_element, class coursecat_sortable_records is deprecated without replacement.
* \core_user_external::create_users() and \core_user_external::update_users() can now accept more user profile fields so user
  creation/update via web service can now be very similar to the edit profile page's functionality. The new fields that have been
  added are:
  - maildisplay
  - interests
  - url
  - icq
  - skype
  - aim
  - yahoo
  - msn
  - institution
  - department
  - phone1
  - phone2
  - address
* New function mark_user_dirty() must be called after changing data that gets cached in user sessions. Examples:
  - Assigning roles to users.
  - Unassigning roles from users.
  - Enrolling users into courses.
  - Unenrolling users from courses.
* New optional parameter $context for the groups_get_members_join() function and ability to filter users that are not members of
any group. Besides, groups_get_members_ids_sql, get_enrolled_sql and get_enrolled_users now accepts -1 (USERSWITHOUTGROUP) for
the groupid field.
* Added $CFG->conversionattemptlimit setting to config.php allowing a maximum number of retries before giving up conversion
  of a given document by the assignfeedback_editpdf\task\convert_submissions task. Default value: 3.
* The following events have been deprecated and should not be used any more:
  - message_contact_blocked
  - message_contact_unblocked
  The reason for this is because you can now block/unblock users without them necessarily being a contact. These events
  have been replaced with message_user_blocked and message_user_unblocked respectively.
* The event message_deleted has been changed, it no longer records the value of the 'useridto' due to
  the introduction of group messaging. Please, if you have any observers or are triggering this event
  in your code you will have to make some changes!
* The gradebook now supports the ability to accept files as feedback. This can be achieved by adding
  'feedbackfiles' to the $grades parameter passed to grade_update().
    For example -
        $grades['feedbackfiles'] = [
            'contextid' => 1,
            'component' => 'mod_xyz',
            'filearea' => 'mod_xyz_feedback',
            'itemid' => 2
        ];
  These files will be then copied to the gradebook file area.
* Allow users to choose who can message them for privacy reasons, with a 'growing circle of contactability':
  - Added $CFG->messagingallusers, for enabling messaging to all site users. Default value: 0.
    When $CFG->messagingallusers = false users can choose being contacted by only contacts or contacts and users sharing a course with them.
    In that case, the default user preference is MESSAGE_PRIVACY_COURSEMEMBER (users sharing a course).
    When $CFG->messagingallusers = true users have a new option for the privacy messaging preferences: "Anyone on the site". In that case,
    the default user preference is MESSAGE_PRIVACY_SITE (all site users).
  - Added $CFG->keepmessagingallusersenabled setting to config.php to force enabling $CFG->messagingallusers during the upgrading process.
    Default value: 0.
    When $CFG->keepmessagingallusersenabled is set to true, $CFG->messagingallusers will be also set to true to enable messaging site users.
    However, when it is empty, $CFG->messagingallusers will be disabled during the upgrading process, so the users will only be able to
    message contacts and users sharing a course with them.
* There has been interface and functional changes to admin_apply_default_settings() (/lib/adminlib.php).  The function now takes two
  additional optional parameters, $admindefaultsettings and $settingsoutput.  It also has a return value $settingsoutput.
  The function now does not need to be called twice to ensure all default settings are set.  Instead the function calls itself recursively
  until all settings have been set. The additional parameters are used recursively and shouldn't be need to be explicitly passed in when calling
  the function from other parts of Moodle.
  The return value: $settingsoutput is an array of setting names and the values that were set by the function.
* Webservices no longer update the lastaccess time for a user in a course. Call core_course_view_course() manually if needed.
* A new field has been added to the context table. Please ensure that any contxt preloading uses get_preload_record_columns_sql or get_preload_record_columns to fetch the list of columns.

=== 3.5 ===

* There is a new privacy API that every subsystem and plugin has to implement so that the site can become GDPR
  compliant. Plugins use this API to report what information they store or process regarding users, and provide ability
  to export and delete personal data. See https://docs.moodle.org/dev/Privacy_API for guidelines on how to implement the
  privacy API in your plugin.
* The cron runner now sets up a fresh PAGE and OUTPUT between each task.
* The core_renderer methods notify_problem(), notify_success(), notify_message() and notify_redirect() that were
  deprecated in Moodle 3.1 have been removed. Use \core\notification::add(), or \core\output\notification as required.
* The maximum supported precision (the total number of digits) for XMLDB_TYPE_NUMBER ("number") fields raised from 20 to
  38 digits. Additionally, the whole number part (precision minus scale) must not be longer than the maximum length of
  integer fields (20 digits). Note that PHP floats commonly support precision of roughly 15 digits only (MDL-32113).
* Event triggering and event handlers:
    - The following events, deprecated since moodle 2.6, have been finally removed: groups_members_removed,
      groups_groupings_groups_removed, groups_groups_deleted, groups_groupings_deleted.
* The following functions have been finally deprecated and can not be used any more:
  - notify()
* XMLDB now validates the PATH attribute on every install.xml file. Both the XMLDB editor and installation will fail
  when a problem is detected with it. Please ensure your plugins contain correct directory relative paths.
* Add recaptchalib_v2.php for support of reCAPTCHA v2.
* Plugins can define class 'PLUGINNAME\privacy\local\sitepolicy\handler' if they implement an alternative mechanisms for
  site policies managements and agreements. Administrators can define which component is to be used for handling site
  policies and agreements. See https://docs.moodle.org/dev/Site_policy_handler
* Scripts can define a constant NO_SITEPOLICY_CHECK and set it to true before requiring the main config.php file. It
  will make the require_login() skipping the test for the user's policyagreed status. This is useful for plugins that
  act as a site policy handler.
* There is a new is_fulltext_search_supported() DML function. The default implementation returns false. This function
  is used by 'Simple search' global search engine to determine if the database full-text search capabilities can be used.
* The following have been removed from the list of core subsystems:
   - core_register
   - core_publish
  Following this change, \core_register_renderer and \core_publish_renderer have been removed and their methods have been
  moved to \core_admin_renderer and \core_course_renderer respectively.

=== 3.4 ===

* oauth2_client::request method has an extra parameter to specify the accept header for the response (MDL-60733)
* The following functions, previously used (exclusively) by upgrade steps are not available
  anymore because of the upgrade cleanup performed for this version. See MDL-57432 for more info:
    - upgrade_mimetypes()
    - upgrade_fix_missing_root_folders_draft()
    - upgrade_minmaxgrade()
    - upgrade_course_tags()

* Added new moodleform element 'filetypes' and new admin setting widget 'admin_setting_filetypes'. These new widgets
  allow users to define a list of file types; either by typing them manually or selecting them from a list. The widgets
  directly support the syntax used to feed the 'accepted_types' option of the filemanager and filepicker elements. File
  types can be specified as extensions (.jpg or just jpg), mime types (text/plain) or groups (image).
* Removed accesslib private functions: load_course_context(), load_role_access_by_context(), dedupe_user_access() (MDL-49398).
* Internal "accessdata" structure format has changed to improve ability to perform role definition caching (MDL-49398).
* Role definitions are no longer cached in user session (MDL-49398).
* External function core_group_external::get_activity_allowed_groups now returns an additional field: canaccessallgroups.
  It indicates whether the user will be able to access all the activity groups.
* file_get_draft_area_info does not sum the root folder anymore when calculating the foldercount.
* The moodleform element classes can now optionally provide a public function validateSubmitValue(). This method can be
  used to perform implicit validation of submitted values - without the need to explicitly add the validation rules to
  every form. The method should accept a single parameter with the submitted value. It should return a string with the
  eventual validation error, or an empty value if the validation passes.
* New user_picture attribute $includefullname to determine whether to include the user's full name with the user's picture.
* Enrol plugins which provide enrolment actions can now declare the following "data-action" attributes in their implementation of
  enrol_plugin::get_user_enrolment_actions() whenever applicable:
  * "editenrolment" - For editing a user'e enrolment details. Defined by constant ENROL_ACTION_EDIT.
  * "unenrol" - For unenrolling a student. Defined by constant ENROL_ACTION_UNENROL.
  These attributes enable enrol actions to be rendered via modals. If not added, clicking on the enrolment action buttons will still
  redirect the user to the appropriate enrolment action page. Though optional, it is recommended to add these attributes for a
  better user experience when performing enrol actions.
* The enrol_plugin::get_user_enrolment_actions() implementations for core enrol plugins have been removed and moved to
  the parent method itself. New enrol plugins don't have to implement get_user_enrolment_actions(), but just need to
  make sure that they override:
  - enrol_plugin::allow_manage(), and/or
  - enrol_plugin::allow_unenrol_user() or enrol_plugin::allow_unenrol()
  Existing enrol plugins that override enrol_plugin::get_user_enrolment_actions() don't have to do anything, but can
  also opt to remove their own implementation of the method if they basically have the same logic as the parent method.
* New optional parameter $enrolid for the following functions:
  - get_enrolled_join()
  - get_enrolled_sql()
  - get_enrolled_with_capabilities_join()
  Setting this parameter to a non-zero value will add a condition to the query such that only users that were enrolled
  with this enrolment method will be returned.
* New optional parameter 'closeSuggestionsOnSelect' for the enhance() function for form-autocomplete. Setting this to true will
  close the suggestions popup immediately after an option has been selected. If not specified, it defaults to true for single-select
  elements and false for multiple-select elements.
* user_can_view_profile() now also checks the moodle/user:viewalldetails capability.
* The core/modal_confirm dialogue has been deprecated. Please use the core/modal_save_cancel dialogue instead. Please ensure you
  update to use the ModalEvents.save and ModalEvents.cancel events instead of their yes/no counterparts.
* Instead of checking the 'moodle/course:viewparticipants' and 'moodle/site:viewparticipants' capabilities use the
  new functions course_can_view_participants() and course_require_view_participants().
* $stored_file->add_to_curl_request() now adds the filename to the curl request.
* The option for Login HTTPS (authentication-only SSL) has been removed
* $CFG->loginhttps is now deprecated, do not use it.
* $PAGE->https_required and $PAGE->verify_https_required() are now deprecated. They are no longer used and will throw a coding_exception.
* $CFG->httpswwwroot is now deprecated and will always result in the same value as wwwroot.
* Added function core_role_set_view_allowed() to check if a user should be able to see a given role.
  This should be checked whenever displaying a list of roles to a user, however, core_role_set_assign_allowed may need to override it
  in some cases.
* Deprecated allow_override, allow_assign and allow_switch and replaced with core_role_set_*_allowed to avoid function names conflicting.

=== 3.3.1 ===

* ldap_get_entries_moodle() now always returns lower-cased attribute names in the returned entries.
  It was suppposed to do so before, but it actually didn't.

=== 3.3 ===

* Behat compatibility changes are now being documented at
  https://docs.moodle.org/dev/Acceptance_testing/Compatibility_changes
* PHPUnit's bootstrap has been changed to use HTTPS wwwroot (https://www.example.com/moodle) from previous HTTP version. Any
  existing test expecting the old HTTP URLs will need to be switched to the new HTTPS value (reference: MDL-54901).
* The information returned by the idp list has changed. This is usually only rendered by the login page and login block.
  The icon attribute is removed and an iconurl attribute has been added.
* Support added for a new type of external file: FILE_CONTROLLED_LINK. This is an external file that Moodle can control
  the permissions. Moodle makes files read-only but can grant temporary write access.
    When accessing a URL, the info from file_browser::get_file_info will be checked to determine if the user has write access,
    if they do - the remote file will have access controls set to allow editing.
* The method moodleform::after_definition() has been added and can now be used to add some logic
  to be performed after the form's definition was set. This is useful for intermediate subclasses.
* Moodle has support for font-awesome icons. Plugins should use the xxx_get_fontawesome_icon_map callback
  to map their custom icons to one from font-awesome.
* $OUTPUT->pix_url() has been deprecated because it is was used mostly to manually generate image tags for icons.
  We now distinguish between icons and "small images". The difference is that an icon does not have to be rendered as an image tag
  with a source. It is OK to still have "small images" - if this desired use $OUTPUT->image_icon() and $OUTPUT->image_url(). For
  other uses - use $OUTPUT->pix_icon() or the pix helper in mustache templates {{#pix}}...{{/pix}}
  For other valid use cases use $OUTPUT->image_url().
* Activity icons have been split from standard icons. Use $OUTPUT->image_icon instead of $OUTPUT->pix_icon for these
  type of icons (the coloured main icon for each activity).
* YUI module moodle-core-formautosubmit has been removed, use jquery .change() instead (see lib/templates/url_select.mustache for
  an example)
* $mform->init_javascript_enhancement() is deprecated and no longer does anything. Existing uses of smartselect enhancement
  should be switched to the searchableselector form element or other solutions.
* Return value of the validate_email() is now proper boolean as documented. Previously the function could return 1, 0 or false.
* The mcore YUI rollup which included various YUI modules such as moodle-core-notification is no longer included on every
  page. Missing YUI depdencies may be exposed by this change (e.g. missing a requirement on moodle-core-notification when
  using M.core.dialogue).
* Various legacy javascript functions have been removed:
    * M.util.focus_login_form and M.util.focus_login_error no longer do anything. Please use jquery instead. See
      lib/templates/login.mustache for an example.
    * Some outdated global JS functions have been removed and should be replaced with calls to jquery
      or alternative approaches:
        checkall, checknone, select_all_in_element_with_id, select_all_in, deselect_all_in, confirm_if, findParentNode,
        filterByParent, stripHTML
    * M.util.init_toggle_class_on_click has been removed.
* The following functions have been deprecated and should not be used any more:
  - file_storage::try_content_recovery  - See MDL-46375 for more information
  - file_storage::content_exists        - See MDL-46375 for more information
  - file_storage::deleted_file_cleanup  - See MDL-46375 for more information
  - file_storage::get_converted_document
  - file_storage::is_format_supported_by_unoconv
  - file_storage::can_convert_documents
  - file_storage::send_test_pdf
  - file_storage::test_unoconv_path
* Following behat steps have been removed from core:
    - I click on "<element_string>" "<selector_string>" in the "<row_text_string>" table row
    - I go to notifications page
    - I add "<filename_string>" file from recent files to "<filepicker_field_string>" filepicker
    - I upload "<filepath_string>" file to "<filepicker_field_string>" filepicker
    - I create "<foldername_string>" folder in "<filepicker_field_string>" filepicker
    - I open "<foldername_string>" folder from "<filepicker_field_string>" filepicker
    - I unzip "<filename_string>" file from "<filepicker_field_string>" filepicker
    - I zip "<filename_string>" folder from "<filepicker_field_string>" filepicker
    - I delete "<file_or_folder_name_string>" from "<filepicker_field_string>" filepicker
    - I send "<message_contents_string>" message to "<username_string>"
    - I add "<user_username_string>" user to "<cohort_idnumber_string>" cohort
    - I add "<username_string>" user to "<group_name_string>" group
    - I fill in "<field_string>" with "<value_string>"
    - I select "<option_string>" from "<select_string>"
    - I select "<radio_button_string>" radio button
    - I check "<option_string>"
    - I uncheck "<option_string>"
    - the "<field_string>" field should match "<value_string>" value
    - the "<checkbox_string>" checkbox should be checked
    - the "<checkbox_string>" checkbox should not be checked
    - I fill the moodle form with:
    - "<element_string>" "<selector_string>" should exists
    - "<element_string>" "<selector_string>" should not exists
    - the following "<element_string>" exists:
* get_user_capability_course() now has an additional parameter 'limit'. This can be used to return a set number of records with
  the submitted capability. The parameter 'fieldsexceptid' will now accept context fields which can be used for preloading.
* The caching option 'immutable' has been added to send_stored_file() and send_file().
* New adhoc task refresh_mod_calendar_events_task that updates existing calendar events of modules.
* New 'priority' column for the event table to determine which event to show in case of events with user and group overrides.
* Webservices core_course_search_courses and core_course_get_courses_by_field will always return the sortorder field.
* core_course_external::get_activities_overview has been deprecated. Please do not call this function any more.
* Changed the pix mustache template helper to accept context variables for the key, component and alt text.
* New auth_plugin_base helper methods:
  - get_identity_providers() - Retrieves available auth identity providers.
  - prepare_identity_providers_for_output() - Prepares auth identity provider data for output (e.g. to templates, WS, etc.).

=== 3.2 ===

* Custom roles with access to any part of site administration that do not use the manager archetype will need
  moodle/site:configview capability added.
* Admin setting "Show My courses expanded on Dashboard" has been removed.
* Some backwards and forwards compatibility has been added for different bootstrap versions.
  This is to allow the same markup to work in "clean" and "boost" themes alot of the time. It is also to allow user text
  with bootstrap classes to keep working in the new theme. See MDL-56004 for the list of supported classes.
* MForms element 'submitlink' has been deprecated.
* Searchable selector form element is now a wrapper for autocomplete. A "No selection" option is automatically
  added to the options list for best backwards compatibility - if you were manually adding a "no selection" option you will need
  to remove it.
* Node.js versions >=4 are now required to run grunt.
* JQuery has been updated to 3.1.0. JQuery migrate plugins are no longer shipped - please read
  https://jquery.com/upgrade-guide/3.0/ and update your javascript.
* New option 'blanktarget' added to format_text. This option adds target="_blank" to links
* A new webservice structure `external_files` has been created which provides a standardised view of files in Moodle and
  should be used for all file return descriptions.
  Files matching this format can be retrieved via the new `external_util::get_area_files` method.
  See MDL-54951 for further information.
* The parameter $usepost of the following functions has been deprecated and is not used any more:
  - get_max_upload_file_size()
  - get_user_max_upload_file_size()
* The following classes have been removed and should not be used any more:
    - boxclient - See MDL-49599 for more information.
* The following functions have been removed and should not be used any more:
    - file_modify_html_header() - See MDL-29738 for more information.
* core_grades_external::get_grades has been deprecated. Please do not call this function any more.
  External function gradereport_user_external::get_grade_items can be used for retrieving the course grades information.
* New option 'escape' added to format_string. When true (default), escapes HTML entities from the string
* The following functions have been deprecated and are not used any more:
  - get_records_csv() Please use csv_import_reader::load_csv_content() instead.
  - put_records_csv() Please use download_as_dataformat (lib/dataformatlib.php) instead.
  - zip_files()   - See MDL-24343 for more information.
  - unzip_file()  - See MDL-24343 for more information.
  - print_log()           - See MDL-43681 for more information
  - print_log_csv()       - See MDL-43681 for more information
  - print_log_ods()       - See MDL-43681 for more information
  - print_log_xls()       - See MDL-43681 for more information
  - print_mnet_log()      - See MDL-43681 for more information
  - build_logs_array()    - See MDL-43681 for more information
  - get_logs()            - See MDL-43681 for more information
  - get_logs_usercourse() - See MDL-43681 for more information
  - get_logs_userday()    - See MDL-43681 for more information
  - prevent_form_autofill_password() Please do not use anymore.
* The password_compat library was removed as it is no longer required.
* Phpunit has been upgraded to 5.4.x and following has been deprecated and is not used any more:
  - setExpectedException(), use @expectedException or $this->expectException() and $this->expectExceptionMessage()
  - getMock(), use createMock() or getMockBuilder()->getMock()
  - UnitTestCase class is removed.
* The following methods have been finally deprecated and should no longer be used:
  - course_modinfo::build_section_cache()
  - cm_info::get_deprecated_group_members_only()
  - cm_info::is_user_access_restricted_by_group()
* The following methods in cm_info::standardmethods have also been finally deprecated and should no longer be used:
  - cm_info::get_after_edit_icons()
  - cm_info::get_after_link()
  - cm_info::get_content()
  - cm_info::get_custom_data()
  - cm_info::get_extra_classes()
  - cm_info::get_on_click()
  - cm_info::get_url()
  - cm_info::obtain_dynamic_data()
  Calling them through the magic method __call() will throw a coding exception.
* The alfresco library has been removed from core. It was an old version of
  the library which was not compatible with newer versions of Alfresco.
* Added down arrow: $OUTPUT->darrow.
* All file_packer implementations now accept an additional parameter to allow a simple boolean return value instead of
  an array of individual file statuses.
* "I set the field "field_string" to multiline:" now end with colon (:), as PyStrings is supposed to end with ":"
* New functions to support deprecation of events have been added to the base event. See MDL-46214 for further details.
* A new function `get_name_with_info` has been added to the base event. This function adds information about event
  deprecations and should be used where this information is relevant.
* Following api's have been deprecated in behat_config_manager, please use behat_config_util instead.
  - get_features_with_tags
  - get_components_steps_definitions
  - get_config_file_contents
  - merge_behat_config
  - get_behat_profile
  - profile_guided_allocate
  - merge_config
  - clean_path
  - get_behat_tests_path
* behat_util::start_test_mode() accepts 3 options now:
  - 1. Theme sute with all features: If behat should initialise theme suite with all core features.
  - 2. Parallel runs: How many parallel runs will be running.
  - 3. Run: Which process behat should be initialise for.
* behat_context_helper::set_session() has been deprecated, please use behat_context_helper::set_environment() instead.
* data-fieldtype="type" attribute has been added to form field default template.
* form elements extending MoodleQuickForm_group must call $this->createFormElement() instead of
  @MoodleQuickForm::createElement() in order to be compatible with PHP 7.1
* Relative paths in $CFG->alternateloginurl will be resolved to absolute path within moodle site. Previously they
  were resolved to absolute path within the server. That means:
  - $CFG->wwwroot: http://example.com/moodle
  - $CFG->alternateloginurl : /my/super/login.php
  - Login url will be: http://example.com/moodle/my/super/login.php (moodle root based)
* Database (DML) layer:
  - new sql_equal() method available for places where case sensitive/insensitive varchar comparisons are required.
* PostgreSQL connections now use advanced options to reduce connection overhead.  These options are not compatible
  with some connection poolers.  The dbhandlesoptions parameter has been added to allow the database to configure the
  required defaults. The parameters that are required in the database are;
    ALTER DATABASE moodle SET client_encoding = UTF8;
    ALTER DATABASE moodle SET standard_conforming_strings = on;
    ALTER DATABASE moodle SET search_path = 'moodle,public';  -- Optional, if you wish to use a custom schema.
  You can set these options against the database or the moodle user who connects.
* Some form elements have been refined to better support right-to-left languages. In RTL,
  most fields should not have their direction flipped, a URL, a path to a file, a number, ...
  are always displayed LTR. Input fields and text areas now will best guess whether they
  should be forced to be displayed in LTR based on the PARAM type associated with it. You
  can call $mform->setForceLtr($elementName, true/false) on some form fields to manually
  set the value.
* Action menus do_not_enhance() is deprecated, use a list of action_icon instead.
* The user_not_fully_set_up() function has a new $strict parameter (defaulting to true) in order to decide when
  custom fields (and other checks) should be evaluated to determine if the user has been completely setup.
* profile_field_base class has new methods: get_field_config_for_external() and get_field_properties().
  This two new methods should be implemented by profile field plugins to make them compatible with Web Services.
* The minifier library used by core_minify has been switched to https://github.com/matthiasmullie/minify - there are minor differences
  in minifier output.
* context_header additional buttons can now have a class attribute provided in the link attributes.
* The return signature for the antivirus::scan_file() function has changed.
  The calling function will now handle removal of infected files from Moodle based on the new integer return value.
* The first parameter $eventdata of both message_send() and \core\message\manager::send_message() should
  be \core\message\message. Use of stdClass is deprecated.
* The message_sent event now expects other[courseid] to be always set, exception otherwise. For BC with contrib code,
  message_sent::create_from_ids() will show a debugging notice if the \core\message\message being sent is missing
  the courseid property, defaulting to SITEID automatically. In Moodle 3.6 (MDL-55449) courseid will be fully mandatory
  for all messages sent.
* The send_confirmation_email() function has a new optional parameter $confirmationurl to provide a different confirmation URL.
* Introduced a new hook for plugin developers:
    - <component>_course_module_background_deletion_recommended()
  This hook should be used in conjunction with the existing '<component>_pre_course_module_delete($mod)'. It must
  return a boolean and is called by core to check whether a plugin's implementation of
  <component>_pre_course_module_deleted($mod) will take a long time. A plugin should therefore only implement this
  function if it also implements <component>_pre_course_module_delete($mod).
  An example in current use is recyclebin, which performs what can be a lengthy backup process in
  tool_recyclebin_pre_course_module_delete. The recyclebin, if enabled, now returns true in its implementation of
  tool_recyclebin_course_module_background_deletion_recommended(), to indicate to core that the deletion (and
  execution of tool_recyclebin_pre_course_module_delete) should be handled with an adhoc task, meaning it will not
  occur in real time.

=== 3.1 ===

* Webservice function core_course_search_courses accepts a new parameter 'limittoenrolled' to filter the results
  only to courses the user is enrolled in, and are visible to them.
* External functions that are not calling external_api::validate_context are buggy and will now generate
  exceptions. Previously they were only generating warnings in the webserver error log.
  See https://docs.moodle.org/dev/External_functions_API#Security
* The moodle/blog:associatecourse and moodle/blog:associatemodule capabilities has been removed.
* The following functions has been finally deprecated and can not be used any more:
    - profile_display_badges()
    - useredit_shared_definition_preferences()
    - calendar_normalize_tz()
    - get_user_timezone_offset()
    - get_timezone_offset()
    - get_list_of_timezones()
    - calculate_user_dst_table()
    - dst_changes_for_year()
    - get_timezone_record()
    - test_get_list_of_timezones()
    - test_get_timezone_offset()
    - test_get_user_timezone_offset()
* The google api library has been updated to version 1.1.7. There was some important changes
  on the SSL handling. Now the SSL version will be determined by the underlying library.
  For more information see https://github.com/google/google-api-php-client/pull/644
* The get_role_users() function will now add the $sort fields that are not part
  of the requested fields to the query result and will throw a debugging message
  with the added fields when that happens.
* The core_user::fill_properties_cache() static method has been introduced to be a reference
  and allow standard user fields data validation. Right now only type validation is supported
  checking it against the parameter (PARAM_*) type of the target user field. MDL-52781 is
  going to add support to null/not null and choices validation, replacing the existing code to
  validate the user fields in different places in a common way.
* Webservice function core_course_search_courses now returns results when the search string
  is less than 2 chars long.
* Webservice function core_course_search_courses accepts a new parameter 'requiredcapabilities' to filter the results
  by the capabilities of the current user.
* New mform element 'course' handles thousands of courses with good performance and usability.
* The redirect() function will now redirect immediately if output has not
  already started. Messages will be displayed on the subsequent page using
  session notifications. The type of message output can be configured using the
  fourth parameter to redirect().
* The specification of extra classes in the $OUTPUT->notification()
  function, and \core\output\notification renderable have been deprecated
  and will be removed in a future version.
  Notifications should use the levels found in \core\output\notification.
* The constants for NOTIFY_PROBLEM, NOTIFY_REDIRECT, and NOTIFY_MESSAGE in
  \core\output\notification have been deprecated in favour of NOTIFY_ERROR,
  NOTIFY_WARNING, and NOTIFY_INFO respectively.
* The following functions, previously used (exclusively) by upgrade steps are not available
  anymore because of the upgrade cleanup performed for this version. See MDL-51580 for more info:
    - upgrade_mysql_fix_unsigned_and_lob_columns()
    - upgrade_course_completion_remove_duplicates()
    - upgrade_save_orphaned_questions()
    - upgrade_rename_old_backup_files_using_shortname()
    - upgrade_mssql_nvarcharmax()
    - upgrade_mssql_varbinarymax()
    - upgrade_fix_missing_root_folders()
    - upgrade_course_modules_sequences()
    - upgrade_grade_item_fix_sortorder()
    - upgrade_availability_item()
* A new parameter $ajaxformdata was added to the constructor for moodleform. When building a
  moodleform in a webservice or ajax script (for example using the new fragments API) we
  cannot allow the moodleform to parse it's own data from _GET and _POST - we must pass it as
  an array.
* Plugins can extend the navigation for user by declaring the following callback:
  <frankenstyle>_extend_navigation_user(navigation_node $parentnode, stdClass $user,
                                        context_user $context, stdClass $course,
                                        context_course $coursecontext)
* The function notify() now throws a debugging message - see MDL-50269.
* Ajax calls going through lib/ajax/* now validate the return values before sending
  the response. If the validation does not pass an exception is raised. This behaviour
  is consistent with web services.
* Several changes in Moodle core, standard plugins and third party libraries to
  ensure compatibility with PHP7. All plugins are recommended to perform testing
  against PHP7 as well. Refer to https://docs.moodle.org/dev/Moodle_and_PHP7 for more
  information. The following changes may affect you:
  * Class moodleform, moodleform_mod and some module classes have been changed to use
    __construct() for the constructor. Calling parent constructors by the class
    name will display debugging message. Incorrect: parent::moodleform(),
    correct: parent::__construct()
  * All form elements have also changed the constructor syntax. No changes are
    needed for using form elements, however if plugin defines new form element it
    needs to use correct syntax. For example, incorrect: parent::HTML_QuickForm_input(),
    HTML_QuickForm_input::HTML_QuickForm_input(), $this->HTML_QuickForm_input().
    Correct: HTML_QuickForm_input::__construct() or parent::__construct().
  * profile_field_base::profile_field_base() is deprecated, use parent::__construct()
    in custom profile fields constructors. Similar deprecations in exsiting
    profile_field_* classes.
  * user_filter_type::user_filter_type() is deprecated, use parent::__construct() in
    custom user filters. Similar deprecations in existing user_filter_* classes.
  * table_default_export_format_parent::table_default_export_format_parent() is
    deprecated, use parent::__construct() in extending classes.
* groups_delete_group_members() $showfeedback parameter has been removed and is no longer
  respected. Users of this function should output their own feedback if required.
* Number of changes to Tags API, see tag/upgrade.txt for more details
* The previous events API handlers are being deprecated in favour of events 2 API, debugging messages are being displayed if
  there are 3rd party plugins using it. Switch to events 2 API please, see https://docs.moodle.org/dev/Event_2#Event_dispatching_and_observers
  Note than you will need to bump the plugin version so moodle is aware that you removed the plugin's event handlers.
* mforms validation functions are not available in the global JS namespace anymore, event listeners
  are assigned to fields and buttons through a self-contained JS function.
* Added $CFG->urlrewriteclass option to config.php allowing clean / semantic urls to
  be implemented in a plugin, eg local_cleanurls.
* $CFG->pathtoclam global setting has been moved to clamav antivirus plugin setting of the same name.
* clam_message_admins() and get_clam_error_code() have been deprecated, its functionality
  is now a part of \antivirus_clamav\scanner class methods.
* \repository::antivir_scan_file() has been deprecated, \core\antivirus\manager::scan_file() that
  applies antivirus plugins is replacing its functionality.
* Added core_text::str_max_bytes() which safely truncates multi-byte strings to a maximum number of bytes.
* Zend Framework has been removed completely.
* Any plugin can report when a scale is being used with the callback function [pluginname]_scale_used_anywhere(int $scaleid).
* Changes in file_rewrite_pluginfile_urls: Passing a new option reverse = true in the $options var will make the function to convert
  actual URLs in $text to encoded URLs in the @@PLUGINFILE@@ form.
* behat_util::is_server_running() is removed, please use behat_util::check_server_status() instead.
* Behat\Mink\Selector\SelectorsHandler::xpathLiteral() method is deprecated use behat_context_helper::escape instead
  when building Xpath, or pass the unescaped value when using the named selector.',
* table_sql download process is using the new data formats plugin which you can't use if you are buffering any output
    * flexible_table::get_download_menu(), considered private, has been deleted. Use
      $OUTPUT->download_dataformat_selector() instead.
  when building Xpath, or pass the unescaped value when using the named selector.
* Add new file_is_executable(), to consistently check for executables even in Windows (PHP bug #41062).
* Introduced new hooks for plugin developers.
    - <component>_pre_course_category_delete($category)
    - <component>_pre_course_delete($course)
    - <component>_pre_course_module_delete($cm)
    - <component>_pre_block_delete($instance)
    - <component>_pre_user_delete($user)
  These hooks allow developers to use the item in question before it is deleted by core. For example, if your plugin is
  a module (plugins located in the mod folder) called 'xxx' and you wish to interact with the user object before it is
  deleted then the function to create would be mod_xxx_pre_user_delete($user) in mod/xxx/lib.php.
* pear::Net::GeoIP has been removed.

=== 3.0 ===

* Minify updated to 2.2.1
* htmlpurifier upgraded to 4.7.0
* Less.php upgraded to 1.7.0.9
* The horde library has been updated to version 5.2.7.
* Google libraries (lib/google) updated to 1.1.5
* Html2Text library has been updated to the latest version of the library.
* External functions x_is_allowed_from_ajax() methods have been deprecated. Define 'ajax' => true in db/services.php instead.
* External functions can be called without a session if they define 'loginrequired' => true in db/services.php.
* All plugins are required to declare their frankenstyle component name via
  the $plugin->component property in their version.php file. See
  https://docs.moodle.org/dev/version.php for details (MDL-48494).
* PHPUnit is upgraded to 4.7. Some tests using deprecated assertions etc may need changes to work correctly.
* Users of the text editor API to manually create a text editor should call set_text before calling use_editor.
* Javascript - SimpleYUI and the Y instance used for modules have been merged. Y is now always the same instance of Y.
* get_referer() has been deprecated, please use the get_local_referer function instead.
* \core\progress\null is renamed to \core\progress\none for improved PHP7 compatibility as null is a reserved word (see MDL-50453).
* \webservice_xmlrpc_client now respects proxy server settings. If your XMLRPC server is available on your local network and not via your proxy server, you may need to add it to the list of proxy
  server exceptions in $CFG->proxybypass. See MDL-39353 for details.
* Group and groupings idnumbers can now be passed to and/or are returned from the following web services functions:
  ** core_group_external::create_groups
  ** core_group_external::get_groups
  ** core_group_external::get_course_groups
  ** core_group_external::create_groupings
  ** core_group_external::update_groupings
  ** core_group_external::get_groupings
  ** core_group_external::get_course_groupings
  ** core_group_external::get_course_user_groups
* Following functions are removed from core. See MDL-50049 for details.
    password_compat_not_supported()
    session_get_instance()
    session_is_legacy()
    session_kill_all()
    session_touch()
    session_kill()
    session_kill_user()
    session_set_user()
    session_is_loggedinas()
    session_get_realuser()
    session_loginas()
    js_minify()
    css_minify_css()
    update_login_count()
    reset_login_count()
    check_gd_version()
    update_log_display_entry()
    get_recent_enrolments()
    groups_filter_users_by_course_module_visible()
    groups_course_module_visible()
    error()
    formerr()
    editorhelpbutton()
    editorshortcutshelpbutton()
    choose_from_menu()
    update_event()
    get_generic_section_name()
    get_all_sections()
    add_mod_to_section()
    get_all_mods()
    get_course_section()
    format_weeks_get_section_dates()
    get_print_section_cm_text()
    print_section_add_menus()
    make_editing_buttons()
    print_section()
    print_overview()
    print_recent_activity()
    delete_course_module()
    update_category_button()
    make_categories_list()
    category_delete_move()
    category_delete_full()
    move_category()
    course_category_hide()
    course_category_show()
    get_course_category()
    create_course_category()
    get_all_subcategories()
    get_child_categories()
    get_categories()
    print_course_search()
    print_my_moodle()
    print_remote_course()
    print_remote_host()
    print_whole_category_list()
    print_category_info()
    get_course_category_tree()
    print_courses()
    print_course()
    get_category_courses_array()
    get_category_courses_array_recursively()
    blog_get_context_url()
    get_courses_wmanagers()
    convert_tree_to_html()
    convert_tabrows_to_tree()
    can_use_rotated_text()
    get_parent_contexts()
    get_parent_contextid()
    get_child_contexts()
    create_contexts()
    cleanup_contexts()
    build_context_path()
    rebuild_contexts()
    preload_course_contexts()
    context_moved()
    fetch_context_capabilities()
    context_instance_preload()
    get_contextlevel_name()
    print_context_name()
    mark_context_dirty()
    delete_context()
    get_context_url()
    get_course_context()
    get_user_courses_bycap()
    get_role_context_caps()
    get_courseid_from_context()
    context_instance_preload_sql()
    get_related_contexts_string()
    get_plugin_list_with_file()
    check_browser_operating_system()
    check_browser_version()
    get_device_type()
    get_device_type_list()
    get_selected_theme_for_device_type()
    get_device_cfg_var_name()
    set_user_device_type()
    get_user_device_type()
    get_browser_version_classes()
    generate_email_supportuser()
    badges_get_issued_badge_info()
    can_use_html_editor()
    enrol_cohort_get_cohorts()
    enrol_cohort_can_view_cohort()
    cohort_get_visible_list()
    enrol_cohort_enrol_all_users()
    enrol_cohort_search_cohorts()
* The never unused webdav_locks table was dropped.
* The actionmenu hideMenu() function now expects an EventFacade object to be passed to it,
  i.e. a call to M.core.actionmenu.instance.hideMenu() should be change to M.core.actionmenu.instance.hideMenu(e)
* In the html_editors (tinyMCE, Atto), the manage files button can be hidden by changing the 'enable_filemanagement' option to false.
* external_api::validate_context now is public, it can be called from other classes.
* rss_error() now supports returning of correct HTTP status of error and will return '404 Not Found'
  unless other status is specified.
* Plugins can extend the navigation for categories settings by declaring the following callback:
  <frankenstyle>_extend_navigation_category_settings(navigation_node, context_coursecat)
* The clilib.php provides two new functions cli_write() and cli_writeln() that should be used for outputting texts from the command
  line interface scripts.
* External function core_course_external::get_course_contents returned parameter "name" has been changed to PARAM_RAW,
  this is because the new external_format_string function may return raw data if the global moodlewssettingraw parameter is used.
* Function is_web_crawler() has been deprecated, please use core_useragent::is_web_crawler() instead.

=== 2.9.1 ===

* New methods grade_grade::get_grade_max() and get_grade_min() must be used rather than directly the public properties rawgrademax and rawgrademin.
* New method grade_item::is_aggregate_item() indicates when a grade_item is an aggreggated type grade.

=== 2.9 ===

* The default home page for users has been changed to the dashboard (formely my home). See MDL-45774.
* Support for rendering templates from php or javascript has been added. See MDL-49152.
* Support for loading AMD javascript modules has been added. See MDL-49046.
* Webservice core_course_delete_courses now return warning messages on any failures and does not try to rollback the entire deletion.
* \core\event\course_viewed 'other' argument renamed from coursesectionid to coursesectionnumber as it contains the section number.
* New API core_filetypes::add_type (etc.) allows custom filetypes to be added and modified.
* PHPUnit: PHPMailer Sink is now started for all tests and is setup within the phpunit wrapper for advanced tests.
  Catching debugging messages when sending mail will no longer work. Use $sink = $this->redirectEmails(); and then check
  the message in the sink instead.
* The file pluginlib.php was deprecated since 2.6 and has now been removed, do not include or require it.
* \core_component::fetch_subsystems() now returns a valid path for completion component instead of null.
* Deprecated JS global methods have been removed (show_item, destroy_item, hide_item, addonload, getElementsByTagName, findChildNodes).
* For 3rd party plugin specific environment.xml files, it's now possible to specify version independent checks by using the
  <PLUGIN name="component_name"> tag instead of the version dependent <MOODLE version="x.y"> one. If the PLUGIN tag is used any
  Moodle specific tags will be ignored.
* html_table: new API for adding captions to tables (new field, $table->caption) and subsequently hiding said captions from sighted users using accesshide (enabled using $table->captionhide).
* The authorization procedure in the mdeploy.php script has been improved. The script
  now relies on the main config.php when deploying an available update.
* sql_internal_reader and sql_select_reader interfaces have been deprecated in favour of sql_internal_table_reader
  and sql_reader which use iterators to be more memory efficient.
* $CFG->enabletgzbackups setting has been removed as now backups are stored internally using .tar.gz format by default, you can
  set $CFG->usezipbackups to store them in zip format. This does not affect the restore process, which continues accepting both.
* Added support for custom string manager implementations via $CFG->customstringmanager
  directive in the config.php. See MDL-49361 for details.
* Add new make_request_directory() for creation of per-request files.
* Added generate_image_thumbnail_from_string. This should be used instead of generate_image_thumbnail when the source is a string.
  This prevents the need to write files to disk unnecessarily.
* Added generate_image_thumbnail to stored_file class. This should be used when generating thumbnails for stored files.
  This prevents the need to write files to disk unnecessarily.
* Removed pear/HTTP/WebDav. See MDL-49534 for details.
* Use standard PHP date time classes and methods - see new core_date class for timezone normalisation methods.
* Moved lib/google/Google/ to lib/google/src/Google. This is to address autoloader issues with Google's provided autoloader
  for the library. See MDL-49519 for details.
* The outdated lib/google/Google_Client.php and related files have been completely removed. To use
  the new client, read lib/google/readme_moodle.txt, please.
* profile_display_badges() has been deprecated. See MDL-48935 for details.
* Added a new method add_report_nodes() to pagelib.php. If you are looking to add links to the user profile page under the heading "Reports"
  then please use this function to ensure that the breadcrumb and navigation block are created properly for all user profile pages.
* process_new_icon() now does not always return a PNG file. When possible, it will try to keep the format of the original file.
  Set the new argument $preferpng to true to force PNG. See MDL-46763 and MDL-50041 for details.

=== 2.8 ===

* Gradebook grade category option "aggregatesubcats" has been removed completely.
  This means that the database column is removed, the admin settings are removed and
  the properties from the grade_category object have been removed. If any courses were
  found to be using this setting, a warning to check the grades will be shown in the
  course grader report after upgrading the site. The same warning will be shown on
  courses restored from backup that had this setting enabled (see MDL-47503).
* lib/excelllib.class.php has been updated. The class MoodleExcelWorkbook will now only produce excel 2007 files.
* renderers: We now remove the suffix _renderable when looking for a render method for a renderable.
  If you have a renderable class named like "blah_renderable" and have a method on a renderer named "render_blah_renderable"
  you will need to change the name of your render method to "render_blah" instead, as renderable at the end is no longer accepted.
* New functions get_course_and_cm_from_cmid($cmorid, $modulename) and
  get_course_and_cm_from_instance($instanceorid, $modulename) can be used to
  more efficiently load these basic data objects at the start of a script.
* New function cm_info::create($cm) can be used when you need a cm_info
  object, but have a $cm which might only be a standard database record.
* $CFG->enablegroupmembersonly no longer exists.
* Scheduled tasks have gained support for syntax to introduce variability when a
  task will run across installs. When a when hour or minute are defined as 'R'
  they will be installed with a random hour/minute value.
* Several classes grade_edit_tree_column_xxx were removed since grades setup page
  has been significantly changed. These classes should not be used outside of
  gradebook or developers can copy them into their plugins from 2.7 branch.
* Google APIs Client Library (lib/google/) has been upgraded to 1.0.5-beta and
  API has changed dramatically without backward compatibility. Any code accessing
  it must be amended. It does not apply to lib/googleapi.php. See MDL-47297
* Added an extra parameter to the function get_formatted_help_string() (default null) which is used to specify
  additional string parameters.
* User settings node and course node in navigation now support callbacks from admin tools.
* grade_get_grades() optional parameteres $itemtype, $itemmodule, $iteminstance are now required.

DEPRECATIONS:
* completion_info->get_incomplete_criteria() is deprecated and will be removed in Moodle 3.0.
* grade_category::aggregate_values() is deprecated and will be removed in Moodle 3.0.
* groups_filter_users_by_course_module_visible() is deprecated; replace with
  core_availability\info::filter_user_list. Will be removed in Moodle 3.0.
* groups_course_module_visible() is deprecated; replace with $cm->uservisible.
* cm_info property $cm->groupmembersonly is deprecated and always returns 0.
  Use core_availability\info::filter_user_list if trying to determine which
  other users can see an activity.
* cm_info method $cm->is_user_access_restricted_by_group() is deprecated and
  always returns false. Use $cm->uservisible to determine whether the user can
  access the activity.
* Constant FEATURE_GROUPMEMBERSONLY (used in module _supports functions) is
  deprecated.
* cohort_get_visible_list() is deprecated. There is a better function cohort_get_available_cohorts()
  that respects user capabilities to view cohorts.
* enrol_cohort_get_cohorts() and enrol_cohort_search_cohorts() are deprecated since
  functionality is removed. Please use cohort_get_available_cohorts()
* enrol_cohort_enrol_all_users() is deprecated; enrol_manual is now responsible for this action
* enrol_cohort_can_view_cohort() is deprecated; replace with cohort_can_view_cohort()

=== 2.6.4 / 2.7.1 ===

* setnew_password_and_mail() and update_internal_user_password() will trigger
  \core\event\user_password_updated. Previously they used to generate
  \core\event\user_updated event.
* update_internal_user_password() accepts optional boolean $fasthash for fast
  hashing.
* user_update_user() and user_create_user() api's accept optional param
  $triggerevent to avoid respective events to be triggred from the api's.

=== 2.7 ===

* PHPUnit cannot be installed via PEAR any more, please use composer package manager instead.
* $core_renderer->block_move_target() changed to support more verbose move-block-here descriptions.

Events and Logging:
* Significant changes in Logging API. For upgrading existing events_trigger() and
  add_to_log() see http://docs.moodle.org/dev/Migrating_logging_calls_in_plugins
  For accessing logs from plugins see http://docs.moodle.org/dev/Migrating_log_access_in_reports
* The validation of the following events is now stricter (see MDL-45445):
    - \core\event\blog_entry_created
    - \core\event\blog_entry_deleted
    - \core\event\blog_entry_updated
    - \core\event\cohort_member_added
    - \core\event\cohort_member_removed
    - \core\event\course_category_deleted
    - \core\event\course_completed
    - \core\event\course_content_deleted
    - \core\event\course_created
    - \core\event\course_deleted
    - \core\event\course_restored
    - \core\event\course_section_updated (see MDL-45229)
    - \core\event\email_failed
    - \core\event\group_member_added
    - \core\event\group_member_removed
    - \core\event\note_created
    - \core\event\note_deleted
    - \core\event\note_updated
    - \core\event\role_assigned
    - \core\event\role_deleted
    - \core\event\role_unassigned
    - \core\event\user_graded
    - \core\event\user_loggedinas
    - \core\event\user_profile_viewed
    - \core\event\webservice_token_created

DEPRECATIONS:
* $module uses in mod/xxx/version.php files is now deprecated. Please use $plugin instead. It will be removed in Moodle 2.10.
* Update init methods in all event classes - "level" property was renamed to "edulevel", the level property is now deprecated.
* Abstract class \core\event\course_module_instances_list_viewed is deprecated now, use \core\event\instances_list_viewed instead.
* Abstract class core\event\content_viewed has been deprecated. Please extend base event or other relevant abstract class.
* mod_book\event\instances_list_viewed has been deprecated. Please use mod_book\event\course_module_instance_list_viewed instead.
* mod_chat\event\instances_list_viewed has been deprecated. Please use mod_chat\event\course_module_instance_list_viewed instead.
* mod_choice\event\instances_list_viewed has been deprecated. Please use mod_choice\event\course_module_instance_list_viewed instead.
* mod_feedback\event\instances_list_viewed has been deprecated. Please use mod_feedback\event\course_module_instance_list_viewed instead.
* mod_page\event\instances_list_viewed has been deprecated. Please use mod_page\event\course_module_instance_list_viewed instead.
* The constants FRONTPAGECOURSELIST, FRONTPAGETOPICONLY & FRONTPAGECOURSELIMIT have been removed.
* Conditional availability API has moved and changed. The condition_info class is
  replaced by \core_availability\info_module, and condition_info_section by
  \core_availability\info_section. (Code that uses the old classes will generally
  still work.)
* coursemodule_visible_for_user() has been deprecated but still works - replaced
  by a new static function \core_availability\info_module::is_user_visible()
* cm_info::is_user_access_restricted_by_conditional_access has been deprecated
  but still works (it has never done what its name suggests, and is
  unnecessary).
* cm_info and section_info property showavailability has been deprecated, but
  still works (with the caveat that this information is now per-user).
* cm_info and section_info properties availablefrom and availableuntil have been
  deprecated and always return zero (underlying data doesn't have these values).
* section_info property groupingid has been deprecated and always returns zero,
  same deal.
* Various cm_info methods have been deprecated in favour of their read-only properties (get_url(), get_content(), get_extra_classes(),
  get_on_click(), get_custom_data(), get_after_link, get_after_edit_icons)
* The ajaxenabled function has been deprecated and always returns true. All code should be fully functional in Javascript.
* count_login_failures() has been deprecated, use user_count_login_failures() instead. Refer MDL-42891 for details.

Conditional availability (activities and sections):
* New conditional availability API in /availability, including new availability
  condition plugins in /availability/condition. The new API is very similar with
  regard to checking availability, but any code that modifies availability settings
  for an activity or section is likely to need substantial changes.

YUI:
  * The lightbox attribute for moodle-core-notification-dialogue has been
    deprecated and replaced by the modal attribute. This was actually
    changed in Moodle 2.2, but has only been marked as deprecated now. It
    will be removed in Moodle 2.9.
  * When destroying any type of dialogue based on moodle-core-notification, the relevant content is also removed from
    the DOM. Previously it was left orphaned.

JavaSript:
    * The findChildNodes global function has been deprecated. Y.all should
      be used instead.
    * The callback argument to confirm_action and M.util.show_confirm_dialog has been deprecated. If you need to write a
      confirmation which includes a callback, please use moodle-core-notification-confirmation and attach callbacks to the
      events provided.

* New locking api and admin settings to configure the system locking type.
* New "Time spent waiting for the database" performance metric displayed along with the
  other MDL_PERF vars; the change affects both the error logs and the vars displayed in
  the page footer.
* Changes in the tag API. The component and contextid are now saved when assigning tags to an item. Please see
  tag/upgrade.txt for more information.

=== 2.6 ===

* Use new methods from core_component class instead of get_core_subsystems(), get_plugin_types(),
  get_plugin_list(), get_plugin_list_with_class(), get_plugin_directory(), normalize_component(),
  get_component_directory() and get_plugin_list_with_file(). The names of the new methods are
  exactly the same, the only differences are that core_component::get_plugin_types() now always returns
  full paths and core_component::get_plugin_list() does not accept empty parameter any more.
* Use core_text::* instead of textlib:: and also core_collator::* instead of collatorlib::*.
* Use new function moodleform::mock_submit() to simulate form submission in unit tests (backported).
* New $CFG->localcachedir setting useful for cluster nodes. Admins have to update X-Sendfile aliases if used.
* MS SQL Server drivers are now using NVARCHAR(MAX) instead of NTEXT and VARBINARY(MAX) instead of IMAGE,
  this change should be fully transparent and it should help significantly with add-on compatibility.
* The string manager classes were renamed. Note that they should not be modified or used directly,
  always use get_string_manager() to get instance of the string manager.
* The ability to use an 'insecure' rc4encrypt/rc4decrypt key has been removed.
* Use $CFG->debugdeveloper instead of debugging('', DEBUG_DEVELOPER).
* Use set_debugging(DEBUG_xxx) when changing debugging level for current request.
* Function moveto_module() does not modify $mod argument and instead now returns the new module visibility value.
* Use behat_selectors::get_allowed_text_selectors() and behat_selectors::get_allowed_selectors() instead of
  behat_command::$allowedtextselectors and behat_command::$allowedselectors
* Subplugins are supported in admin tools and local plugins.
* file_packer/zip_packer API has been modified so that key functions support a new file_progress interface
  to report progress during long operations. Related to this, zip_archive now supports an estimated_count()
  function that returns an approximate number of entries in the zip faster than the count() function.
* Class cm_info no longer extends stdClass. All properties are read-only and calculated on first request only.
* Class course_modinfo no longer extends stdClass. All properties are read-only.
* Database fields modinfo and sectioncache in table course are removed. Application cache core/coursemodinfo
  is used instead. Course cache is still reset, rebuilt and retrieved using function rebuild_course_cache() and
  get_fast_modinfo(). Purging all caches and every core upgrade purges course modinfo cache as well.
  If function get_fast_modinfo() is called for multiple courses make sure to include field cacherev in course
  object.
* Internal (noreply and support) user support has been added for sending/receiving message.
  Use core_user::get_noreply_user() and core_user::get_support_user() to get noreply and support user's respectively.
  Real users can be used as noreply/support users by setting $CFG->noreplyuserid and $CFG->supportuserid
* New function readfile_allow_large() in filelib.php for use when very large files may need sending to user.
* Use core_plugin_manager::reset_caches() when changing visibility of plugins.
* Implement new method get_enabled_plugins() method in subplugin info classes.
* Each plugin should include version information in version.php.
* Module and block tables do not contain version column any more, use get_config('xx_yy', 'version') instead.
* $USER->password field is intentionally unset so that session data does not contain password hashes.
* Use core_shutdown_manager::register_function() instead of register_shutdown_function().
* New file packer for .tar.gz files; obtain by calling get_file_packer('application/x-gzip'). Intended initially
  for use in backup/restore only, as there are limitations on supported filenames. Also new packer for
  backups which supports both compression formats; get_file_packer('application/vnd.moodle.backup').
* New optional parameter to stored_file::get_content_file_handle to open file handle with 'gzopen' instead
  of 'fopen' to read gzip-compressed files if required.
* update_internal_user_password() and setnew_password_and_mail() now trigger user_updated event.
* Add thirdpartylibs.xml file to plugins that bundle any 3rd party libraries.
* New class introduced to help auto generate zIndex values for modal dialogues. Class "moodle-has-zindex"
  should set on any element which uses a non-default zindex and needs to ensure it doesn't show above a
  dialogue.
* $CFG->filelifetime is now used consistently for most file serving operations, the default was lowered
  to 6 hours from 24 hours because etags and x-sendfile support should make file serving less expensive.
* Date format locale charset for windows server will come from calendar type and for gregorian it will use
  lang file.
* The library to interact with Box.net (class boxclient) is only compatible with their APIv1 which
  reaches its end of life on the 14th of Dec. You should migrate your scripts to make usage of the
  new class boxnet_client(). Note that the method names and return values have changed.
* Settings pages are now possible for Calendar type plugins. Calendar type plugins that require a settings page to
  work properly will need to set their requires version to a number that is equal to or grater than the 2.6.1 release version.
* The admin/tool/generator tool was overhauled to use testing data generators and the previous interface to create
  test data was removed (it was not working correctly anyway). If you were using this tool you will probably need to
  update your code.

DEPRECATIONS:
Various previously deprecated functions have now been altered to throw DEBUG_DEVELOPER debugging notices
and will be removed in a future release (target: 2.8), a summary follows:

Accesslib:
    * get_context_instance()                ->  context_xxxx::instance()
    * get_context_instance_by_id()          ->  context::instance_by_id($id)
    * get_system_context()                  ->  context_system::instance()
    * context_moved()                       ->  context::update_moved()
    * preload_course_contexts()             ->  context_helper::preload_course()
    * context_instance_preload()            ->  context_helper::preload_from_record()
    * context_instance_preload_sql()        ->  context_helper::get_preload_record_columns_sql()
    * get_contextlevel_name()               ->  context_helper::get_level_name()
    * create_contexts()                     ->  context_helper::create_instances()
    * cleanup_contexts()                    ->  context_helper::cleanup_instances()
    * build_context_path()                  ->  context_helper::build_all_paths()
    * print_context_name()                  ->  $context->get_context_name()
    * mark_context_dirty()                  ->  $context->mark_dirty()
    * delete_context()                      ->  $context->delete_content() or context_helper::delete_instance()
    * get_context_url()                     ->  $context->get_url()
    * get_course_context()                  ->  $context->get_course_context()
    * get_parent_contexts()                 ->  $context->get_parent_context_ids()
    * get_parent_contextid()                ->  $context->get_parent_context()
    * get_child_contexts()                  ->  $context->get_child_contexts()
    * rebuild_contexts()                    ->  $context->reset_paths()
    * get_user_courses_bycap()              ->  enrol_get_users_courses()
    * get_courseid_from_context()           ->  $context->get_course_context(false)
    * get_role_context_caps()               ->  (no replacement)
    * load_temp_role()                      ->  (no replacement)
    * remove_temp_roles()                   ->  (no replacement)
    * get_related_contexts_string()         ->  $context->get_parent_context_ids(true)
    * get_recent_enrolments()               ->  (no replacement)

Enrollment:
    * get_course_participants()             -> get_enrolled_users()
    * is_course_participant()               -> is_enrolled()

Output:
    * current_theme()                       -> $PAGE->theme->name
    * skip_main_destination()               -> $OUTPUT->skip_link_target()
    * print_container()                     -> $OUTPUT->container()
    * print_container_start()               -> $OUTPUT->container_start()
    * print_container_end()                 -> $OUTPUT->container_end()
    * print_continue()                      -> $OUTPUT->continue_button()
    * print_header()                        -> $PAGE methods
    * print_header_simple()                 -> $PAGE methods
    * print_side_block()                    -> $OUTPUT->block()
    * print_arrow()                         -> $OUTPUT->arrow()
    * print_scale_menu_helpbutton()         -> $OUTPUT->help_icon_scale($courseid, $scale)
    * print_checkbox()                      -> html_writer::checkbox()

Navigation:
    * print_navigation()                    -> $OUTPUT->navbar()
    * build_navigation()                    -> $PAGE->navbar methods
    * navmenu()                             -> (no replacement)
    * settings_navigation::
          get_course_modules()              -> (no replacement)

Files and repositories:
    * stored_file::replace_content_with()   -> stored_file::replace_file_with()
    * stored_file::set_filesize()           -> stored_file::replace_file_with()
    * stored_file::get_referencelifetime()  -> (no replacement)
    * repository::sync_external_file()      -> see repository::sync_reference()
    * repository::get_file_by_reference()   -> repository::sync_reference()
    * repository::
          get_reference_file_lifetime()     -> (no replacement)
    * repository::sync_individual_file()    -> (no replacement)
    * repository::reset_caches()            -> (no replacement)

Calendar:
    * add_event()                           -> calendar_event::create()
    * update_event()                        -> calendar_event->update()
    * delete_event()                        -> calendar_event->delete()
    * hide_event()                          -> calendar_event->toggle_visibility(false)
    * show_event()                          -> calendar_event->toggle_visibility(true)

Misc:
    * filter_text()                         -> format_text(), format_string()...
    * httpsrequired()                       -> $PAGE->https_required()
    * detect_munged_arguments()             -> clean_param([...], PARAM_FILE)
    * mygroupid()                           -> groups_get_all_groups()
    * js_minify()                           -> core_minify::js_files()
    * css_minify_css()                      -> core_minify::css_files()
    * course_modinfo::build_section_cache() -> (no replacement)
    * generate_email_supportuser()          -> core_user::get_support_user()

Sessions:
    * session_get_instance()->xxx()         -> \core\session\manager::xxx()
    * session_kill_all()                    -> \core\session\manager::kill_all_sessions()
    * session_touch()                       -> \core\session\manager::touch_session()
    * session_kill()                        -> \core\session\manager::kill_session()
    * session_kill_user()                   -> \core\session\manager::kill_user_sessions()
    * session_gc()                          -> \core\session\manager::gc()
    * session_set_user()                    -> \core\session\manager::set_user()
    * session_is_loggedinas()               -> \core\session\manager::is_loggedinas()
    * session_get_realuser()                -> \core\session\manager::get_realuser()
    * session_loginas()                     -> \core\session\manager::loginas()

User-agent related functions:
    * check_browser_operating_system()      -> core_useragent::check_browser_operating_system()
    * check_browser_version()               -> core_useragent::check_browser_version()
    * get_device_type()                     -> core_useragent::get_device_type()
    * get_device_type_list()                -> core_useragent::get_device_type_list()
    * get_selected_theme_for_device_type()  -> core_useragent::get_device_type_theme()
    * get_device_cfg_var_name()             -> core_useragent::get_device_type_cfg_var_name()
    * set_user_device_type()                -> core_useragent::set_user_device_type()
    * get_user_device_type()                -> core_useragent::get_user_device_type()
    * get_browser_version_classes()         -> core_useragent::get_browser_version_classes()

YUI:
    * moodle-core-notification has been deprecated with a recommendation of
      using its subclasses instead. This is to allow for reduced page
      transport costs. Current subclasses include:
      * dialogue
      * alert
      * confirm
      * exception
      * ajaxexception

Event triggering and event handlers:
    * All existing events and event handlers should be replaced by new
      event classes and matching new event observers.
    * See http://docs.moodle.org/dev/Event_2 for more information.
    * The following events will be entirely removed, though they can still
      be captured using handlers, but they should not be used any more.
      * groups_members_removed          -> \core\event\group_member_removed
      * groups_groupings_groups_removed -> (no replacement)
      * groups_groups_deleted           -> \core\event\group_deleted
      * groups_groupings_deleted        -> \core\event\grouping_deleted
    * edit_module_post_actions() does not trigger events any more.

=== 2.5.1 ===

* New get_course() function for use when obtaining the course record from database. Will
  reuse existing $COURSE or $SITE globals if possible to improve performance.

=== 2.5 ===

* The database drivers (moodle_database and subclasses) aren't using anymore the ::columns property
  for caching database metadata. MUC (databasemeta) is used instead. Any custom DB driver should
  apply for that change.
* The cron output has been changed to include time and memory usage (see cron_trace_time_and_memory()),
  so any custom utility relying on the old output may require modification.
* Function get_max_file_sizes now returns an option for (for example) "Course limit (500MB)" or
  "Site limit (200MB)" when appropriate with the option set to 0. This function no longer returns
  an option for 0 bytes. Existing code that was replacing the 0 option in the return
  from this function with a more sensible message, can now use the return from this function directly.
* Functions responsible for output in course/lib.php are deprecated, the code is moved to
  appropriate renderers: print_section(), print_section_add_menus(), get_print_section_cm_text(),
  make_editing_buttons()
  See functions' phpdocs in lib/deprecatedlib.php
* Function get_print_section_cm_text() is deprecated, replaced with methods in cm_info
* zip_packer may create empty zip archives, there is a new option to ignore
  problematic files when creating archive
* The function delete_course_module was deprecated and has been replaced with
  course_delete_module. The reason for this was because the function delete_course_module
  only partially deletes data, so wherever it was called extra code was needed to
  perform the whole deletion process. The function course_delete_module now takes care
  of the whole process.
* curl::setopt() does not accept constant values any more. As it never worked properly,
  we decided to make the type check stricter. Now, the keys of the array pass must be a string
  corresponding to the curl constant name.
* Function get_users_listing now return list of users except guest and deleted users. Previously
  deleted users were excluded by get_users_listing. As guest user is not expected while browsing users,
  and not included in get_user function, it will not be returned by get_users_listing.
* The add_* functions in course/dnduploadlib.php have been deprecated. Plugins should be using the
  MODNAME_dndupload_register callback instead.
* The signature of the add() method of classes implementing the parentable_part_of_admin_tree
  interface (such as admin_category) has been extended. The new parameter allows the caller
  to prepend the new node before an existing sibling in the admin tree.
* condition_info:get_condition_user_fields($formatoptions) now accepts the optional
  param $formatoptions, that will determine if the field names are processed by
  format_string() with the passed options.
* remove all references to $CFG->gdversion, GD PHP extension is now required
* Formslib will now throw a developer warning if a PARAM_ type hasn't been set for elements which
  need it. Please set PARAM_RAW explicitly if you do not want any cleaning.
* Functions responsible for managing and accessing course categories are moved to class coursecat
  in lib/coursecatlib.php, functions responsible for rendering courses and categories lists are
  moved to course/renderer.php. The following global functions are deprecated: make_categories_list(),
  category_delete_move(), category_delete_full(), move_category(), course_category_hide(),
  course_category_show(), get_course_category(), create_course_category(), get_all_subcategories(),
  get_child_categories(), get_categories(), print_my_moodle(), print_remote_course(),
  print_remote_host(), print_whole_category_list(), print_category_info(), get_course_category_tree(),
  print_courses(), print_course(), get_category_courses_array(), get_category_courses_array_recursively(),
  get_courses_wmanagers()
  See http://docs.moodle.org/dev/Courses_lists_upgrade_to_2.5
* $core_renderer->block_move_target() changed to support more verbose move-block-here descriptions.
* Additional (optional) param $onlyactive has been added to get_enrolled_users, count_enrolled_users
  functions to get information for only active (excluding suspended enrolments) users. Included two
  helper functions extract_suspended_users, get_suspended_userids to extract suspended user information.
* The core_plugin_manager class now provides two new helper methods for getting information
  about known plugins: get_plugins_of_type() and get_subplugins_of_plugin().
* The get_uninstall_url() method of all subclasses of \core\plugininfo\base class is now expected
  to always return moodle_url. Subclasses can use the new method is_uninstall_allowed()
  to control the availability of the 'Uninstall' link at the Plugins overview page (previously
  they would do it by get_uninstall_url() returning null). By default, URL to a new general plugin
  uninstall tool is returned. Unless the plugin type needs extra steps that can't be handled by
  plugininfo_xxx::uninstall() method or xmldb_xxx_uninstall() function, this default URL should
  satisfy all plugin types.

Database (DML) layer:
* $DB->sql_empty() is deprecated, you have to use sql parameters with empty values instead,
  please note hardcoding of empty strings in SQL queries breaks execution in Oracle database.
* Indexes must not be defined on the same columns as keys, this is now reported as fatal problem.
  Please note that internally we create indexes instead of foreign keys.

YUI changes:
* M.util.help_icon has been deprecated. Code should be updated to use moodle-core-popuphelp
  instead. To do so, remove any existing JS calls to M.util.help_icon from your PHP and ensure
  that your help link is placed in a span which has the class 'helplink'.

=== 2.4 ===

* Pagelib: Numerous deprecated functions were removed as classes page_base, page_course
  and page_generic_activity.
* use $CFG->googlemapkey3 instead of removed $CFG->googlemapkey and migrate to Google Maps API V3
* Function settings_navigation::add_course_editing_links() is completely removed
* function global_navigation::format_display_course_content() is removed completely (the
  functionality is moved to course format class)
* in the function global_navigation::load_generic_course_sections() the argument $courseformat is
  removed
* New component and itemid columns in groups_members table - this allows plugin to create protected
  group memberships using 'xx_yy_allow_group_member_remove' callback and there is also a new restore
  callback 'xx_yy_restore_group_member()'.
* New general role assignment restore plugin callback 'xx_yy_restore_role_assignment()'.
* functions get_generic_section_name(), get_all_sections(), add_mod_to_section(), get_all_mods()
  are deprecated. See their phpdocs in lib/deprecatedlib.php on how to replace them

YUI changes:
* moodle-enrol-notification has been renamed to moodle-core-notification
* YUI2 code must now use 2in3, see http://yuilibrary.com/yui/docs/yui/yui-yui2.html
* M.util.init_select_autosubmit() and M.util.init_url_select() have been deprecated. Code using this should be updated
  to use moodle-core-formautosubmit

Unit testing changes:
* output debugging() is not sent to standard output any more,
  use $this->assertDebuggingCalled(), $this->assertDebuggingNotCalled(),
  $this->getDebuggingMessages() or $this->assertResetDebugging() instead.

=== 2.3 ===

Database layer changes:
* objects are not allowed in paramters of DML functions, use explicit casting to strings if necessary

Note:
* DDL and DML methods which were deprecated in 2.0 have now been removed, they will no longer produce
debug messages and will produce fatal errors

API changes:

* send_stored_file() has changed its interface
* deleted several resourcelib_embed_* functions from resourcelib.php

=== 2.2 ===

removed unused libraries:
* odbc, base32, CodeSniffer, overlib, apd profiling, kses, Smarty, PEAR Console, swfobject, cssshover.htc, md5.js

API changes:
* new admin/tool plugin type
* new context API - old API is still available
* deleted users do not have context any more
* removed global search


=== 2.1 ===

API changes:
* basic suport for restore from 1.9
* new mobile devices API
* new questions API


=== 2.0 ===

API changes:
* new DML API - http://docs.moodle.org/dev/DML_functions
* new DDL API - http://docs.moodle.org/dev/DDL_functions
* new file API - http://docs.moodle.org/dev/File_API
* new $PAGE and $OUTPUT API
* new navigation API
* new theme API - http://docs.moodle.org/dev/Theme_changes_in_2.0
* new javascript API - http://docs.moodle.org/dev/JavaScript_usage_guide
* new portfolio API
* new local plugin type
* new translation support - http://lang.moodle.org
* new web service API
* new cohorts API
* new messaging API
* new rating API
* new comment API
* new sessions API
* new enrolment API
* new backup/restore API
* new blocks API
* new filters API
* improved plugin support (aka Frankenstyle)
* new registration and hub API
* new course completion API
* new plagiarism API
* changed blog API
* new text editor API
* new my moodle and profiles API<|MERGE_RESOLUTION|>--- conflicted
+++ resolved
@@ -118,7 +118,6 @@
 * Final deprecation: The following functions along with associated tests have been removed:
   - core_grades_external::get_grades
   - core_grades_external::get_grade_item
-<<<<<<< HEAD
   - report_insights_context_insights
 * \core\session\manager::init_empty_session() has a new optional parameter $newsid to indicate whether this is a new user session
 * New html_table attribute "$responsive" which defaults to true. When set to true, tables created via html_writer::table() will be enclosed
@@ -128,9 +127,7 @@
   interactions define sort parameters (see the respective docblocks for full details and examples):
   -get_safe_orderby() - where a single sort parameter is required.
   -get_safe_orderby_multiple() - where multiple sort parameters are required.
-=======
 * Added the cleanstr mustache template helper to clean strings after loading them from language packs.
->>>>>>> 7ba7920a
 
 === 3.11.4 ===
 * A new option dontforcesvgdownload has been added to the $options parameter of the send_file() function.
