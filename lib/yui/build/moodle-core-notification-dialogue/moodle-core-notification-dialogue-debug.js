--- conflicted
+++ resolved
@@ -528,8 +528,6 @@
             }
             return false;
         }
-<<<<<<< HEAD
-=======
     },
 
     /**
@@ -546,7 +544,6 @@
     render : {
         value : true,
         writeOnce : true
->>>>>>> d9bf4be4
     }
 });
 
