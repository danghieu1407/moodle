--- conflicted
+++ resolved
@@ -24,11 +24,6 @@
 
 defined('MOODLE_INTERNAL') || die();
 
-<<<<<<< HEAD
-$plugin->version   = 2022112800;       // The current module version (Date: YYYYMMDDXX).
+$plugin->version   = 2022112801;       // The current module version (Date: YYYYMMDDXX).
 $plugin->requires  = 2022111800;       // Requires this Moodle version.
-=======
-$plugin->version   = 2022081900;       // The current module version (Date: YYYYMMDDXX).
-$plugin->requires  = 2022041200;       // Requires this Moodle version.
->>>>>>> 3c9ca900
 $plugin->component = 'mod_forum';      // Full name of the plugin (used for diagnostics)