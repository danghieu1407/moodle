This files describes API changes in /mod/* - activity modules,
information provided here is intended especially for developers.

=== 3.6 ===

* The final deprecation of xxx_get_types() callback means that this function will no longer be called.
  Please use get_shortcuts() instead.
* lti_get_shortcuts has been deprecated. Please use get_shortcuts() instead to add items to the activity chooser.
<<<<<<< HEAD
* Now, when mod_<modname>_core_calendar_is_event_visible or mod_<modname>_core_calendar_provide_event_action callback functions
  are called, the userid of the requesting user is also passed to them.
* The following functions have been finally deprecated and can not be used anymore:
    - update_module_button()
=======
* The final deprecation of xxx_delete_course callback means that this function will no longer be called.
  Please use the observer for event \core\event\course_content_deleted instead.
>>>>>>> 605354de

=== 3.5 ===

* There is a new privacy API that every subsystem and plugin has to implement so that the site can become GDPR
  compliant. Activity modules use this API to report what information they store or process regarding users, and provide
  ability to export and delete personal data. See https://docs.moodle.org/dev/Privacy_API for guidelines on how to
  implement the privacy API in your activity module.
* Backup directory now can be outside of temp directory. Use make_backup_temp_directory($name) instead of
  make_temp_directory('/backup/'.$name)
* Modules that provide their own interactive content and call cm_info::set_content() from [MODULENAME]_cm_info_view()
  callback should format all user input and call set_content() with parameter $isformatted=true . Otherwise
  scripts will be cleaned on the course page in case of $CFG->forceclean=1. See example in mod_folder.

=== 3.4 ===

* Navigation between activities via a previous and next link was added to Boost, Clean and Bootstrapbase. This
  was made possible by a new function core_renderer->activity_navigation(). However, there was an issue when linking
  to the mod_resource and mod_url view.php pages where it would automatically download the file, or redirect to
  the URL. It was noticed that this was not the case when editing the module and clicking 'Save and display' which would
  take you to the pages without downloading the file or redirecting to a link. The reason this worked was because of the
  hard-coded check 'if (strpos(get_local_referer(false), 'modedit.php') === false) {' in the view.php files. This check
  has been removed in favour of an optional_param('forceview'). If you are using the above hard-coded check in your
  plugin it is recommended to remove it and use the optional param as it will prevent the navigation from working as
  expected.

=== 3.3 ===

* External functions that were returning file information now return the following additional file fields:
  - mimetype (the file mime type)
  - isexternalfile (if is a file reference to a external repository)
  - repositorytype (the repository name in case is a external file)
  Those fields are VALUE_OPTIONAL for backwards compatibility.
* The block_course_overview has been removed and the related core module *_print_overview functions have been deprecated.
* The block_myoverview has replaced block_course_overview to provide better information to students. To support this,
  actions can now be attached to calendar events. Documentation for the following new API callbacks introduced in
  MDL-55611 can be found at https://docs.moodle.org/dev/Calendar_API. The 3 new callbacks are:
  - mod_<modname>_core_calendar_is_event_visible
  - mod_<modname>_core_calendar_provide_event_action
  - mod_<modname>_core_calendar_event_action_shows_item_count
* Changes to the moodleform_mod class and its usage (MDL-58138):
  - the get_data() method has been overriden. The implementation calls parent::get_data() and a new data_postprocessing() method
  - new data_postprocessing() method added. Mods can override this in their mod_form subclass to modify the submit data. Previously
    mods could only modify submitted data by overriding get_data() in the mod_form subclass. data_postprocessing() is now the way to
    do this correctly.
  - completion: \core_completion\manager calls the overriden mod_x_mod_form->data_postprocessing() to allow mods to modify their
    completion data before saving the bulk completion form. If you've overriden get_data() to modify submit data for completion in
    the past, you should now override the data_postprocessing() method in your mod_form and move your code there, so bulk completion
    editing will be properly supported for your plugin.
=== 3.2 ===

* Callback delete_course is deprecated and should be replaced with observer for event \core\event\course_content_deleted
* update_module_button() and core_renderer::update_module_button() have been deprecated and should not be used anymore.
  Activity modules should not add the edit module button, the link is already available in the Administration block.
  Themes can choose to display the link in the buttons row consistently for all module types.
* New callback check_updates_since available. Check if the module has any update that affects the current user since the given time.
  Please refer to mod/assign/lib.php, mod/forum/lib.php or mod/quiz/lib.php for sample code.

=== 3.1 ===

* Old /mod/MODULENAME/pix/icon.gif and enrol/paypal/pix/icon.gif GIF icons have been removed. Please use pix_icon
  renderable instead.
* Callback get_types() is deprecated, instead activity modules can define callback get_shortcuts().
  See source code for get_module_metadata().

=== 3.0 ===

* Dropped support for the $module in mod/xxx/version.php files (deprecated
  since 2.7). All activity modules must use the $plugin syntax now. See
  https://docs.moodle.org/dev/version.php for details (MDL-43896).
* Modules using rating component must implement a callback mod_x_rating_can_see_item_ratings(). Refer
  to mod_forum_rating_can_see_item_ratings() for example.

=== 2.9 ===

* Added Grade to pass field to mod_form for activities that support grading.
* The method moodleform_mod::add_intro_editor() used in mod_form.php form
  definitions has been deprecated. Replace it with the new
  moodleform_mod::standard_intro_elements() method that takes the new site
  configuration requiremodintro into account (MDL-49101).

=== 2.8 ===

* Constant FEATURE_GROUPMEMBERSONLY is deprecated. Modules should remove this
  constant from their module_supports() API function.
* $CFG->enablegroupmembersonly no longer exists.

=== 2.7 ===

* modgrade form element has been redesigned and allows setting the maximum grade point higher than 100.
* The usage of $module in mod/xxx/version.php files is now deprecated. Please use
  $plugin instead. The support for the legacy notation will be dropped in Moodle 2.10.
* xxx_get_view_actions() and xxx_get_post_actions() will be ignored by new logging system for
  participation report. view_action and post_action will be detected by event's crud and edulevel.
* The functions xxx_user_outline() and xxx_user_complete() have been removed from the majority of core modules (see MDL-41286),
  except for those that require unique functionality. These functions are used by the outline report, but now if they no longer
  exist, the default behaviour is chosen, which supports the legacy and standard log storages introduced in 2.7 (see MDL-41266).
  It is highly recommended you remove these functions from your module if they are simply performing the default behaviour.

=== 2.6 ===

* Modules using the question bank MUST now declare their use of it with the xxx_supports()
  flag FEATURE_USES_QUESTIONS.
* xxx_get_types() module callback can now return subtypes that have
  a custom help text set. Also instead of array it can now return
  MOD_SUBTYPE_NO_CHILDREN. This is optional and still defaults to prior
  behavior. See get_module_metadata() in course/lib.php for details.
* shift_course_mod_dates() has been modified to accept optional mod instance id. If mod instance id is passed then
  dates changed will happen only on specific module instance and not on all instances of that module in course.

=== 2.5 ===

* support for 'mod/*' filters was removed

=== 2.4 ===

new features:

* mod/xxx/adminlib.php may now include 'plugininfo_yoursubplugintype' class definition
  used by plugin_manager; it is recommended to store extra admin settings classes in this file

optional - no changes needed:

* mod_lesson_renderer::header() now accepts an additional parameter $extrapagetitle

* mod/data/lib.php data_get_all_recordids() now has two new optional variables:  $selectdata and $params.

=== 2.3 ===

required changes in code:

* define the capability mod/xxx:addinstance (and the corresponding lang string)
  (unless your mod is a MOD_ARCHETYPE_SYSTEM).
* xxx_pluginfile() is now given the 7th parameter (hopefully the last one) that
  contains additional options for the file serving. The array should be re-passed
  to send_stored_file().

* most resourcelib_embed_* functions are replaced with core_media_renderer;
  for an example, see mod/resource/locallib.php, resource_display_embed()

optional - no changes needed:

* add support for handling course drag and drop types - functions
  xxx_dndupload_register() and xxx_dndupload_handle($uploadinfo) see:
  http://docs.moodle.org/dev/Implementing_Course_drag_and_drop_upload_support_in_a_module

=== 2.2 ===

required changes in code:
* fix missing parameter types in optional_param() and required_param()
* use new optional_param_array(), required_param_array() or clean_param_array() when dealing with array parameters
* core_text::asort() replaced by specialized core_collator::asort()
* use new make_temp_directory() and make_cache_directory()


=== 2.1 ===

required changes in code:
* add new support for basic restore from 1.9


=== 2.0 ===

required changes in code:
* use new DML syntax everywhere
  (http://docs.moodle.org/dev/DML_functions)
* use new DDL syntax in db/upgrade.php
  (http://docs.moodle.org/dev/DDL_functions)
* replace defaults.php by settings.php and db/install.php
* replace STATEMENTS section in db/install.xml with PHP code db/install.php or db/log.php
* move post installation code from lib.php into db/install.php
* move uninstallation code from lib.php to db/uninstall.php
* new mandatory naming of intro and introformat table fields in module tables,
  the presence of these fields is indicated in xxx_plugin_supports()
* completely rewrite file handling
  (http://docs.moodle.org/dev/File_API)
* rewrite backup/restore
  (not finished yet)
* rewrite trusttext support - new db table columns needed
* migrate all module features from mod_edit.php form to lib.php/modulename_supports() function
* implement new gradebook support (legacy 1.8.x grading not supported anymore)
* migrate custom resource module subtypes into separate modules,
  necessary only for custom plugins in mod/resource/
* use new $PAGE and $OUTPUT instead of old weblib functions
* theme changes: move plugin styles into mod/xxx/styles.css and use new css markers for images,
                 move all images into new mod/xxx/pix/ directory and use new outputlib api
                 move module icon to mod/xxx/pix/icon.gif
                 old global $THEME is fully replaced by $OUTPUT
                 create plugin renderers
  (http://docs.moodle.org/dev/Theme_changes_in_2.0)
* migrate all javascript new coding style using YUI3+YUI2
  (http://docs.moodle.org/dev/JavaScript_usage_guide)
* remove '_utf8' from lang pack names, use new {a} syntax
* replace helps with new 'xxx_hlp' strings
* please note the $plugin->requires in version.php has to be bigger than 2010000000,
  otherwise the plugin is marked as outdated and upgrade is interrupted

optional - no changes needed in older code:
* settingstree.php replaced by settings.php - just unset the $settings if you want to make custom part of settings admin tree
* support for new mforms editor element and embedded files
  (not finished yet)
* portfolio support
  (http://docs.moodle.org/dev/Portfolio_API)
* course completion tracking support
* new navigation features
* new comments API
  (http://docs.moodle.org/dev/Comments_2.0)
* new ratings API
  (http://docs.moodle.org/dev/Ratings_2.0)
<|MERGE_RESOLUTION|>--- conflicted
+++ resolved
@@ -6,15 +6,12 @@
 * The final deprecation of xxx_get_types() callback means that this function will no longer be called.
   Please use get_shortcuts() instead.
 * lti_get_shortcuts has been deprecated. Please use get_shortcuts() instead to add items to the activity chooser.
-<<<<<<< HEAD
 * Now, when mod_<modname>_core_calendar_is_event_visible or mod_<modname>_core_calendar_provide_event_action callback functions
   are called, the userid of the requesting user is also passed to them.
 * The following functions have been finally deprecated and can not be used anymore:
     - update_module_button()
-=======
 * The final deprecation of xxx_delete_course callback means that this function will no longer be called.
   Please use the observer for event \core\event\course_content_deleted instead.
->>>>>>> 605354de
 
 === 3.5 ===
 
