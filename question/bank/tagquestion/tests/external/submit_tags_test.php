<?php
// This file is part of Moodle - http://moodle.org/
//
// Moodle is free software: you can redistribute it and/or modify
// it under the terms of the GNU General Public License as published by
// the Free Software Foundation, either version 3 of the License, or
// (at your option) any later version.
//
// Moodle is distributed in the hope that it will be useful,
// but WITHOUT ANY WARRANTY; without even the implied warranty of
// MERCHANTABILITY or FITNESS FOR A PARTICULAR PURPOSE.  See the
// GNU General Public License for more details.
//
// You should have received a copy of the GNU General Public License
// along with Moodle.  If not, see <http://www.gnu.org/licenses/>.

namespace qbank_tagquestion\external;

defined('MOODLE_INTERNAL') || die();

global $CFG;
require_once($CFG->dirroot . '/webservice/tests/helpers.php');

/**
 * Question external functions tests.
 *
 * @package    qbank_tagquestion
 * @copyright  2016 Pau Ferrer <pau@moodle.com>
 * @author     2021 Safat Shahin <safatshahin@catalyst-au.net>
 * @license    http://www.gnu.org/copyleft/gpl.html GNU GPL v3 or later
 */
class submit_tags_test extends \externallib_advanced_testcase {

    /** @var \stdClass course record. */
    protected $course;

    /** @var \stdClass user record. */
    protected $student;

    /** @var \stdClass user role record. */
    protected $studentrole;

    /**
     * Set up for every test
     */
    public function setUp(): void {
        global $DB;
        parent::setUp();
        $this->resetAfterTest();
        $this->setAdminUser();

        // Setup test data.
        $this->course = $this->getDataGenerator()->create_course();

        // Create users.
        $this->student = self::getDataGenerator()->create_user();

        // Users enrolments.
        $this->studentrole = $DB->get_record('role', ['shortname' => 'student']);
        $this->getDataGenerator()->enrol_user($this->student->id, $this->course->id, $this->studentrole->id, 'manual');
    }

    /**
     * submit_tags_form should throw an exception when the question id doesn't match
     * a question.
     */
    public function test_submit_tags_form_incorrect_question_id(): void {
        $questiongenerator = $this->getDataGenerator()->get_plugin_generator('core_question');
        list ($category, $course, $qcat, $questions) = $questiongenerator->setup_course_and_questions();
        $questioncontext = \context::instance_by_id($qcat->contextid);
        $editingcontext = $questioncontext;
        $question = $questions[0];
        // Generate an id for a question that doesn't exist.
        $missingquestionid = $questions[1]->id * 2;
        $question->id = $missingquestionid;
        $formdata = $this->generate_encoded_submit_tags_form_string($question, $qcat, $questioncontext, [], []);

        // We should receive an exception if the question doesn't exist.
        $this->expectException('moodle_exception');
        submit_tags::execute($missingquestionid, $editingcontext->id, $formdata);
    }

    /**
     * submit_tags_form should throw an exception when the context id doesn't match
     * a context.
     */
    public function test_submit_tags_form_incorrect_context_id(): void {
        $questiongenerator = $this->getDataGenerator()->get_plugin_generator('core_question');
        list ($category, $course, $qcat, $questions) = $questiongenerator->setup_course_and_questions();
        $questioncontext = \context::instance_by_id($qcat->contextid);
        $editingcontext = $questioncontext;
        $question = $questions[0];
        // Generate an id for a context that doesn't exist.
        $missingcontextid = $editingcontext->id * 200;
        $formdata = $this->generate_encoded_submit_tags_form_string($question, $qcat, $questioncontext, [], []);

        // We should receive an exception if the question doesn't exist.
        $this->expectException('moodle_exception');
        submit_tags::execute($question->id, $missingcontextid, $formdata);
    }

    /**
     * submit_tags_form should return false when tags are disabled.
     */
    public function test_submit_tags_form_tags_disabled(): void {
        global $CFG;

        $questiongenerator = $this->getDataGenerator()->get_plugin_generator('core_question');
        list ($category, $course, $qcat, $questions) = $questiongenerator->setup_course_and_questions();
        $questioncontext = \context::instance_by_id($qcat->contextid);
        $editingcontext = $questioncontext;
        $question = $questions[0];
        $user = $this->create_user_can_tag($course);
        $formdata = $this->generate_encoded_submit_tags_form_string($question, $qcat, $questioncontext, [], []);

        $this->setUser($user);
        $CFG->usetags = false;
        $result = submit_tags::execute($question->id, $editingcontext->id, $formdata);
        $CFG->usetags = true;

        $this->assertFalse($result['status']);
    }

    /**
     * submit_tags_form should return false if the user does not have any capability
     * to tag the question.
     */
    public function test_submit_tags_form_no_tag_permissions(): void {
        global $DB;

        $generator = $this->getDataGenerator();
        $user = $generator->create_user();
        $teacherrole = $DB->get_record('role', ['shortname' => 'editingteacher']);
        $questiongenerator = $generator->get_plugin_generator('core_question');
        list ($category, $course, $qcat, $questions) = $questiongenerator->setup_course_and_questions();
        $questioncontext = \context::instance_by_id($qcat->contextid);
        $editingcontext = $questioncontext;
        $question = $questions[0];
        $formdata = $this->generate_encoded_submit_tags_form_string(
                $question,
                $qcat,
                $questioncontext,
                ['foo'],
                ['bar']
        );

        // Prohibit all of the tag capabilities.
        assign_capability('moodle/question:tagmine', CAP_PROHIBIT, $teacherrole->id, $questioncontext->id);
        assign_capability('moodle/question:tagall', CAP_PROHIBIT, $teacherrole->id, $questioncontext->id);

        $generator->enrol_user($user->id, $course->id, $teacherrole->id, 'manual');
        $user->ignoresesskey = true;
        $this->setUser($user);

        $result = submit_tags::execute($question->id, $editingcontext->id, $formdata);

        $this->assertFalse($result['status']);
    }

    /**
     * submit_tags_form should return false if the user only has the capability to
     * tag their own questions and the question is not theirs.
     */
    public function test_submit_tags_form_tagmine_permission_non_owner_question(): void {
        global $DB;

        $generator = $this->getDataGenerator();
        $user = $generator->create_user();
        $teacherrole = $DB->get_record('role', ['shortname' => 'editingteacher']);
        $questiongenerator = $generator->get_plugin_generator('core_question');
        list ($category, $course, $qcat, $questions) = $questiongenerator->setup_course_and_questions();
        $questioncontext = \context::instance_by_id($qcat->contextid);
        $editingcontext = $questioncontext;
        $question = $questions[0];
        $formdata = $this->generate_encoded_submit_tags_form_string(
                $question,
                $qcat,
                $questioncontext,
                ['foo'],
                ['bar']
        );

        // Make sure the question isn't created by the user.
        $question->createdby = $user->id + 1;

        // Prohibit all of the tag capabilities.
        assign_capability('moodle/question:tagmine', CAP_ALLOW, $teacherrole->id, $questioncontext->id);
        assign_capability('moodle/question:tagall', CAP_PROHIBIT, $teacherrole->id, $questioncontext->id);

        $generator->enrol_user($user->id, $course->id, $teacherrole->id, 'manual');
        $user->ignoresesskey = true;
        $this->setUser($user);

        $result = submit_tags::execute($question->id, $editingcontext->id, $formdata);

        $this->assertFalse($result['status']);
    }

    /**
<<<<<<< HEAD
     * Data provided for the submit_tags_form test to check that course tags are
     * only created in the correct editing and question context combinations.
     *
     * @return array Test cases
     */
    public static function get_submit_tags_form_testcases(): array {
        return [
                'course - course' => [
                        'editingcontext' => 'course',
                        'questioncontext' => 'course',
                        'questiontags' => ['foo'],
                        'coursetags' => ['bar'],
                        'expectcoursetags' => false
                ],
                'course - course - empty tags' => [
                        'editingcontext' => 'course',
                        'questioncontext' => 'course',
                        'questiontags' => [],
                        'coursetags' => ['bar'],
                        'expectcoursetags' => false
                ],
                'course - course category' => [
                        'editingcontext' => 'course',
                        'questioncontext' => 'category',
                        'questiontags' => ['foo'],
                        'coursetags' => ['bar'],
                        'expectcoursetags' => true
                ],
                'course - system' => [
                        'editingcontext' => 'course',
                        'questioncontext' => 'system',
                        'questiontags' => ['foo'],
                        'coursetags' => ['bar'],
                        'expectcoursetags' => true
                ],
                'course category - course' => [
                        'editingcontext' => 'category',
                        'questioncontext' => 'course',
                        'questiontags' => ['foo'],
                        'coursetags' => ['bar'],
                        'expectcoursetags' => false
                ],
                'course category - course category' => [
                        'editingcontext' => 'category',
                        'questioncontext' => 'category',
                        'questiontags' => ['foo'],
                        'coursetags' => ['bar'],
                        'expectcoursetags' => false
                ],
                'course category - system' => [
                        'editingcontext' => 'category',
                        'questioncontext' => 'system',
                        'questiontags' => ['foo'],
                        'coursetags' => ['bar'],
                        'expectcoursetags' => false
                ],
                'system - course' => [
                        'editingcontext' => 'system',
                        'questioncontext' => 'course',
                        'questiontags' => ['foo'],
                        'coursetags' => ['bar'],
                        'expectcoursetags' => false
                ],
                'system - course category' => [
                        'editingcontext' => 'system',
                        'questioncontext' => 'category',
                        'questiontags' => ['foo'],
                        'coursetags' => ['bar'],
                        'expectcoursetags' => false
                ],
                'system - system' => [
                        'editingcontext' => 'system',
                        'questioncontext' => 'system',
                        'questiontags' => ['foo'],
                        'coursetags' => ['bar'],
                        'expectcoursetags' => false
                ],
        ];
    }

    /**
     * Tests that submit_tags_form only creates course tags when the correct combination
     * of editing context and question context is provided.
     *
     * Course tags can only be set on a course category or system context question that
     * is being editing in a course context.
     *
     * @dataProvider get_submit_tags_form_testcases
     * @param string $editingcontext The type of the context the question is being edited in
     * @param string $questioncontext The type of the context the question belongs to
     * @param string[] $questiontags The tag names to set as question tags
     * @param string[] $coursetags The tag names to set as course tags
     * @param bool $expectcoursetags If the given course tags should have been set or not
     */
    public function test_submit_tags_form_context_combinations(
            $editingcontext,
            $questioncontext,
            $questiontags,
            $coursetags,
            $expectcoursetags
    ): void {
        $questiongenerator = $this->getDataGenerator()->get_plugin_generator('core_question');
        list ($category, $course, $qcat, $questions) = $questiongenerator->setup_course_and_questions($questioncontext);
        $coursecontext = \context_course::instance($course->id);
        $questioncontext = \context::instance_by_id($qcat->contextid);

        switch($editingcontext) {
            case 'system':
                $editingcontext = \context_system::instance();
                break;

            case 'category':
                $editingcontext = \context_coursecat::instance($category->id);
                break;

            default:
                $editingcontext = \context_course::instance($course->id);
        }

        $user = $this->create_user_can_tag($course);
        $question = $questions[0];
        $formdata = $this->generate_encoded_submit_tags_form_string(
                $question,
                $qcat,
                $questioncontext,
                $questiontags, // Question tags.
                $coursetags // Course tags.
        );

        $this->setUser($user);

        $result = submit_tags::execute($question->id, $editingcontext->id, $formdata);

        $this->assertTrue($result['status']);

        $tagobjects = \core_tag_tag::get_item_tags('core_question', 'question', $question->id);
        $coursetagobjects = [];
        $questiontagobjects = [];

        if ($expectcoursetags) {
            // If the use case is expecting course tags to be created then split
            // the tags into course tags and question tags and ensure we have
            // the correct number of course tags.

            while ($tagobject = array_shift($tagobjects)) {
                if ($tagobject->taginstancecontextid == $questioncontext->id) {
                    $questiontagobjects[] = $tagobject;
                } else if ($tagobject->taginstancecontextid == $coursecontext->id) {
                    $coursetagobjects[] = $tagobject;
                }
            }

            $this->assertCount(count($coursetags), $coursetagobjects);
        } else {
            $questiontagobjects = $tagobjects;
        }

        // Ensure the expected number of question tags was created.
        $this->assertCount(count($questiontags), $questiontagobjects);

        foreach ($questiontagobjects as $tagobject) {
            // If we have any question tags then make sure they are in the list
            // of expected tags and have the correct context.
            $this->assertContains($tagobject->name, $questiontags);
            $this->assertEquals($questioncontext->id, $tagobject->taginstancecontextid);
        }

        foreach ($coursetagobjects as $tagobject) {
            // If we have any course tags then make sure they are in the list
            // of expected course tags and have the correct context.
            $this->assertContains($tagobject->name, $coursetags);
            $this->assertEquals($coursecontext->id, $tagobject->taginstancecontextid);
        }
    }

    /**
=======
>>>>>>> a0cf3d2d
     * Build the encoded form data expected by the submit_tags_form external function.
     *
     * @param  \stdClass $question         The question record
     * @param  \stdClass $questioncategory The question category record
     * @param  \context  $questioncontext  Context for the question category
     * @param  array  $tags               A list of tag names for the question
     * @param  array  $coursetags         A list of course tag names for the question
     * @return string                    HTML encoded string of the data
     */
    protected function generate_encoded_submit_tags_form_string($question, $questioncategory,
            $questioncontext, $tags = [], $coursetags = []) {

        $data = [
                'id' => $question->id,
                'categoryid' => $questioncategory->id,
                'contextid' => $questioncontext->id,
                'questionname' => $question->name,
                'questioncategory' => $questioncategory->name,
                'context' => $questioncontext->get_context_name(false),
                'tags' => $tags,
                'coursetags' => $coursetags
        ];
        $data = \qbank_tagquestion\form\tags_form::mock_generate_submit_keys($data);

        return http_build_query($data, '', '&');
    }

    /**
     * Create a user, enrol them in the course, and give them the capability to
     * tag all questions in the system context.
     *
     * @param  \stdClass $course The course record to enrol in
     * @return \stdClass         The user record
     */
    protected function create_user_can_tag($course) {
        global $DB;

        $generator = $this->getDataGenerator();
        $user = $generator->create_user();
        $roleid = $generator->create_role();
        $teacherrole = $DB->get_record('role', ['shortname' => 'editingteacher']);
        $systemcontext = \context_system::instance();

        $generator->role_assign($roleid, $user->id, $systemcontext->id);
        $generator->enrol_user($user->id, $course->id, $teacherrole->id, 'manual');

        // Give the user global ability to tag questions.
        assign_capability('moodle/question:tagall', CAP_ALLOW, $roleid, $systemcontext, true);
        // Allow the user to submit form data.
        $user->ignoresesskey = true;

        return $user;
    }

}<|MERGE_RESOLUTION|>--- conflicted
+++ resolved
@@ -197,185 +197,6 @@
     }
 
     /**
-<<<<<<< HEAD
-     * Data provided for the submit_tags_form test to check that course tags are
-     * only created in the correct editing and question context combinations.
-     *
-     * @return array Test cases
-     */
-    public static function get_submit_tags_form_testcases(): array {
-        return [
-                'course - course' => [
-                        'editingcontext' => 'course',
-                        'questioncontext' => 'course',
-                        'questiontags' => ['foo'],
-                        'coursetags' => ['bar'],
-                        'expectcoursetags' => false
-                ],
-                'course - course - empty tags' => [
-                        'editingcontext' => 'course',
-                        'questioncontext' => 'course',
-                        'questiontags' => [],
-                        'coursetags' => ['bar'],
-                        'expectcoursetags' => false
-                ],
-                'course - course category' => [
-                        'editingcontext' => 'course',
-                        'questioncontext' => 'category',
-                        'questiontags' => ['foo'],
-                        'coursetags' => ['bar'],
-                        'expectcoursetags' => true
-                ],
-                'course - system' => [
-                        'editingcontext' => 'course',
-                        'questioncontext' => 'system',
-                        'questiontags' => ['foo'],
-                        'coursetags' => ['bar'],
-                        'expectcoursetags' => true
-                ],
-                'course category - course' => [
-                        'editingcontext' => 'category',
-                        'questioncontext' => 'course',
-                        'questiontags' => ['foo'],
-                        'coursetags' => ['bar'],
-                        'expectcoursetags' => false
-                ],
-                'course category - course category' => [
-                        'editingcontext' => 'category',
-                        'questioncontext' => 'category',
-                        'questiontags' => ['foo'],
-                        'coursetags' => ['bar'],
-                        'expectcoursetags' => false
-                ],
-                'course category - system' => [
-                        'editingcontext' => 'category',
-                        'questioncontext' => 'system',
-                        'questiontags' => ['foo'],
-                        'coursetags' => ['bar'],
-                        'expectcoursetags' => false
-                ],
-                'system - course' => [
-                        'editingcontext' => 'system',
-                        'questioncontext' => 'course',
-                        'questiontags' => ['foo'],
-                        'coursetags' => ['bar'],
-                        'expectcoursetags' => false
-                ],
-                'system - course category' => [
-                        'editingcontext' => 'system',
-                        'questioncontext' => 'category',
-                        'questiontags' => ['foo'],
-                        'coursetags' => ['bar'],
-                        'expectcoursetags' => false
-                ],
-                'system - system' => [
-                        'editingcontext' => 'system',
-                        'questioncontext' => 'system',
-                        'questiontags' => ['foo'],
-                        'coursetags' => ['bar'],
-                        'expectcoursetags' => false
-                ],
-        ];
-    }
-
-    /**
-     * Tests that submit_tags_form only creates course tags when the correct combination
-     * of editing context and question context is provided.
-     *
-     * Course tags can only be set on a course category or system context question that
-     * is being editing in a course context.
-     *
-     * @dataProvider get_submit_tags_form_testcases
-     * @param string $editingcontext The type of the context the question is being edited in
-     * @param string $questioncontext The type of the context the question belongs to
-     * @param string[] $questiontags The tag names to set as question tags
-     * @param string[] $coursetags The tag names to set as course tags
-     * @param bool $expectcoursetags If the given course tags should have been set or not
-     */
-    public function test_submit_tags_form_context_combinations(
-            $editingcontext,
-            $questioncontext,
-            $questiontags,
-            $coursetags,
-            $expectcoursetags
-    ): void {
-        $questiongenerator = $this->getDataGenerator()->get_plugin_generator('core_question');
-        list ($category, $course, $qcat, $questions) = $questiongenerator->setup_course_and_questions($questioncontext);
-        $coursecontext = \context_course::instance($course->id);
-        $questioncontext = \context::instance_by_id($qcat->contextid);
-
-        switch($editingcontext) {
-            case 'system':
-                $editingcontext = \context_system::instance();
-                break;
-
-            case 'category':
-                $editingcontext = \context_coursecat::instance($category->id);
-                break;
-
-            default:
-                $editingcontext = \context_course::instance($course->id);
-        }
-
-        $user = $this->create_user_can_tag($course);
-        $question = $questions[0];
-        $formdata = $this->generate_encoded_submit_tags_form_string(
-                $question,
-                $qcat,
-                $questioncontext,
-                $questiontags, // Question tags.
-                $coursetags // Course tags.
-        );
-
-        $this->setUser($user);
-
-        $result = submit_tags::execute($question->id, $editingcontext->id, $formdata);
-
-        $this->assertTrue($result['status']);
-
-        $tagobjects = \core_tag_tag::get_item_tags('core_question', 'question', $question->id);
-        $coursetagobjects = [];
-        $questiontagobjects = [];
-
-        if ($expectcoursetags) {
-            // If the use case is expecting course tags to be created then split
-            // the tags into course tags and question tags and ensure we have
-            // the correct number of course tags.
-
-            while ($tagobject = array_shift($tagobjects)) {
-                if ($tagobject->taginstancecontextid == $questioncontext->id) {
-                    $questiontagobjects[] = $tagobject;
-                } else if ($tagobject->taginstancecontextid == $coursecontext->id) {
-                    $coursetagobjects[] = $tagobject;
-                }
-            }
-
-            $this->assertCount(count($coursetags), $coursetagobjects);
-        } else {
-            $questiontagobjects = $tagobjects;
-        }
-
-        // Ensure the expected number of question tags was created.
-        $this->assertCount(count($questiontags), $questiontagobjects);
-
-        foreach ($questiontagobjects as $tagobject) {
-            // If we have any question tags then make sure they are in the list
-            // of expected tags and have the correct context.
-            $this->assertContains($tagobject->name, $questiontags);
-            $this->assertEquals($questioncontext->id, $tagobject->taginstancecontextid);
-        }
-
-        foreach ($coursetagobjects as $tagobject) {
-            // If we have any course tags then make sure they are in the list
-            // of expected course tags and have the correct context.
-            $this->assertContains($tagobject->name, $coursetags);
-            $this->assertEquals($coursecontext->id, $tagobject->taginstancecontextid);
-        }
-    }
-
-    /**
-=======
->>>>>>> a0cf3d2d
      * Build the encoded form data expected by the submit_tags_form external function.
      *
      * @param  \stdClass $question         The question record
