--- conflicted
+++ resolved
@@ -33,9 +33,5 @@
 function qtype_ddwtos_pluginfile($course, $cm, $context, $filearea, $args, $forcedownload, array $options=array()) {
     global $CFG;
     require_once($CFG->libdir . '/questionlib.php');
-<<<<<<< HEAD
-    question_pluginfile($course, $context, 'qtype_ddmarker', $filearea, $args, $forcedownload, $options);
-=======
-    question_pluginfile($course, $context, 'qtype_ddwtos', $filearea, $args, $forcedownload);
->>>>>>> 0ac7a9be
+    question_pluginfile($course, $context, 'qtype_ddwtos', $filearea, $args, $forcedownload, $options);
 }
