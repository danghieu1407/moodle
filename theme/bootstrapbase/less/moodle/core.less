--- conflicted
+++ resolved
@@ -1973,13 +1973,11 @@
     text-align: left;
     vertical-align: middle;
 }
-<<<<<<< HEAD
 .dir-rtl .activatebadge {
     text-align: right;
-=======
+}
 img#persona_signin {
     cursor: pointer;
->>>>>>> f6ebcd34
 }
 .addcourse {
     float: right;
