--- conflicted
+++ resolved
@@ -580,7 +580,6 @@
                 new external_single_structure(
                         array(
                     'id'    => new external_value(PARAM_NUMBER, 'ID of the user'),
-<<<<<<< HEAD
                     'username'    => new external_value(PARAM_RAW, 'Username policy is defined in Moodle security config', VALUE_OPTIONAL),
                     'firstname'   => new external_value(PARAM_NOTAGS, 'The first name(s) of the user', VALUE_OPTIONAL),
                     'lastname'    => new external_value(PARAM_NOTAGS, 'The family name of the user', VALUE_OPTIONAL),
@@ -604,7 +603,7 @@
                     'idnumber'    => new external_value(PARAM_RAW, 'An arbitrary ID code number perhaps from the institution', VALUE_OPTIONAL),
                     'lang'        => new external_value(PARAM_SAFEDIR, 'Language code such as "en", must exist on server', VALUE_OPTIONAL),
                     'theme'       => new external_value(PARAM_SAFEDIR, 'Theme name such as "standard", must exist on server', VALUE_OPTIONAL),
-                    'timezone'    => new external_value(PARAM_ALPHANUMEXT, 'Timezone code such as Australia/Perth, or 99 for default', VALUE_OPTIONAL),
+                    'timezone'    => new external_value(PARAM_TIMEZONE, 'Timezone code such as Australia/Perth, or 99 for default', VALUE_OPTIONAL),
                     'mailformat'  => new external_value(PARAM_INTEGER, 'Mail format code is 0 for plain text, 1 for HTML etc', VALUE_OPTIONAL),
                     'description' => new external_value(PARAM_RAW, 'User profile description', VALUE_OPTIONAL),
                     'descriptionformat' => new external_value(PARAM_INT, 'User profile description format', VALUE_OPTIONAL),
@@ -613,23 +612,6 @@
                     'country'     => new external_value(PARAM_ALPHA, 'Home country code of the user, such as AU or CZ', VALUE_OPTIONAL),
                     'profileimageurlsmall' => new external_value(PARAM_URL, 'User image profile URL - small version'),
                     'profileimageurl' => new external_value(PARAM_URL, 'User image profile URL - big version'),
-=======
-                    'username'    => new external_value(PARAM_RAW, 'Username policy is defined in Moodle security config'),
-                    'firstname'   => new external_value(PARAM_NOTAGS, 'The first name(s) of the user'),
-                    'lastname'    => new external_value(PARAM_NOTAGS, 'The family name of the user'),
-                    'email'       => new external_value(PARAM_TEXT, 'An email address - allow email as root@localhost'),
-                    'auth'        => new external_value(PARAM_SAFEDIR, 'Auth plugins include manual, ldap, imap, etc'),
-                    'confirmed'   => new external_value(PARAM_NUMBER, 'Active user: 1 if confirmed, 0 otherwise'),
-                    'idnumber'    => new external_value(PARAM_RAW, 'An arbitrary ID code number perhaps from the institution'),
-                    'lang'        => new external_value(PARAM_SAFEDIR, 'Language code such as "en", must exist on server'),
-                    'theme'       => new external_value(PARAM_SAFEDIR, 'Theme name such as "standard", must exist on server'),
-                    'timezone'    => new external_value(PARAM_TIMEZONE, 'Timezone code such as Australia/Perth, or 99 for default'),
-                    'mailformat'  => new external_value(PARAM_INTEGER, 'Mail format code is 0 for plain text, 1 for HTML etc'),
-                    'description' => new external_value(PARAM_RAW, 'User profile description'),
-                    'descriptionformat' => new external_value(PARAM_INT, 'User profile description format'),
-                    'city'        => new external_value(PARAM_NOTAGS, 'Home city of the user'),
-                    'country'     => new external_value(PARAM_ALPHA, 'Home country code of the user, such as AU or CZ'),
->>>>>>> ccc77f91
                     'customfields' => new external_multiple_structure(
                                     new external_single_structure(
                                             array(
