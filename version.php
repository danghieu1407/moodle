<?php

// This file is part of Moodle - http://moodle.org/
//
// Moodle is free software: you can redistribute it and/or modify
// it under the terms of the GNU General Public License as published by
// the Free Software Foundation, either version 3 of the License, or
// (at your option) any later version.
//
// Moodle is distributed in the hope that it will be useful,
// but WITHOUT ANY WARRANTY; without even the implied warranty of
// MERCHANTABILITY or FITNESS FOR A PARTICULAR PURPOSE.  See the
// GNU General Public License for more details.
//
// You should have received a copy of the GNU General Public License
// along with Moodle.  If not, see <http://www.gnu.org/licenses/>.

/**
 * MOODLE VERSION INFORMATION
 *
 * This file defines the current version of the core Moodle code being used.
 * This is compared against the values stored in the database to determine
 * whether upgrades should be performed (see lib/db/*.php)
 *
 * @package    core
 * @copyright  1999 onwards Martin Dougiamas (http://dougiamas.com)
 * @license    http://www.gnu.org/copyleft/gpl.html GNU GPL v3 or later
 */

defined('MOODLE_INTERNAL') || die();

<<<<<<< HEAD
$version  = 2019100800.02;              // YYYYMMDD      = weekly release date of this DEV branch.
=======
$version  = 2019100400.01;              // YYYYMMDD      = weekly release date of this DEV branch.
>>>>>>> 1ce19cc3
                                        //         RR    = release increments - 00 in DEV branches.
                                        //           .XX = incremental changes.

$release  = '3.8dev+ (Build: 20191008)'; // Human-friendly version name

$branch   = '38';                       // This version's branch.
$maturity = MATURITY_ALPHA;             // This version's maturity level.<|MERGE_RESOLUTION|>--- conflicted
+++ resolved
@@ -29,11 +29,7 @@
 
 defined('MOODLE_INTERNAL') || die();
 
-<<<<<<< HEAD
-$version  = 2019100800.02;              // YYYYMMDD      = weekly release date of this DEV branch.
-=======
-$version  = 2019100400.01;              // YYYYMMDD      = weekly release date of this DEV branch.
->>>>>>> 1ce19cc3
+$version  = 2019100900.00;              // YYYYMMDD      = weekly release date of this DEV branch.
                                         //         RR    = release increments - 00 in DEV branches.
                                         //           .XX = incremental changes.
 
