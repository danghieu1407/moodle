<?php

// This file is part of Moodle - http://moodle.org/
//
// Moodle is free software: you can redistribute it and/or modify
// it under the terms of the GNU General Public License as published by
// the Free Software Foundation, either version 3 of the License, or
// (at your option) any later version.
//
// Moodle is distributed in the hope that it will be useful,
// but WITHOUT ANY WARRANTY; without even the implied warranty of
// MERCHANTABILITY or FITNESS FOR A PARTICULAR PURPOSE.  See the
// GNU General Public License for more details.
//
// You should have received a copy of the GNU General Public License
// along with Moodle.  If not, see <http://www.gnu.org/licenses/>.

/**
 * MOODLE VERSION INFORMATION.
 *
 * This file defines the current version of the core Moodle code being used.
 * This is compared against the values stored in the database to determine
 * whether upgrades should be performed (see lib/db/*.php)
 *
 * @package    core
 * @copyright  1999 onwards Martin Dougiamas (http://dougiamas.com)
 * @license    http://www.gnu.org/copyleft/gpl.html GNU GPL v3 or later
 */

defined('MOODLE_INTERNAL') || die();

<<<<<<< HEAD
$version  = 2025070600.01;              // YYYYMMDD      = weekly release date of this DEV branch.
=======
$version  = 2025062900.01;              // YYYYMMDD      = weekly release date of this DEV branch.
>>>>>>> a02dd574
                                        //         RR    = release increments - 00 in DEV branches.
                                        //           .XX = incremental changes.
$release  = '5.1dev (Build: 20250706)';    // Human-friendly version name
$branch   = '501';                      // This version's branch.
$maturity = MATURITY_ALPHA;             // This version's maturity level.<|MERGE_RESOLUTION|>--- conflicted
+++ resolved
@@ -29,11 +29,7 @@
 
 defined('MOODLE_INTERNAL') || die();
 
-<<<<<<< HEAD
-$version  = 2025070600.01;              // YYYYMMDD      = weekly release date of this DEV branch.
-=======
-$version  = 2025062900.01;              // YYYYMMDD      = weekly release date of this DEV branch.
->>>>>>> a02dd574
+$version  = 2025070600.02;              // YYYYMMDD      = weekly release date of this DEV branch.
                                         //         RR    = release increments - 00 in DEV branches.
                                         //           .XX = incremental changes.
 $release  = '5.1dev (Build: 20250706)';    // Human-friendly version name
